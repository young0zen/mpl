--- conflicted
+++ resolved
@@ -1069,23 +1069,15 @@
          case Symbol.toString id of
             "cdecl" => PrimKind.ImportExportAttribute.Cdecl :: ieattributes
           | "external" => PrimKind.ImportExportAttribute.External :: ieattributes
+          | "impure" => PrimKind.ImportExportAttribute.Impure :: ieattributes
           | "private" => PrimKind.ImportExportAttribute.Private :: ieattributes
           | "public" => PrimKind.ImportExportAttribute.Public :: ieattributes
-<<<<<<< HEAD
-          | "stdcall" => PrimKind.ImportExportAttribute.Stdcall :: ieattributes
-          | "functional" => PrimKind.ImportExportAttribute.Functional :: ieattributes
-          | "impure" => PrimKind.ImportExportAttribute.Impure :: ieattributes
-          | "runtime" => PrimKind.ImportExportAttribute.Runtime :: ieattributes
-          | _ => (error (reg (idleft, idright), concat ["invalid attribute: ", id])
-                  ; ieattributes)
-=======
           | "pure" => PrimKind.ImportExportAttribute.Pure :: ieattributes
           | "reentrant" => PrimKind.ImportExportAttribute.Reentrant :: ieattributes
           | "runtime" => PrimKind.ImportExportAttribute.Runtime :: ieattributes
           | "stdcall" => PrimKind.ImportExportAttribute.Stdcall :: ieattributes
           | id => (error (reg, concat ["invalid attribute: ", id])
                    ; ieattributes)
->>>>>>> c7ec0d6f
       end)
 
 symattributes
