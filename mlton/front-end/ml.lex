--- conflicted
+++ resolved
@@ -466,11 +466,7 @@
    (if allowLineComments ()
        then ()
        else error (source, yypos, lastPos (yypos, yytext),
-<<<<<<< HEAD
-                   "Line comments disallowed, compile with -default-ann 'allowLineConsts true'")
-=======
                    "Line comments disallowed, compile with -default-ann 'allowLineComments true'")
->>>>>>> 30b7da1b
     ; startComment (source, yypos, fn () =>
                     YYBEGIN INITIAL)
     ; YYBEGIN LINE_COMMENT
@@ -492,11 +488,7 @@
    (if allowLineComments ()
        then ()
        else error (source, yypos, lastPos (yypos, yytext),
-<<<<<<< HEAD
-                   "Line comments disallowed, compile with -default-ann 'allowLineConsts true'")
-=======
                    "Line comments disallowed, compile with -default-ann 'allowLineComments true'")
->>>>>>> 30b7da1b
     ; startComment (source, yypos, fn () =>
                     YYBEGIN BLOCK_COMMENT)
     ; YYBEGIN LINE_COMMENT
