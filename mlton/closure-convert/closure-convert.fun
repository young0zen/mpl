--- conflicted
+++ resolved
@@ -848,10 +848,10 @@
                         case default of
                            NONE => (NONE, ac)
                          | SOME e => let
-                                        val (e, ac) =  convertJoin (e, ac)
-                                     in
-                                        (SOME e, ac)
-                                     end
+                                             val (e, ac) =  convertJoin (e, ac)
+                                          in
+                                             (SOME e, ac)
+                                          end
                      fun doCases (cases, finish, make) =
                         let
                            val (cases, ac) =
@@ -946,14 +946,6 @@
                                       targs = targs,
                                       ty = ty}
                   in
-<<<<<<< HEAD
-                     if Prim.mayOverflow prim
-                        then simple (Dexp.arith
-                                     {args = Vector.map (args, convertVarExp),
-                                      overflow = Dexp.raisee (convertVar overflow),
-                                      prim = prim,
-                                      ty = ty})
-                     else
                         let
                            datatype z = datatype Prim.Name.t
                         in
@@ -1076,129 +1068,6 @@
                                                    deWeak = Type.deWeak}}),
                                        Vector.map (args, convertVarInfo))
                                   end)
-=======
-                      let
-                         datatype z = datatype Prim.Name.t
-                      in
-                         simple
-                         (case Prim.name prim of
-                             Array_update =>
-                                let
-                                   val a = varExpInfo (arg 0)
-                                   val y = varExpInfo (arg 2)
-                                   val v = Value.deArray (VarInfo.value a)
-                                in
-                                   primApp (v1 (valueType v),
-                                            v3 (convertVarInfo a,
-                                                convertVarExp (arg 1),
-                                                coerce (convertVarInfo y,
-                                                        VarInfo.value y, v)))
-                                end
-                           | MLton_eq =>
-                                let
-                                   val a0 = varExpInfo (arg 0)
-                                   val a1 = varExpInfo (arg 1)
-                                   fun doit () =
-                                      primApp (v1 (valueType (VarInfo.value a0)),
-                                               v2 (convertVarInfo a0,
-                                                   convertVarInfo a1))
-                                in
-                                   case (Value.dest (VarInfo.value a0),
-                                         Value.dest (VarInfo.value a1)) of
-                                      (Value.Lambdas l, Value.Lambdas l') =>
-                                         if Lambdas.equals (l, l')
-                                            then doit () 
-                                         else Dexp.falsee
-                                    | _ => doit ()
-                                end
-                           | MLton_equal =>
-                                let
-                                   val a0 = varExpInfo (arg 0)
-                                   val a1 = varExpInfo (arg 1)
-                                   fun doit () =
-                                      primApp (v1 (valueType (VarInfo.value a0)),
-                                               v2 (convertVarInfo a0,
-                                                   convertVarInfo a1))
-                                in
-                                   case (Value.dest (VarInfo.value a0),
-                                         Value.dest (VarInfo.value a1)) of
-                                      (Value.Lambdas l, Value.Lambdas l') =>
-                                         if Lambdas.equals (l, l')
-                                            then doit () 
-                                         else Dexp.falsee
-                                    | _ => doit ()
-                                end
-                           | MLton_handlesSignals =>
-                                if handlesSignals
-                                   then Dexp.truee
-                                else Dexp.falsee
-                           | Ref_assign =>
-                                let
-                                   val r = varExpInfo (arg 0)
-                                   val y = varExpInfo (arg 1)
-                                   val v = Value.deRef (VarInfo.value r)
-                                in
-                                   primApp (v1 (valueType v),
-                                            v2 (convertVarInfo r,
-                                                coerce (convertVarInfo y,
-                                                        VarInfo.value y, v)))
-                                end
-                           | Ref_ref =>
-                                let
-                                   val y = varExpInfo (arg 0)
-                                   val v = Value.deRef v
-                                in
-                                   primApp (v1 (valueType v),
-                                            v1 (coerce (convertVarInfo y,
-                                                        VarInfo.value y, v)))
-                                end
-                           | MLton_serialize =>
-                                let
-                                   val y = varExpInfo (arg 0)
-                                   val v =
-                                      Value.serialValue (Vector.first targs)
-                                in
-                                   primApp (v1 (valueType v),
-                                            v1 (coerce (convertVarInfo y,
-                                                        VarInfo.value y, v)))
-                                end
-                           | Vector_vector =>
-                                let
-                                   val ys = Vector.map (args, varExpInfo)
-                                   val v = Value.deVector v
-                                in
-                                   primApp (v1 (valueType v),
-                                            Vector.map (ys, fn y =>
-                                                        coerce (convertVarInfo y,
-                                                                VarInfo.value y, v)))
-                                end
-                           | Weak_new =>
-                                let
-                                   val y = varExpInfo (arg 0)
-                                   val v = Value.deWeak v
-                                in
-                                   primApp (v1 (valueType v),
-                                            v1 (coerce (convertVarInfo y,
-                                                        VarInfo.value y, v)))
-                                end
-                           | _ =>
-                                let
-                                   val args = Vector.map (args, varExpInfo)
-                                in
-                                   primApp
-                                   (Prim.extractTargs
-                                    (prim,
-                                     {args = Vector.map (args, varInfoType),
-                                      result = ty,
-                                      typeOps = {deArray = Type.deArray,
-                                                 deArrow = fn _ => Error.bug "ClosureConvert.convertPrimExp: deArrow",
-                                                 deHierarchicalHeap = Type.deHierarchicalHeap,
-                                                 deRef = Type.deRef,
-                                                 deVector = Type.deVector,
-                                                 deWeak = Type.deWeak}}),
-                                     Vector.map (args, convertVarInfo))
-                                end)
->>>>>>> 6af29f6c
                         end
                   end
              | SprimExp.Profile e => simple (Dexp.profile e)
