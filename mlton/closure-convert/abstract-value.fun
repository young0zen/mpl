(* Copyright (C) 2017,2019-2020 Matthew Fluet.
 * Copyright (C) 1999-2006 Henry Cejtin, Matthew Fluet, Suresh
 *    Jagannathan, and Stephen Weeks.
 * Copyright (C) 1997-2000 NEC Research Institute.
 *
 * MLton is released under a HPND-style license.
 * See the file MLton-LICENSE for details.
 *)

functor AbstractValue (S: ABSTRACT_VALUE_STRUCTS): ABSTRACT_VALUE =
struct

open S
open Sxml

structure Dset = DisjointSet

structure Lambda =
   struct
      datatype t = Lambda of {lambda: Sxml.Lambda.t,
                              hash: Word.t}

      val newHash = Random.word

      fun new lambda = Lambda {lambda = lambda,
                               hash = newHash ()}

      fun hash (Lambda {hash, ...}) = hash

      fun dest (Lambda {lambda, ...}) = lambda

      fun equals (Lambda r, Lambda r') =
         #hash r = #hash r'
         andalso Sxml.Lambda.equals (#lambda r, #lambda r')

      fun layout (Lambda {lambda, ...}) =
         let open Layout
         in seq [str "lambda ", Sxml.Var.layout (Sxml.Lambda.arg lambda)]
         end
   end

structure Lambdas = UniqueSet (structure Element = Lambda
                               val cacheSize: int = 5
                               val bits: int = 13)

structure LambdaNode:
   sig
      type t

      val addHandler: t * (Lambda.t -> unit) -> unit
      val coerce: {from: t, to: t} -> unit
      val lambda: Sxml.Lambda.t -> t
      val layout: t -> Layout.t
      val new: unit -> t
      val toSet: t -> Lambdas.t
      val unify: t * t -> unit
   end =
   struct
      datatype t = LambdaNode of {me: Lambdas.t ref,
                                  handlers: (Lambda.t -> unit) list ref,
                                  coercedTo: t list ref} Dset.t

      fun toSet (LambdaNode d) = !(#me (Dset.! d))

      val layout = Lambdas.layout o toSet

      fun newSet s = LambdaNode (Dset.singleton {me = ref s,
                                                 handlers = ref [],
                                                 coercedTo = ref []})

      fun new () = newSet Lambdas.empty

      fun lambda l = newSet (Lambdas.singleton (Lambda.new l))

      fun handles (h: Lambda.t -> unit, s: Lambdas.t): unit =
         Lambdas.foreach (s, fn l => h l)

      fun handless (hs: (Lambda.t -> unit) list, s: Lambdas.t): unit =
         List.foreach (hs, fn h => handles (h, s))

      fun addHandler (LambdaNode d, h: Lambda.t -> unit) =
         let val {me, handlers, ...} = Dset.! d
         in List.push (handlers, h)
            ; handles (h, !me)
         end

      fun send (LambdaNode d, s): unit =
         let val {me, coercedTo, handlers, ...} = Dset.! d
            val diff = Lambdas.- (s, !me)
         in if Lambdas.isEmpty diff
               then ()
            else (me := Lambdas.+ (diff, !me)
                  ; List.foreach (!coercedTo, fn to => send (to, diff))
                  ; handless (!handlers, diff))
         end

      val send =
         Trace.trace2
         ("AbstractValue.LambdaNode.send",
          layout, Lambdas.layout, Unit.layout)
         send

      fun equals (LambdaNode d, LambdaNode d') = Dset.equals (d, d')

      fun coerce {from = from as LambdaNode d, to: t}: unit =
         if equals (from, to)
            then ()
         else let
                 val {me, coercedTo, ...} = Dset.! d
              in
                 if List.exists (!coercedTo, fn ls => equals (ls, to))
                    then ()
                 else (List.push (coercedTo, to)
                       ; send (to, !me))
              end

      fun update (c, h, diff) =
         if Lambdas.isEmpty diff
            then ()
         else (List.foreach (c, fn to => send (to, diff))
               ; handless (h, diff))

      fun unify (LambdaNode d, LambdaNode d'): unit =
         if Dset.equals (d, d')
            then ()
         else
            let
               val {me = ref m, coercedTo = ref c, handlers = ref h, ...} =
                  Dset.! d
               val {me = ref m', coercedTo = ref c', handlers = ref h', ...} =
                  Dset.! d'
               val diff = Lambdas.- (m, m')
               val diff' = Lambdas.- (m', m)
            in Dset.union (d, d')
               ; (Dset.:=
                  (d, {me = ref (if Lambdas.isEmpty diff
                                   then m'
                                else Lambdas.+ (m', diff)),
                       coercedTo = ref (List.fold
                                        (c', c, fn (n', ac) =>
                                         if List.exists (c, fn n =>
                                                         equals (n, n'))
                                            then ac
                                         else n' :: ac)),
                       handlers = ref (List.appendRev (h, h'))}))
               ; update (c, h, diff')
               ; update (c', h', diff)
            end

(*
      val unify =
         Trace.trace2
         ("AbstractValue.LambdaNode.unify", layout, layout, Unit.layout)
         unify
*)
   end

structure UnaryTycon =
   struct
      datatype t = Array | Ref | Vector | Weak

      val toString =
         fn Array => "Array"
          | Ref => "Ref"
          | Vector => "Vector"
          | Weak => "Weak"

      val equals: t * t -> bool = op =

      val layout = Layout.str o toString
   end

datatype tree =
   Lambdas of LambdaNode.t
 | Tuple of t vector
 | Type of Type.t
 | Unify of UnaryTycon.t * t

withtype t = {tree: tree,
              ty: Type.t,
              ssaType: Ssa.Type.t option ref} Dset.t

fun new (tree: tree, ty: Type.t): t =
   Dset.singleton {ssaType = ref NONE,
                   tree = tree,
                   ty = ty}

local
   fun make sel : t -> 'a = sel o Dset.!
in
   val ssaType = make #ssaType
   val tree = make #tree
   val ty = make #ty
end

fun layout v =
   let open Layout
   in case tree v of
      Type t => seq [str "Type ", Type.layout t]
    | Unify (t, v) => paren (seq [UnaryTycon.layout t, str " ", layout v])
    | Tuple vs => Vector.layout layout vs
    | Lambdas l => LambdaNode.layout l
   end

fun isEmpty v =
   case tree v of
      Lambdas n => Lambdas.isEmpty (LambdaNode.toSet n)
    | Tuple vs => Vector.exists (vs, isEmpty)
    | Unify (UnaryTycon.Ref, v) => isEmpty v
    | _ => false

(* used in closure converter *)
fun equals (v, v') =
   Dset.equals (v, v')
   orelse
   (case (tree v,      tree v') of
       (Type t,        Type t')   =>
          if Type.equals (t, t')
             then true
          else Error.bug "AbstractValue.equals: different types"
     | (Unify (t, v), Unify (t', v'))     =>
          UnaryTycon.equals (t, t') andalso equals (v, v')
     | (Tuple vs,  Tuple vs')  => Vector.forall2 (vs, vs', equals)
     | (Lambdas n, Lambdas n') => Lambdas.equals (LambdaNode.toSet n,
                                                 LambdaNode.toSet n')
     | _ => Error.bug "AbstractValue.equals: different values")

fun addHandler (v, h) =
   case tree v of
      Lambdas n => LambdaNode.addHandler (n, h)
    | _ => Error.bug "AbstractValue.addHandler: non-lambda"

local
   val {hom, destroy} =
      Type.makeMonoHom
      {con = fn (t, tycon, vs) =>
       let val new = fn tree => new (tree, t)
       in if Tycon.equals (tycon, Tycon.arrow)
             then {isFirstOrder = false,
                   make = fn () => new (Lambdas (LambdaNode.new ()))}
          else
             if Vector.forall (vs, #isFirstOrder)
                then {isFirstOrder = true,
                      make = let val v = new (Type t)
                             in fn () => v
                             end}
             else
                {isFirstOrder = false,
                 make = let
                           fun mutable mt =
                              let val make = #make (Vector.first vs)
                              in fn () => new (Unify (mt, make ()))
                              end
                        in if Tycon.equals (tycon, Tycon.reff)
                              then mutable UnaryTycon.Ref
                           else if Tycon.equals (tycon, Tycon.array)
                                   then mutable UnaryTycon.Array
                           else if Tycon.equals (tycon, Tycon.vector)
                                   then mutable UnaryTycon.Vector
                           else if Tycon.equals (tycon, Tycon.weak)
                                   then mutable UnaryTycon.Weak
                           else if Tycon.equals (tycon, Tycon.tuple)
                                   then (fn () =>
                                         new (Tuple
                                              (Vector.map (vs, fn {make, ...} =>
                                                           make ()))))
                           else Error.bug "AbstractValue.fromType: non-arrow"
                        end}
       end}
in
   val destroy = destroy
   val typeIsFirstOrder = #isFirstOrder o hom
   fun fromType t = #make (hom t) ()
end

val fromType = Trace.trace ("AbstractValue.fromType", Type.layout, layout) fromType

fun tuple (vs: t vector): t = new (Tuple vs,
                                   Type.tuple (Vector.map (vs, ty)))

fun select (v, i) =
   case tree v of
      Type t => fromType (Vector.sub (Type.deTuple t, i))
    | Tuple vs => Vector.sub (vs, i)
    | _ => Error.bug "AbstractValue.select: expected tuple"

fun deRef v =
   case tree v of
      Type t => fromType (Type.deRef t)
    | Unify (_, v) => v
    | _ => Error.bug "AbstractValue.deRef"

val deRef = Trace.trace ("AbstractValue.deRef", layout, layout) deRef

fun deWeak v =
   case tree v of
      Type t => fromType (Type.deWeak t)
    | Unify (_, v) => v
    | _ => Error.bug "AbstractValue.deWeak"

fun deArray v =
   case tree v of
      Type t => fromType (Type.deArray t)
    | Unify (_, v) => v
    | _ => Error.bug "AbstractValue.deArray"

fun deVector v =
   case tree v of
      Type t => fromType (Type.deVector t)
    | Unify (_, v) => v
    | _ => Error.bug "AbstractValue.deVector"

fun lambda (l: Sxml.Lambda.t, t: Type.t): t =
   new (Lambdas (LambdaNode.lambda l), t)

fun unify (v, v') =
   if Dset.equals (v, v')
      then ()
   else let val t = tree v
            val t' = tree v'
        in Dset.union (v, v')
           ; (case (t, t') of
                 (Type t, Type t') => if Type.equals (t, t')
                                         then ()
                                      else Error.bug "AbstractValue.unify: different types"
               | (Unify (_, v), Unify (_, v')) => unify (v, v')
               | (Tuple vs, Tuple vs') => Vector.foreach2 (vs, vs', unify)
               | (Lambdas l, Lambdas l') => LambdaNode.unify (l, l')
               | _ => Error.bug "AbstractValue.unify: different values")
        end

val unify = Trace.trace2 ("AbstractValue.unify", layout, layout, Unit.layout) unify

fun coerce {from: t, to: t}: unit =
   if Dset.equals (from, to)
      then ()
   else (case (tree from, tree to) of
            (Type t,    Type t')    => if Type.equals (t, t')
                                          then ()
                                       else Error.bug "coerce"
          | (Unify _, Unify _) =>
               (* Can't do a coercion for vectors, since that would imply
                * walking over the entire vector and coercing each element
                *)
               unify (from, to)
          | (Tuple vs,  Tuple vs')  =>
               Vector.foreach2 (vs, vs', fn (v, v') =>
                                coerce {from = v, to = v'})
          | (Lambdas l, Lambdas l') => LambdaNode.coerce {from = l, to = l'}
          | _ => Error.bug "AbstractValue.coerce: different values")

val coerce = Trace.trace ("AbstractValue.coerce",
                          fn {from, to} =>
                          let open Layout
                          in record [("from", layout from),
                                     ("to" , layout to)]
                          end, Unit.layout) coerce

structure Dest =
   struct
      datatype dest =
         Array of t
       | Lambdas of Lambdas.t
       | Ref of t
       | Tuple of t vector
       | Type of Type.t
       | Vector of t
       | Weak of t
   end

fun dest v =
   case tree v of
      Type t => Dest.Type t
    | Unify (mt, v) => (case mt of
                           UnaryTycon.Array => Dest.Array v
                         | UnaryTycon.Ref => Dest.Ref v
                         | UnaryTycon.Vector => Dest.Vector v
                         | UnaryTycon.Weak => Dest.Weak v)
    | Tuple vs => Dest.Tuple vs
    | Lambdas l => Dest.Lambdas (LambdaNode.toSet l)

open Dest

(*---------------------------------------------------*)
(*                     primApply                     *)
(*---------------------------------------------------*)

val {get = serialValue: Type.t -> t, ...} =
   Property.get (Type.plist, Property.initFun fromType)

fun primApply {prim: Type.t Prim.t, args: t vector, resultTy: Type.t}: t =
   let
      fun result () = fromType resultTy
      fun typeError () =
         (Control.message
          (Control.Silent, fn () =>
           let open Layout
           in align [seq [str "prim: ", Prim.layout prim],
                     seq [str "args: ", Vector.layout layout args]]
           end)
          ; Error.bug "AbstractValue.primApply: type error")
      fun arg i = Vector.sub (args, i)
      val n = Vector.length args
      fun oneArg () =
         if n = 1
            then arg 0
         else Error.bug "AbstractValue.primApply.oneArg"
      fun twoArgs () =
         if n = 2
            then (arg 0, arg 1)
         else Error.bug "AbstractValue.primApply.twoArgs"
      fun threeArgs () =
         if n = 3
            then (arg 0, arg 1, arg 2)
         else Error.bug "AbstractValue.primApply.threeArgs"
      fun fourArgs () =
         if n = 4
            then (arg 0, arg 1, arg 2, arg 3)
         else Error.bug "AbstractValue.primApply.fourArgs"
      fun fiveArgs () =
         if n = 5
            then (arg 0, arg 1, arg 2, arg 3, arg 4)
         else Error.bug "AbstractValue.primApply.fiveArgs"
   in
      case prim of
         Prim.Array_array =>
            let
                val r = result ()
                val _ =
                   case dest r of
                      Array x => Vector.foreach (args, fn arg => coerce {from = arg, to = x})
                    | Type _ => ()
                    | _ => typeError ()
            in
               r
            end
       | Prim.Array_cas _ =>
            let
              val (a, _, x, y) = fourArgs ()
            in
              (case dest a of
                 Array v => (unify (y, v); unify (x, v); v)
               | Type _ => result ()
               | _ => typeError ())
            end
       | Prim.Array_copyArray =>
            let val (da, _, sa, _, _) = fiveArgs ()
            in (case (dest da, dest sa) of
                   (Array dx, Array sx) => unify (dx, sx)
                 | (Type _, Type _) => ()
                 | _ => typeError ()
                ; result ())
            end
       | Prim.Array_copyVector =>
            let val (da, _, sa, _, _) = fiveArgs ()
            in (case (dest da, dest sa) of
                   (Array dx, Vector sx) => unify (dx, sx)
                 | (Type _, Type _) => ()
                 | _ => typeError ()
                ; result ())
            end
       | Prim.Array_toArray =>
            let val r = result ()
            in (case (dest (oneArg ()), dest r) of
                   (Type _, Type _) => ()
                 | (Array x, Array y) =>
                      (* Can't do a coercion here because that would imply
                       * walking over each element of the array and coercing it.
                       *)
                      unify (x, y)
                 | _ => typeError ())
               ; r
            end
       | Prim.Array_toVector =>
            let val r = result ()
            in (case (dest (oneArg ()), dest r) of
                   (Type _, Type _) => ()
                 | (Array x, Vector y) =>
                      (* Can't do a coercion here because that would imply
                       * walking over each element of the array and coercing it.
                       *)
                      unify (x, y)
                 | _ => typeError ())
               ; r
            end
<<<<<<< HEAD
       | Prim.Array_sub =>
=======
       | Array_sub _ =>
>>>>>>> 3b807857
            (case dest (#1 (twoArgs ())) of
                Array x => x
              | Type _ => result ()
              | _ => typeError ())
       | Prim.Array_update _ =>
            let val (a, _, x) = threeArgs ()
            in (case dest a of
                   Array x' => coerce {from = x, to = x'} (* unify (x, x') *)
                 | Type _ => ()
                 | _ => typeError ())
               ; result ()
            end
       | Prim.MLton_deserialize => serialValue resultTy
       | Prim.MLton_serialize =>
            let val arg = oneArg ()
            in coerce {from = arg, to = serialValue (ty arg)}
               ; result ()
            end
       | Prim.Ref_assign _ =>
            let val (r, x) = twoArgs ()
            in (case dest r of
                   Ref x' => coerce {from = x, to = x'} (* unify (x, x') *)
                 | Type _ => ()
                 | _ => typeError ())
               ; result ()
            end
<<<<<<< HEAD
       | Prim.Ref_deref => (case dest (oneArg ()) of
                               Ref v => v
                             | Type _ => result ()
                             | _ => typeError ())
       | Prim.Ref_cas _ =>
=======
       | Ref_deref _ => (case dest (oneArg ()) of
                          Ref v => v
                        | Type _ => result ()
                        | _ => typeError ())
       | Ref_cas _ =>
>>>>>>> 3b807857
            let
              val (r, x, y) = threeArgs ()
            in
              (case dest r of
                 Ref v => (unify (y, v); unify (x, v); v)
               | Type _ => result ()
               | _ => typeError ())
            end
       | Prim.Ref_ref =>
            let
               val r = result ()
               val _ =
                  case dest r of
                     Ref x => coerce {from = oneArg (), to = x} (* unify (oneArg (), x) *)
                   | Type _ => ()
                   | _ => typeError ()
            in
               r
            end
       | Prim.Vector_sub =>
            (case dest (#1 (twoArgs ())) of
                Vector x => x
              | Type _ => result ()
              | _ => typeError ())
       | Prim.Vector_vector =>
            let
                val r = result ()
                val _ =
                   case dest r of
                      Vector x => Vector.foreach (args, fn arg => coerce {from = arg, to = x})
                    | Type _ => ()
                    | _ => typeError ()
            in
               r
            end
       | Prim.Weak_get =>
            (case dest (oneArg ()) of
                Weak v => v
              | Type _ => result ()
              | _ => typeError ())
       | Prim.Weak_new =>
            let
               val r = result ()
               val _ =
                  case dest r of
                     Type _ => ()
                   | Weak x => coerce {from = oneArg (), to = x}
                   | _ => typeError ()
            in
               r
            end
       | _ => result ()
   end

end<|MERGE_RESOLUTION|>--- conflicted
+++ resolved
@@ -483,11 +483,7 @@
                  | _ => typeError ())
                ; r
             end
-<<<<<<< HEAD
-       | Prim.Array_sub =>
-=======
-       | Array_sub _ =>
->>>>>>> 3b807857
+       | Prim.Array_sub _ =>
             (case dest (#1 (twoArgs ())) of
                 Array x => x
               | Type _ => result ()
@@ -514,19 +510,11 @@
                  | _ => typeError ())
                ; result ()
             end
-<<<<<<< HEAD
-       | Prim.Ref_deref => (case dest (oneArg ()) of
+       | Prim.Ref_deref _ => (case dest (oneArg ()) of
                                Ref v => v
                              | Type _ => result ()
                              | _ => typeError ())
        | Prim.Ref_cas _ =>
-=======
-       | Ref_deref _ => (case dest (oneArg ()) of
-                          Ref v => v
-                        | Type _ => result ()
-                        | _ => typeError ())
-       | Ref_cas _ =>
->>>>>>> 3b807857
             let
               val (r, x, y) = threeArgs ()
             in
