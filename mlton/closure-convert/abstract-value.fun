(* Copyright (C) 2017,2019-2020 Matthew Fluet.
 * Copyright (C) 1999-2006 Henry Cejtin, Matthew Fluet, Suresh
 *    Jagannathan, and Stephen Weeks.
 * Copyright (C) 1997-2000 NEC Research Institute.
 *
 * MLton is released under a HPND-style license.
 * See the file MLton-LICENSE for details.
 *)

functor AbstractValue (S: ABSTRACT_VALUE_STRUCTS): ABSTRACT_VALUE =
struct

open S
open Sxml

structure Dset = DisjointSet

structure Lambda =
   struct
      datatype t = Lambda of {lambda: Sxml.Lambda.t,
                              hash: Word.t}

      val newHash = Random.word

      fun new lambda = Lambda {lambda = lambda,
                               hash = newHash ()}

      fun hash (Lambda {hash, ...}) = hash

      fun dest (Lambda {lambda, ...}) = lambda

      fun equals (Lambda r, Lambda r') =
         #hash r = #hash r'
         andalso Sxml.Lambda.equals (#lambda r, #lambda r')

      fun layout (Lambda {lambda, ...}) =
         let open Layout
         in seq [str "lambda ", Sxml.Var.layout (Sxml.Lambda.arg lambda)]
         end
   end

structure Lambdas = UniqueSet (structure Element = Lambda
                               val cacheSize: int = 5
                               val bits: int = 13)

structure LambdaNode:
   sig
      type t

      val addHandler: t * (Lambda.t -> unit) -> unit
      val coerce: {from: t, to: t} -> unit
      val lambda: Sxml.Lambda.t -> t
      val layout: t -> Layout.t
      val new: unit -> t
      val toSet: t -> Lambdas.t
      val unify: t * t -> unit
   end =
   struct
      datatype t = LambdaNode of {me: Lambdas.t ref,
                                  handlers: (Lambda.t -> unit) list ref,
                                  coercedTo: t list ref} Dset.t

      fun toSet (LambdaNode d) = !(#me (Dset.! d))

      val layout = Lambdas.layout o toSet

      fun newSet s = LambdaNode (Dset.singleton {me = ref s,
                                                 handlers = ref [],
                                                 coercedTo = ref []})

      fun new () = newSet Lambdas.empty

      fun lambda l = newSet (Lambdas.singleton (Lambda.new l))

      fun handles (h: Lambda.t -> unit, s: Lambdas.t): unit =
         Lambdas.foreach (s, fn l => h l)

      fun handless (hs: (Lambda.t -> unit) list, s: Lambdas.t): unit =
         List.foreach (hs, fn h => handles (h, s))

      fun addHandler (LambdaNode d, h: Lambda.t -> unit) =
         let val {me, handlers, ...} = Dset.! d
         in List.push (handlers, h)
            ; handles (h, !me)
         end

      fun send (LambdaNode d, s): unit =
         let val {me, coercedTo, handlers, ...} = Dset.! d
            val diff = Lambdas.- (s, !me)
         in if Lambdas.isEmpty diff
               then ()
            else (me := Lambdas.+ (diff, !me)
                  ; List.foreach (!coercedTo, fn to => send (to, diff))
                  ; handless (!handlers, diff))
         end

      val send =
         Trace.trace2
         ("AbstractValue.LambdaNode.send",
          layout, Lambdas.layout, Unit.layout)
         send

      fun equals (LambdaNode d, LambdaNode d') = Dset.equals (d, d')

      fun coerce {from = from as LambdaNode d, to: t}: unit =
         if equals (from, to)
            then ()
         else let
                 val {me, coercedTo, ...} = Dset.! d
              in
                 if List.exists (!coercedTo, fn ls => equals (ls, to))
                    then ()
                 else (List.push (coercedTo, to)
                       ; send (to, !me))
              end

      fun update (c, h, diff) =
         if Lambdas.isEmpty diff
            then ()
         else (List.foreach (c, fn to => send (to, diff))
               ; handless (h, diff))

      fun unify (LambdaNode d, LambdaNode d'): unit =
         if Dset.equals (d, d')
            then ()
         else
            let
               val {me = ref m, coercedTo = ref c, handlers = ref h, ...} =
                  Dset.! d
               val {me = ref m', coercedTo = ref c', handlers = ref h', ...} =
                  Dset.! d'
               val diff = Lambdas.- (m, m')
               val diff' = Lambdas.- (m', m)
            in Dset.union (d, d')
               ; (Dset.:=
                  (d, {me = ref (if Lambdas.isEmpty diff
                                   then m'
                                else Lambdas.+ (m', diff)),
                       coercedTo = ref (List.fold
                                        (c', c, fn (n', ac) =>
                                         if List.exists (c, fn n =>
                                                         equals (n, n'))
                                            then ac
                                         else n' :: ac)),
                       handlers = ref (List.appendRev (h, h'))}))
               ; update (c, h, diff')
               ; update (c', h', diff)
            end

(*
      val unify =
         Trace.trace2
         ("AbstractValue.LambdaNode.unify", layout, layout, Unit.layout)
         unify
*)
   end

structure UnaryTycon =
   struct
      datatype t = Array | Ref | Vector | Weak

      val toString =
         fn Array => "Array"
          | Ref => "Ref"
          | Vector => "Vector"
          | Weak => "Weak"

      val equals: t * t -> bool = op =

      val layout = Layout.str o toString
   end

datatype tree =
   Lambdas of LambdaNode.t
 | Tuple of t vector
 | Type of Type.t
 | Unify of UnaryTycon.t * t

withtype t = {tree: tree,
              ty: Type.t,
              ssaType: Ssa.Type.t option ref} Dset.t

fun new (tree: tree, ty: Type.t): t =
   Dset.singleton {ssaType = ref NONE,
                   tree = tree,
                   ty = ty}

local
   fun make sel : t -> 'a = sel o Dset.!
in
   val ssaType = make #ssaType
   val tree = make #tree
   val ty = make #ty
end

fun layout v =
   let open Layout
   in case tree v of
      Type t => seq [str "Type ", Type.layout t]
    | Unify (t, v) => paren (seq [UnaryTycon.layout t, str " ", layout v])
    | Tuple vs => Vector.layout layout vs
    | Lambdas l => LambdaNode.layout l
   end

fun isEmpty v =
   case tree v of
      Lambdas n => Lambdas.isEmpty (LambdaNode.toSet n)
    | Tuple vs => Vector.exists (vs, isEmpty)
    | Unify (UnaryTycon.Ref, v) => isEmpty v
    | _ => false

(* used in closure converter *)
fun equals (v, v') =
   Dset.equals (v, v')
   orelse
   (case (tree v,      tree v') of
       (Type t,        Type t')   =>
          if Type.equals (t, t')
             then true
          else Error.bug "AbstractValue.equals: different types"
     | (Unify (t, v), Unify (t', v'))     =>
          UnaryTycon.equals (t, t') andalso equals (v, v')
     | (Tuple vs,  Tuple vs')  => Vector.forall2 (vs, vs', equals)
     | (Lambdas n, Lambdas n') => Lambdas.equals (LambdaNode.toSet n,
                                                 LambdaNode.toSet n')
     | _ => Error.bug "AbstractValue.equals: different values")

fun addHandler (v, h) =
   case tree v of
      Lambdas n => LambdaNode.addHandler (n, h)
    | _ => Error.bug "AbstractValue.addHandler: non-lambda"

local
   val {hom, destroy} =
      Type.makeMonoHom
      {con = fn (t, tycon, vs) =>
       let val new = fn tree => new (tree, t)
       in if Tycon.equals (tycon, Tycon.arrow)
             then {isFirstOrder = false,
                   make = fn () => new (Lambdas (LambdaNode.new ()))}
          else
             if Vector.forall (vs, #isFirstOrder)
                then {isFirstOrder = true,
                      make = let val v = new (Type t)
                             in fn () => v
                             end}
             else
                {isFirstOrder = false,
                 make = let
                           fun mutable mt =
                              let val make = #make (Vector.first vs)
                              in fn () => new (Unify (mt, make ()))
                              end
                        in if Tycon.equals (tycon, Tycon.reff)
                              then mutable UnaryTycon.Ref
                           else if Tycon.equals (tycon, Tycon.array)
                                   then mutable UnaryTycon.Array
                           else if Tycon.equals (tycon, Tycon.vector)
                                   then mutable UnaryTycon.Vector
                           else if Tycon.equals (tycon, Tycon.weak)
                                   then mutable UnaryTycon.Weak
                           else if Tycon.equals (tycon, Tycon.tuple)
                                   then (fn () =>
                                         new (Tuple
                                              (Vector.map (vs, fn {make, ...} =>
                                                           make ()))))
                           else Error.bug "AbstractValue.fromType: non-arrow"
                        end}
       end}
in
   val destroy = destroy
   val typeIsFirstOrder = #isFirstOrder o hom
   fun fromType t = #make (hom t) ()
end

val fromType = Trace.trace ("AbstractValue.fromType", Type.layout, layout) fromType

fun tuple (vs: t vector): t = new (Tuple vs,
                                   Type.tuple (Vector.map (vs, ty)))

fun select (v, i) =
   case tree v of
      Type t => fromType (Vector.sub (Type.deTuple t, i))
    | Tuple vs => Vector.sub (vs, i)
    | _ => Error.bug "AbstractValue.select: expected tuple"

fun deRef v =
   case tree v of
      Type t => fromType (Type.deRef t)
    | Unify (_, v) => v
    | _ => Error.bug "AbstractValue.deRef"

val deRef = Trace.trace ("AbstractValue.deRef", layout, layout) deRef

fun deWeak v =
   case tree v of
      Type t => fromType (Type.deWeak t)
    | Unify (_, v) => v
    | _ => Error.bug "AbstractValue.deWeak"

fun deArray v =
   case tree v of
      Type t => fromType (Type.deArray t)
    | Unify (_, v) => v
    | _ => Error.bug "AbstractValue.deArray"

fun deVector v =
   case tree v of
      Type t => fromType (Type.deVector t)
    | Unify (_, v) => v
    | _ => Error.bug "AbstractValue.deVector"

fun lambda (l: Sxml.Lambda.t, t: Type.t): t =
   new (Lambdas (LambdaNode.lambda l), t)

fun unify (v, v') =
   if Dset.equals (v, v')
      then ()
   else let val t = tree v
            val t' = tree v'
        in Dset.union (v, v')
           ; (case (t, t') of
                 (Type t, Type t') => if Type.equals (t, t')
                                         then ()
                                      else Error.bug "AbstractValue.unify: different types"
               | (Unify (_, v), Unify (_, v')) => unify (v, v')
               | (Tuple vs, Tuple vs') => Vector.foreach2 (vs, vs', unify)
               | (Lambdas l, Lambdas l') => LambdaNode.unify (l, l')
               | _ => Error.bug "AbstractValue.unify: different values")
        end

val unify = Trace.trace2 ("AbstractValue.unify", layout, layout, Unit.layout) unify

fun coerce {from: t, to: t}: unit =
   if Dset.equals (from, to)
      then ()
   else (case (tree from, tree to) of
            (Type t,    Type t')    => if Type.equals (t, t')
                                          then ()
                                       else Error.bug "coerce"
          | (Unify _, Unify _) =>
               (* Can't do a coercion for vectors, since that would imply
                * walking over the entire vector and coercing each element
                *)
               unify (from, to)
          | (Tuple vs,  Tuple vs')  =>
               Vector.foreach2 (vs, vs', fn (v, v') =>
                                coerce {from = v, to = v'})
          | (Lambdas l, Lambdas l') => LambdaNode.coerce {from = l, to = l'}
          | _ => Error.bug "AbstractValue.coerce: different values")

val coerce = Trace.trace ("AbstractValue.coerce",
                          fn {from, to} =>
                          let open Layout
                          in record [("from", layout from),
                                     ("to" , layout to)]
                          end, Unit.layout) coerce

structure Dest =
   struct
      datatype dest =
         Array of t
       | Lambdas of Lambdas.t
       | Ref of t
       | Tuple of t vector
       | Type of Type.t
       | Vector of t
       | Weak of t
   end

fun dest v =
   case tree v of
      Type t => Dest.Type t
    | Unify (mt, v) => (case mt of
                           UnaryTycon.Array => Dest.Array v
                         | UnaryTycon.Ref => Dest.Ref v
                         | UnaryTycon.Vector => Dest.Vector v
                         | UnaryTycon.Weak => Dest.Weak v)
    | Tuple vs => Dest.Tuple vs
    | Lambdas l => Dest.Lambdas (LambdaNode.toSet l)

open Dest

(*---------------------------------------------------*)
(*                     primApply                     *)
(*---------------------------------------------------*)

val {get = serialValue: Type.t -> t, ...} =
   Property.get (Type.plist, Property.initFun fromType)

fun primApply {prim: Type.t Prim.t, args: t vector, resultTy: Type.t}: t =
   let
      fun result () = fromType resultTy
      fun typeError () =
         (Control.message
          (Control.Silent, fn () =>
           let open Layout
           in align [seq [str "prim: ", Prim.layout prim],
                     seq [str "args: ", Vector.layout layout args]]
           end)
          ; Error.bug "AbstractValue.primApply: type error")
      fun arg i = Vector.sub (args, i)
      val n = Vector.length args
      fun oneArg () =
         if n = 1
            then arg 0
         else Error.bug "AbstractValue.primApply.oneArg"
      fun twoArgs () =
         if n = 2
            then (arg 0, arg 1)
         else Error.bug "AbstractValue.primApply.twoArgs"
      fun threeArgs () =
         if n = 3
            then (arg 0, arg 1, arg 2)
         else Error.bug "AbstractValue.primApply.threeArgs"
      fun fourArgs () =
         if n = 4
            then (arg 0, arg 1, arg 2, arg 3)
         else Error.bug "AbstractValue.primApply.fourArgs"
      fun fiveArgs () =
         if n = 5
            then (arg 0, arg 1, arg 2, arg 3, arg 4)
         else Error.bug "AbstractValue.primApply.fiveArgs"
   in
      case prim of
         Prim.Array_array =>
            let
                val r = result ()
                val _ =
                   case dest r of
                      Array x => Vector.foreach (args, fn arg => coerce {from = arg, to = x})
                    | Type _ => ()
                    | _ => typeError ()
            in
               r
            end
       | Prim.Array_copyArray =>
            let val (da, _, sa, _, _) = fiveArgs ()
            in (case (dest da, dest sa) of
                   (Array dx, Array sx) => unify (dx, sx)
                 | (Type _, Type _) => ()
                 | _ => typeError ()
                ; result ())
            end
       | Prim.Array_copyVector =>
            let val (da, _, sa, _, _) = fiveArgs ()
            in (case (dest da, dest sa) of
                   (Array dx, Vector sx) => unify (dx, sx)
                 | (Type _, Type _) => ()
                 | _ => typeError ()
                ; result ())
            end
       | Prim.Array_toArray =>
            let val r = result ()
            in (case (dest (oneArg ()), dest r) of
                   (Type _, Type _) => ()
                 | (Array x, Array y) =>
                      (* Can't do a coercion here because that would imply
                       * walking over each element of the array and coercing it.
                       *)
                      unify (x, y)
                 | _ => typeError ())
               ; r
            end
       | Prim.Array_toVector =>
            let val r = result ()
            in (case (dest (oneArg ()), dest r) of
                   (Type _, Type _) => ()
                 | (Array x, Vector y) =>
                      (* Can't do a coercion here because that would imply
                       * walking over each element of the array and coercing it.
                       *)
                      unify (x, y)
                 | _ => typeError ())
               ; r
            end
       | Prim.Array_sub =>
            (case dest (#1 (twoArgs ())) of
                Array x => x
              | Type _ => result ()
              | _ => typeError ())
<<<<<<< HEAD
       | Array_update _ =>
=======
       | Prim.Array_update =>
>>>>>>> f2ec21a4
            let val (a, _, x) = threeArgs ()
            in (case dest a of
                   Array x' => coerce {from = x, to = x'} (* unify (x, x') *)
                 | Type _ => ()
                 | _ => typeError ())
               ; result ()
            end
<<<<<<< HEAD
       | Array_cas _ =>
            let
              val (a, _, x, y) = fourArgs ()
            in
              (case dest a of
                 Array v => (unify (y, v); unify (x, v); v)
               | Type _ => result ()
               | _ => typeError ())
            end
       | MLton_deserialize => serialValue resultTy
       | MLton_serialize =>
=======
       | Prim.MLton_deserialize => serialValue resultTy
       | Prim.MLton_serialize =>
>>>>>>> f2ec21a4
            let val arg = oneArg ()
            in coerce {from = arg, to = serialValue (ty arg)}
               ; result ()
            end
<<<<<<< HEAD
       | Ref_assign _ =>
=======
       | Prim.Ref_assign =>
>>>>>>> f2ec21a4
            let val (r, x) = twoArgs ()
            in (case dest r of
                   Ref x' => coerce {from = x, to = x'} (* unify (x, x') *)
                 | Type _ => ()
                 | _ => typeError ())
               ; result ()
            end
<<<<<<< HEAD
       | Ref_deref => (case dest (oneArg ()) of
                          Ref v => v
                        | Type _ => result ()
                        | _ => typeError ())
       | Ref_cas _ =>
            let
              val (r, x, y) = threeArgs ()
            in
              (case dest r of
                 Ref v => (unify (y, v); unify (x, v); v)
               | Type _ => result ()
               | _ => typeError ())
            end
       | Ref_ref =>
=======
       | Prim.Ref_deref => (case dest (oneArg ()) of
                               Ref v => v
                             | Type _ => result ()
                             | _ => typeError ())
       | Prim.Ref_ref =>
>>>>>>> f2ec21a4
            let
               val r = result ()
               val _ =
                  case dest r of
                     Ref x => coerce {from = oneArg (), to = x} (* unify (oneArg (), x) *)
                   | Type _ => ()
                   | _ => typeError ()
            in
               r
            end
       | Prim.Vector_sub =>
            (case dest (#1 (twoArgs ())) of
                Vector x => x
              | Type _ => result ()
              | _ => typeError ())
       | Prim.Vector_vector =>
            let
                val r = result ()
                val _ =
                   case dest r of
                      Vector x => Vector.foreach (args, fn arg => coerce {from = arg, to = x})
                    | Type _ => ()
                    | _ => typeError ()
            in
               r
            end
       | Prim.Weak_get =>
            (case dest (oneArg ()) of
                Weak v => v
              | Type _ => result ()
              | _ => typeError ())
       | Prim.Weak_new =>
            let
               val r = result ()
               val _ =
                  case dest r of
                     Type _ => ()
                   | Weak x => coerce {from = oneArg (), to = x}
                   | _ => typeError ()
            in
               r
            end
       | _ => result ()
   end

end<|MERGE_RESOLUTION|>--- conflicted
+++ resolved
@@ -434,6 +434,15 @@
             in
                r
             end
+       | Prim.Array_cas _ =>
+            let
+              val (a, _, x, y) = fourArgs ()
+            in
+              (case dest a of
+                 Array v => (unify (y, v); unify (x, v); v)
+               | Type _ => result ()
+               | _ => typeError ())
+            end
        | Prim.Array_copyArray =>
             let val (da, _, sa, _, _) = fiveArgs ()
             in (case (dest da, dest sa) of
@@ -479,11 +488,7 @@
                 Array x => x
               | Type _ => result ()
               | _ => typeError ())
-<<<<<<< HEAD
-       | Array_update _ =>
-=======
-       | Prim.Array_update =>
->>>>>>> f2ec21a4
+       | Prim.Array_update _ =>
             let val (a, _, x) = threeArgs ()
             in (case dest a of
                    Array x' => coerce {from = x, to = x'} (* unify (x, x') *)
@@ -491,31 +496,13 @@
                  | _ => typeError ())
                ; result ()
             end
-<<<<<<< HEAD
-       | Array_cas _ =>
-            let
-              val (a, _, x, y) = fourArgs ()
-            in
-              (case dest a of
-                 Array v => (unify (y, v); unify (x, v); v)
-               | Type _ => result ()
-               | _ => typeError ())
-            end
-       | MLton_deserialize => serialValue resultTy
-       | MLton_serialize =>
-=======
        | Prim.MLton_deserialize => serialValue resultTy
        | Prim.MLton_serialize =>
->>>>>>> f2ec21a4
             let val arg = oneArg ()
             in coerce {from = arg, to = serialValue (ty arg)}
                ; result ()
             end
-<<<<<<< HEAD
-       | Ref_assign _ =>
-=======
-       | Prim.Ref_assign =>
->>>>>>> f2ec21a4
+       | Prim.Ref_assign _ =>
             let val (r, x) = twoArgs ()
             in (case dest r of
                    Ref x' => coerce {from = x, to = x'} (* unify (x, x') *)
@@ -523,12 +510,11 @@
                  | _ => typeError ())
                ; result ()
             end
-<<<<<<< HEAD
-       | Ref_deref => (case dest (oneArg ()) of
-                          Ref v => v
-                        | Type _ => result ()
-                        | _ => typeError ())
-       | Ref_cas _ =>
+       | Prim.Ref_deref => (case dest (oneArg ()) of
+                               Ref v => v
+                             | Type _ => result ()
+                             | _ => typeError ())
+       | Prim.Ref_cas _ =>
             let
               val (r, x, y) = threeArgs ()
             in
@@ -537,14 +523,7 @@
                | Type _ => result ()
                | _ => typeError ())
             end
-       | Ref_ref =>
-=======
-       | Prim.Ref_deref => (case dest (oneArg ()) of
-                               Ref v => v
-                             | Type _ => result ()
-                             | _ => typeError ())
        | Prim.Ref_ref =>
->>>>>>> f2ec21a4
             let
                val r = result ()
                val _ =
