(* Copyright (C) 2009,2017-2020 Matthew Fluet.
 * Copyright (C) 1999-2008 Henry Cejtin, Matthew Fluet, Suresh
 *    Jagannathan, and Stephen Weeks.
 * Copyright (C) 1997-2000 NEC Research Institute.
 *
 * MLton is released under a HPND-style license.
 * See the file MLton-LICENSE for details.
 *)

functor Useless (S: SSA_TRANSFORM_STRUCTS): SSA_TRANSFORM =
struct

open S
(* useless thing elimination
 *  build some kind of dependence graph where
 *    - a value of ground type is useful if it is an arg to a primitive
 *    - a tuple is useful if it contains a useful component
 *    - a conapp is useful if it contains a useful component
 *                            or is used in a case
 *
 * If a useful tuple is coerced to another useful tuple,
 *   then all of their components must agree (exactly).
 * It is trivial to convert a useful value to a useless one.
 *
 * It is also trivial to convert a useful tuple to one of its
 *  useful components -- but this seems hard
 *)

(* Suppose that you have a ref/array/vector that is useful, but the
 * components aren't -- then the components are converted to type unit, and
 * any primapp args must be as well.
 *)

structure Value =
   struct
      structure Set = DisjointSet

      structure Exists :
         sig
            type t
            val <= : t * t -> unit
            val == : t * t -> unit
            val doesExist: t -> bool
            val layout: t -> Layout.t
            val mustExist: t -> unit
            val new: unit -> t
            val whenExists: t * (unit -> unit) -> unit
         end =
         struct
            structure L = TwoPointLattice (val bottom = "not exists"
                                           val top = "exists")
            open L
            val mustExist = makeTop
            val doesExist = isTop
            val whenExists = addHandler
         end

      structure Useful :
         sig
            type t
            val <= : t * t -> unit
            val == : t * t -> unit
            val isUseful: t -> bool
            val layout: t -> Layout.t
            val makeUseful: t -> unit
            val makeWanted: t -> unit
            val new: unit -> t
            val whenUseful: t * (unit -> unit) -> unit
         end =
         struct
            structure U = TwoPointLattice (val bottom = "useless"
                                           val top = "useful")
            structure W = TwoPointLattice (val bottom = "unwanted"
                                           val top = "wanted")

            datatype t = T of U.t * W.t

            fun layout (T (u, w)) =
               let open Layout
               in seq [U.layout u, str "/", W.layout w]
               end

            fun new () =
               T (U.new (), W.new ())
            fun == (T (u, w), T (u', w')) =
               (U.== (u, u'); W.== (w, w'))
            fun (T (uf, wf)) <= (T (ut, wt)) =
               (U.<= (uf, ut);
                W.<= (wf, wt);
                W.addHandler (wf, fn () => U.== (uf, ut)))

            fun makeUseful (T (u, _)) = U.makeTop u
            fun isUseful (T (u, _)) = U.isTop u
            fun whenUseful (T (u, _), h) = U.addHandler (u, h)

            fun makeWanted (T (_, w)) = W.makeTop w
         end

      datatype t =
         T of {new: (Type.t * bool) option ref,
               ty: Type.t,
               value: value} Set.t
      and value =
         Array of {elt: slot,
                   length: t,
                   useful: Useful.t}
        | Ground of Useful.t
        | Ref of {arg: slot,
                  useful: Useful.t}
        | Tuple of slot vector
        | Vector of {elt: slot,
                     length: t}
        | Weak of {arg: slot,
                   useful: Useful.t}
      withtype slot = t * Exists.t

      local
         fun make sel (T s) = sel (Set.! s)
      in
         val value = make #value
         val ty = make #ty
      end

      local
         open Layout
      in
         fun layout (T s) =
            let
               val {value, ...} = Set.! s
            in
               case value of
                  Array {elt, length, ...} =>
                     seq [str "array", tuple [layout length, layoutSlot elt]]
                | Ground g => seq [str "ground ", Useful.layout g]
                | Ref {arg, useful, ...} =>
                     seq [str "ref ",
                          record [("useful", Useful.layout useful),
                                  ("slot", layoutSlot arg)]]
                | Tuple vs => Vector.layout layoutSlot vs
                | Vector {elt, length} =>
                     seq [str "vector", tuple [layout length, layoutSlot elt]]
                | Weak {arg, useful} =>
                     seq [str "weak ",
                          record [("useful", Useful.layout useful),
                                  ("slot", layoutSlot arg)]]
            end
         and layoutSlot (v, e) =
            tuple [Exists.layout e, layout v]
      end

      fun unify (T s, T s') =
         if Set.equals (s, s')
            then ()
         else
            let
               val {value = v, ...} = Set.! s
               val {value = v', ...} = Set.! s'
               val _ = Set.union (s, s')
            in
               case (v, v') of
                  (Array {useful = u, length = n, elt = e},
                   Array {useful = u', length = n', elt = e'}) =>
                     (Useful.== (u, u'); unify (n, n'); unifySlot (e, e'))
                | (Ground g, Ground g') => Useful.== (g, g')
                | (Ref {useful = u, arg = a},
                   Ref {useful = u', arg = a'}) =>
                     (Useful.== (u, u'); unifySlot (a, a'))
                | (Tuple vs, Tuple vs') =>
                     Vector.foreach2 (vs, vs', unifySlot)
                | (Vector {length = n, elt = e},
                   Vector {length = n', elt = e'}) =>
                     (unify (n, n'); unifySlot (e, e'))
                | (Weak {useful = u, arg = a}, Weak {useful = u', arg = a'}) =>
                     (Useful.== (u, u'); unifySlot (a, a'))
                | _ => Error.bug "Useless.Value.unify: strange"
            end
      and unifySlot ((v, e), (v', e')) = (unify (v, v'); Exists.== (e, e'))

      val unify =
         Trace.trace ("Useless.Value.unify",
                      Layout.tuple2 (layout, layout),
                      Unit.layout)
         unify

      fun coerce {from = from as T sfrom, to = to as T sto}: unit =
         if Set.equals (sfrom, sto)
            then ()
         else
            let
               fun coerceSlot ((v, e), (v', e')) =
                  (coerce {from = v, to = v'}
                   ; Exists.== (e, e'))
            in
               case (value from, value to) of
                  (Array _, Array _) => unify (from, to)
                | (Ground from, Ground to) => Useful.<= (to, from)
                | (Ref _, Ref _) => unify (from, to)
                | (Tuple vs, Tuple vs') =>
                     Vector.foreach2 (vs, vs', coerceSlot)
                | (Vector {length = n, elt = e},
                   Vector {length = n', elt = e'}) =>
                     (coerce {from = n, to = n'}
                      ; coerceSlot (e, e'))
                | (Weak _, Weak _) => unify (from, to)
                | _ => Error.bug "Useless.Value.coerce: strange"
            end

      val coerce =
         Trace.trace ("Useless.Value.coerce",
                      fn {from, to} => let open Layout
                                       in record [("from", layout from),
                                                  ("to", layout to)]
                                       end,
                      Unit.layout)
         coerce

      fun coerces {from, to} =
         Vector.foreach2 (from, to, fn (from, to) =>
                          coerce {from = from, to = to})

      fun foreach (v: t, f: Useful.t -> unit): unit  =
         let
            fun loop (v: t): unit =
               case value v of
                  Array {length, elt, useful} =>
                     (f useful; loop length; slot elt)
                | Ground u => f u
                | Tuple vs => Vector.foreach (vs, slot)
                | Ref {arg, useful} => (f useful; slot arg)
                | Vector {length, elt} => (loop length; slot elt)
                | Weak {arg, useful} => (f useful; slot arg)
            and slot (v, _) = loop v
         in
            loop v
         end

      (* Coerce every ground value in v to u. *)
      fun deepCoerce (v: t, u: Useful.t): unit =
         foreach (v, fn u' => Useful.<= (u', u))

      val deepCoerce =
         Trace.trace2 ("Useless.deepCoerce", layout, Useful.layout, Unit.layout)
         deepCoerce

      fun deground (v: t): Useful.t =
         case value v of
            Ground g => g
          | _ => Error.bug "Useless.deground"

      fun someUseful (v: t): Useful.t option =
         case value v of
            Array {useful = u, ...} => SOME u
          | Ground u => SOME u
          | Ref {useful = u, ...} => SOME u
          | Tuple slots => Vector.peekMap (slots, someUseful o #1)
          | Vector {length, ...} => SOME (deground length)
          | Weak {useful = u, ...} => SOME u

      fun allOrNothing (v: t): Useful.t option =
         case someUseful v of
            NONE => NONE
          | SOME u => (foreach (v, fn u' => Useful.== (u, u'))
                       ; SOME u)

      fun fromType (t: Type.t): t =
         let
            fun loop (t: Type.t, es: Exists.t list): t =
               let
                  fun useful () =
                     let val u = Useful.new ()
                     in Useful.whenUseful
                        (u, fn () => List.foreach (es, Exists.mustExist))
                        ; u
                     end
                  fun slot t =
                     let val e = Exists.new ()
                     in (loop (t, e :: es), e)
                     end
                  val loop = fn t => loop (t, es)
                  val value =
                     case Type.dest t of
                        Type.Array t =>
                           let val elt as (_, e) = slot t
                               val length = loop (Type.word (WordSize.seqIndex ()))
                           in Exists.whenExists
                              (e, fn () => Useful.makeUseful (deground length))
                              ; Array {useful = useful (),
                                       length = length,
                                       elt = elt}
                           end
                      | Type.Ref t => Ref {arg = slot t,
                                           useful = useful ()}
                      | Type.Tuple ts => Tuple (Vector.map (ts, slot))
                      | Type.Vector t =>
                           Vector {length = loop (Type.word (WordSize.seqIndex ())),
                                   elt = slot t}
                      | Type.Weak t => Weak {arg = slot t,
                                             useful = useful ()}
                      | _ => Ground (useful ())
               in
                  T (Set.singleton {ty = t,
                                    new = ref NONE,
                                    value = value})
               end
         in
            loop (t, [])
         end

      fun const (c: Const.t): t =
         let
            val v = fromType (Type.ofConst c)
            (* allOrNothing v because constants are not transformed and their
             * type cannot change.  So they must either be completely eliminated
             * or completely kept.
             *)
            val _ = allOrNothing v
         in
            v
         end

      fun detupleSlots (v: t): slot vector =
         case value v of
            Tuple ss => ss
          | _ => Error.bug "Useless.detupleSlots"
      fun detuple v = Vector.map (detupleSlots v, #1)
      fun tuple (vs: t vector): t =
         let
            val t = Type.tuple (Vector.map (vs, ty))
            val v = fromType t
            val _ =
               Vector.foreach2 (vs, detuple v, fn (v, v') =>
                                coerce {from = v, to = v'})
         in
            v
         end
      fun select {tuple, offset, resultType} =
         let
            val v = fromType resultType
            val _ = coerce {from = Vector.sub (detuple tuple, offset), to = v}
         in
            v
         end
      local
         fun make (err, sel) v =
            case value v of
               Vector fs => sel fs
             | _ => Error.bug err
      in
         val devector = make ("Useless.devector", #1 o #elt)
         val vectorLength = make ("Useless.vectorLength", #length)
      end
      local
         fun make (err, sel) v =
            case value v of
               Array fs => sel fs
             | _ => Error.bug err
      in
         val dearray: t -> t = make ("Useless.dearray", #1 o #elt)
         val arrayLength = make ("Useless.arrayLength", #length)
         val arrayUseful = make ("Useless.arrayUseful", #useful)
      end
      local
         fun make (err, sel) v =
         case value v of
               Ref fs => sel fs
             | _ => Error.bug err
      in
         val deref: t -> t = make ("Useless.deref", #1 o #arg)
      end
      local
         fun make (err, sel) v =
            case value v of
               Weak fs => sel fs
             | _ => Error.bug err
      in
         val deweak: t -> t = make ("Useless.deweak", #1 o #arg)
         val weakUseful = make ("Useless.weakUseful", #useful)
      end

      fun newType (v: t): Type.t = #1 (getNew v)
      and isUseful (v: t): bool = #2 (getNew v)
      and getNew (T s): Type.t * bool =
         let
            val {value, ty, new, ...} = Set.! s
         in
            Ref.memoize
            (new, fn () =>
             let
                fun slot (arg: t, e: Exists.t) =
                   let val (t, b) = getNew arg
                   in (if Exists.doesExist e then t else Type.unit, b)
                   end
                fun wrap ((t, b), f) = (f t, b)
                fun or ((t, b), b') = (t, b orelse b')
                fun maybe (u: Useful.t, s: slot, make: Type.t -> Type.t) =
                   wrap (or (slot s, Useful.isUseful u), make)
             in
                case value of
                   Array {useful, elt, length, ...} =>
                      or (wrap (slot elt, Type.array),
                          Useful.isUseful useful orelse isUseful length)
                 | Ground u => (ty, Useful.isUseful u)
                 | Ref {arg, useful, ...} =>
                      maybe (useful, arg, Type.reff)
                 | Tuple vs =>
                      let
                         val (v, b) =
                            Vector.mapAndFold
                            (vs, false, fn ((v, e), useful) =>
                             let
                                val (t, u) = getNew v
                                val t =
                                   if Exists.doesExist e
                                      then SOME t
                                   else NONE
                             in (t, u orelse useful)
                             end)
                         val v = Vector.keepAllMap (v, fn t => t)
                      in
                         (Type.tuple v, b)
                      end
                 | Vector {elt, length, ...} =>
                      or (wrap (slot elt, Type.vector), isUseful length)
                 | Weak {arg, useful} =>
                      maybe (useful, arg, Type.weak)
             end)
         end

      val getNew =
         Trace.trace ("Useless.getNew", layout, Layout.tuple2 (Type.layout, Bool.layout))
         getNew

      val isUseful = Trace.trace ("Useless.isUseful", layout, Bool.layout) isUseful

      val newType = Trace.trace ("Useless.newType", layout, Type.layout) newType

      fun newTypes (vs: t vector): Type.t vector =
         Vector.keepAllMap (vs, fn v =>
                            let val (t, b) = getNew v
                            in if b then SOME t else NONE
                            end)
   end

structure Exists = Value.Exists

fun transform (program: Program.t): Program.t =
   let
      val program as Program.T {datatypes, globals, functions, main} =
         eliminateDeadBlocks program
      val {get = conInfo: Con.t -> {args: Value.t vector,
                                    value: unit -> Value.t},
           set = setConInfo, ...} =
         Property.getSetOnce
         (Con.plist, Property.initRaise ("Useless.conInfo", Con.layout))
      val {get = tyconInfo: Tycon.t -> {cons: Con.t vector,
                                        visitedDeepMakeUseful: bool ref,
                                        visitedShallowMakeUseful: bool ref},
           set = setTyconInfo, ...} =
         Property.getSetOnce
         (Tycon.plist, Property.initRaise ("Useless.tyconInfo", Tycon.layout))
      local open Value
      in
         val _ =
            Vector.foreach
            (datatypes, fn Datatype.T {tycon, cons} =>
             let
                val _ =
                   setTyconInfo (tycon, {cons = Vector.map (cons, #con),
                                         visitedDeepMakeUseful = ref false,
                                         visitedShallowMakeUseful = ref false})
                fun value () = fromType (Type.datatypee tycon)
             in Vector.foreach
                (cons, fn {con, args} =>
                 setConInfo (con, {value = value,
                                   args = Vector.map (args, fromType)}))
             end)
         val conArgs = #args o conInfo
         fun conApp {con: Con.t,
                     args: Value.t vector} =
            let val {args = args', value, ...} = conInfo con
            in coerces {from = args, to = args'}
               ; value ()
            end
         fun filter (v: Value.t, con: Con.t, to: Value.t vector): unit =
            case value v of
               Ground g =>
                  (Useful.makeUseful g
                   ; coerces {from = conArgs con, to = to})
             | _ => Error.bug "Useless.filter: non ground"
         val filter =
            Trace.trace3 ("Useless.filter",
                          Value.layout,
                          Con.layout,
                          Vector.layout Value.layout,
                          Unit.layout)
            filter
         fun filterGround (v: Value.t): unit =
            case value v of
               Ground g => Useful.makeUseful g
             | _ => Error.bug "Useless.filterGround: non ground"

         (* This is for primitive args, which may inspect any component.
          *)
         fun mkDeepMakeUseful deepMakeUseful v =
            let
               val slot = deepMakeUseful o #1
            in
               case value v of
                  Array {useful = u, length = n, elt = e} =>
                     (Useful.makeUseful u
                      ; deepMakeUseful n
                      ; slot e)
                | Ground u =>
                     (Useful.makeUseful u
                      (* Make all constructor args of this tycon useful *)
                      ; (case Type.dest (ty v) of
                            Type.Datatype tycon =>
                               let
                                  val {cons, visitedDeepMakeUseful, visitedShallowMakeUseful} =
                                     tyconInfo tycon
                               in
                                  if !visitedDeepMakeUseful
                                     then ()
                                     else (visitedDeepMakeUseful := true
                                           ; visitedShallowMakeUseful := true
                                           ; Vector.foreach
                                             (cons, fn con =>
                                                          Vector.foreach
                                                          (#args (conInfo con),
                                                           deepMakeUseful)))
                               end
                          | _ => ()))
                | Ref {useful = u, arg = a} => (Useful.makeUseful u; slot a)
                | Tuple vs => Vector.foreach (vs, slot)
                | Vector {length = n, elt = e} => (deepMakeUseful n; slot e)
                | Weak {useful = u, arg = a} => (Useful.makeUseful u; slot a)
            end
         val deepMakeUseful =
            Trace.traceRec
            ("Useless.deepMakeUseful",
             Value.layout,
             Unit.layout)
            mkDeepMakeUseful

         (* This is used for MLton_equal and MLton_hash, which will not inspect
          * contents of Array, Ref, or Weak.
          *)
         fun mkShallowMakeUseful shallowMakeUseful v =
            let
               val slot = shallowMakeUseful o #1
            in
               case value v of
                  Array {useful = u, ...} => Useful.makeUseful u
                | Ground u =>
                     (Useful.makeUseful u
                      (* Make all constructor args of this tycon useful *)
                      ; (case Type.dest (ty v) of
                            Type.Datatype tycon =>
                               let
                                  val {cons, visitedShallowMakeUseful, ...} =
                                     tyconInfo tycon
                               in
                                  if !visitedShallowMakeUseful
                                     then ()
                                     else (visitedShallowMakeUseful := true
                                           ; Vector.foreach
                                             (cons, fn con =>
                                              Vector.foreach
                                              (#args (conInfo con),
                                               shallowMakeUseful)))
                               end
                          | _ => ()))
                | Ref {useful = u, ...} => Useful.makeUseful u
                | Tuple vs => Vector.foreach (vs, slot)
                | Vector {length = n, elt = e} => (shallowMakeUseful n; slot e)
                | Weak {useful = u, ...} => Useful.makeUseful u
            end
         val shallowMakeUseful =
            Trace.traceRec
            ("Useless.shallowMakeUseful",
             Value.layout,
             Unit.layout)
            mkShallowMakeUseful

         (* This is used for MLton_eq, MLton_share, and MLton_size,
          * which should only make use of the components that
          * are used elsewhere in the computation.
          *)
         fun mkMakeWanted makeWanted v =
            let
               val slot = makeWanted o #1
            in
               case value v of
                  Array {useful = u, ...} => Useful.makeWanted u
                | Ground u => Useful.makeWanted u
                | Ref {useful = u, ...} => Useful.makeWanted u
                | Tuple vs => Vector.foreach (vs, slot)
                | Vector {length = n, elt = e} => (makeWanted n; slot e)
                | Weak {useful = u, ...} => Useful.makeWanted u
            end
         val makeWanted =
            Trace.traceRec
            ("Useless.makeWanted",
             Value.layout,
             Unit.layout)
            mkMakeWanted

         fun primApp {args: t vector, prim, resultVar = _, resultType,
                      targs = _} =
            let
               val result = fromType resultType
               fun return v = coerce {from = v, to = result}
               infix dependsOn
               fun v1 dependsOn v2 = deepCoerce (v2, deground v1)
               fun arg i = Vector.sub (args, i)
               fun sub () =
                  (arg 1 dependsOn result
                   ; return (dearray (arg 0)))
               fun update () =
                  let
                     val a = dearray (arg 0)
                  in arg 1 dependsOn a
                     ; coerce {from = arg 2, to = a}
                  end
               val _ =
                  case prim of
                     Prim.Array_alloc _ =>
                        coerce {from = arg 0, to = arrayLength result}
                   | Prim.Array_array =>
                        let
                           val l =
                              (const o S.Const.word o WordX.fromInt)
                              (Vector.length args,
                               WordSize.seqIndex ())
                        in
                           (coerce {from = l, to = arrayLength result}
                            ; Vector.foreach
                              (args, fn arg =>
                               coerce {from = arg, to = dearray result}))
                        end
                   (* SAM_NOTE: unification is certainly "correct" but we should
                    * investigate whether coercions are possible. *)
                   | Prim.Array_cas _ => (arg 1 dependsOn (dearray (arg 0))
                                          ; unify (arg 2, arg 3)
                                          ; unify (arg 2, dearray (arg 0))
                                          ; unify (result, dearray (arg 0)))
                   | Prim.Array_copyArray =>
                        let
                           val a = dearray (arg 0)
                        in
                           arg 1 dependsOn a
                           ; arg 3 dependsOn a
                           ; arg 4 dependsOn a
                           ; case (value (arg 0), value (arg 2)) of
                                (Array {elt = e, ...}, Array {elt = e', ...}) =>
                                   unifySlot (e, e')
                              | _ => Error.bug "Useless.primApp: Array_copyArray"
                         end
                   | Prim.Array_copyVector =>
                        let
                           val a = dearray (arg 0)
                        in
                           arg 1 dependsOn a
                           ; arg 3 dependsOn a
                           ; arg 4 dependsOn a
                           ; case (value (arg 0), value (arg 2)) of
                                (Array {elt = e, ...}, Vector {elt = e', ...}) =>
                                   unifySlot (e, e')
                              | _ => Error.bug "Useless.primApp: Array_copyVector"
                         end
<<<<<<< HEAD
                   | Prim.Array_length => return (arrayLength (arg 0))
                   | Prim.Array_sub => sub ()
                   | Prim.Array_toArray =>
=======
                   | Array_length => return (arrayLength (arg 0))
                   | Array_sub _ => sub ()
                   | Array_toArray =>
>>>>>>> 3b807857
                        (case (value (arg 0), value result) of
                            (Array {length = l, elt = e, ...},
                             Array {length = l', elt = e', ...}) =>
                               (unify (l, l'); unifySlot (e, e'))
                           | _ => Error.bug "Useless.primApp: Array_toArray")
                   | Prim.Array_toVector =>
                        (case (value (arg 0), value result) of
                            (Array {length = l, elt = e, ...},
                             Vector {length = l', elt = e', ...}) =>
                               (unify (l, l'); unifySlot (e, e'))
                           | _ => Error.bug "Useless.primApp: Array_toVector")
                   | Prim.Array_uninit =>
                        let
                           val a = dearray (arg 0)
                        in
                           arg 1 dependsOn a
                        end
                   | Prim.Array_uninitIsNop =>
                        Useful.whenUseful
                        (deground result, fn () =>
                         Useful.makeUseful (arrayUseful (arg 0)))
                   | Prim.Array_update _ => update ()
                   | Prim.CFunction _ =>
                        (Vector.foreach (args, deepMakeUseful);
                         deepMakeUseful result)
                   | Prim.MLton_eq =>
                        Useful.whenUseful
                        (deground result, fn () =>
                         (unify (arg 0, arg 1)
                          ; makeWanted (arg 1)))
                   | Prim.MLton_equal =>
                        Useful.whenUseful
                        (deground result, fn () =>
                         (shallowMakeUseful (arg 0)
                          ; shallowMakeUseful (arg 1)))
                   | Prim.MLton_hash =>
                        Useful.whenUseful
                        (deground result, fn () =>
                         shallowMakeUseful (arg 0))
                   | Prim.MLton_share => makeWanted (arg 0)
                   | Prim.MLton_size =>
                        Useful.whenUseful
                        (deground result, fn () =>
                         makeWanted (arg 0))
<<<<<<< HEAD
                   | Prim.MLton_touch => shallowMakeUseful (arg 0)
                   | Prim.Ref_assign _ => coerce {from = arg 1, to = deref (arg 0)}
                   | Prim.Ref_deref => return (deref (arg 0))
                   | Prim.Ref_ref => coerce {from = arg 0, to = deref result}
=======
                   | MLton_touch => shallowMakeUseful (arg 0)
                   | Ref_assign _ => coerce {from = arg 1, to = deref (arg 0)}
                   | Ref_deref _ => return (deref (arg 0))
                   | Ref_ref => coerce {from = arg 0, to = deref result}
>>>>>>> 3b807857
                   (* SAM_NOTE: unification is certainly "correct" but we should
                    * investigate whether coercions are possible. *)
                   | Prim.Ref_cas _ => (unify (arg 1, arg 2)
                                        ; unify (arg 1, deref (arg 0))
                                        ; unify (result, deref (arg 0)))
                   | Prim.Vector_length => return (vectorLength (arg 0))
                   | Prim.Vector_sub => (arg 1 dependsOn result
                                         ; return (devector (arg 0)))
                   | Prim.Vector_vector =>
                        let
                           val l =
                              (const o S.Const.word o WordX.fromInt)
                              (Vector.length args, WordSize.seqIndex ())
                        in
                           (coerce {from = l, to = vectorLength result}
                            ; Vector.foreach
                              (args, fn arg =>
                               coerce {from = arg, to = devector result}))
                        end
                   | Prim.Weak_canGet =>
                        Useful.whenUseful
                        (deground result, fn () =>
                         Useful.makeUseful (weakUseful (arg 0)))
                   | Prim.Weak_get => return (deweak (arg 0))
                   | Prim.Weak_new => coerce {from = arg 0, to = deweak result}
                   | Prim.WordArray_subWord _ => sub ()
                   | Prim.WordArray_updateWord _ => update ()
                   | _ =>
                        let
                           (* allOrNothing so the type doesn't change *)
                           val res = allOrNothing result
                        in
                           if Prim.maySideEffect prim
                              then Vector.foreach (args, deepMakeUseful)
                              else Vector.foreach (args, fn a =>
                                              case (allOrNothing a, res) of
                                                      (SOME u, SOME u') =>
                                                    Useful.<= (u', u)
                                               | _ => ())
                        end
            in
               result
            end
         val primApp =
            Trace.trace
            ("Useless.primApp",
             fn {prim, args, ...} =>
             Layout.seq [Prim.layout prim,
                         Vector.layout layout args],
             layout)
            primApp
      end
      val {value, func, label, ...} =
         analyze {
                  coerce = Value.coerce,
                  conApp = conApp,
                  const = Value.const,
                  filter = filter,
                  filterWord = filterGround o #1,
                  fromType = Value.fromType,
                  layout = Value.layout,
                  primApp = primApp,
                  program = program,
                  select = Value.select,
                  tuple = Value.tuple,
                  useFromTypeOnBinds = true
                  }
      open Exp Transfer
      val _ =
         Control.diagnostics
         (fn display =>
          let
             open Layout
             val _ =
                Vector.foreach
                (datatypes, fn Datatype.T {tycon, cons} =>
                 display
                 (align
                  [Tycon.layout tycon,
                   indent (Vector.layout
                           (fn {con, ...} =>
                            seq [Con.layout con, str " ",
                                 Vector.layout Value.layout (conArgs con)])
                           cons,
                           2)]))
             fun diagVar x =
                display (seq [Var.layout x,
                              str " ", Value.layout (value x)])
             val _ =
                Vector.foreach
                (globals, fn Statement.T {var, ...} =>
                 Option.app (var, diagVar))
             val _ =
                List.foreach
                (functions, fn f =>
                 let
                    val {name, ...} = Function.dest f
                    val _ = display (seq [str "Useless info for ",
                                          Func.layout name])
                    val {args, returns, raises} = func name
                    val _ =
                       display
                       (record [("args", Vector.layout Value.layout args),
                                ("returns",
                                 Option.layout (Vector.layout Value.layout)
                                 returns),
                                ("raises",
                                 Option.layout (Vector.layout Value.layout)
                                 raises)])
                    val _ =
                       Function.foreachVar
                       (f, fn (x, _) => diagVar x)
                 in
                    ()
                 end)
          in
             ()
          end)
      val varExists = Value.isUseful o value
      val unitVar = Var.newString "unit"
      val bogusGlobals: Statement.t list ref = ref []
      val {get = bogus, destroy, ...} =
         Property.destGet
         (Type.plist,
          Property.initFun
          (fn ty =>
           let val var = Var.newString "bogus"
           in List.push (bogusGlobals,
                         Statement.T
                         {var = SOME var,
                          ty = ty,
                          exp = PrimApp {prim = Prim.MLton_bogus,
                                         targs = Vector.new1 ty,
                                         args = Vector.new0 ()}})
              ; var
           end))
      fun keepUseful (xs: Var.t vector, vs: Value.t vector): Var.t vector =
         Vector.keepAllMap2
         (xs, vs, fn (x, v) =>
          let val (t, b) = Value.getNew v
          in if b
                then SOME (if varExists x then x else bogus t)
             else NONE
          end)
      fun keepUsefulArgs (xts: (Var.t * Type.t) vector) =
         Vector.keepAllMap
         (xts, fn (x, _) =>
          let val (t, b) = Value.getNew (value x)
          in if b
                then SOME (x, t)
             else NONE
          end)
      val keepUsefulArgs =
         Trace.trace ("Useless.keepUsefulArgs",
                      Vector.layout (Layout.tuple2 (Var.layout, Type.layout)),
                      Vector.layout (Layout.tuple2 (Var.layout, Type.layout)))
         keepUsefulArgs
      fun dropUseless (vs: Value.t vector,
                       vs': Value.t vector,
                       makeTrans: Var.t vector -> Transfer.t): Label.t * Block.t =
         let
            val l = Label.newNoname ()
            val (formals, actuals) =
               Vector.unzip
               (Vector.map2
                (vs, vs', fn (v, v') =>
                 if Value.isUseful v
                   then let val x = Var.newNoname ()
                        in (SOME (x, Value.newType v),
                            if Value.isUseful v'
                               then SOME x
                            else NONE)
                        end
                 else (NONE, NONE)))
         in (l, Block.T {label = l,
                         args = Vector.keepAllSome formals,
                         statements = Vector.new0 (),
                         transfer = makeTrans (Vector.keepAllSome actuals)})
         end
      (* Returns true if the component is the only component of the tuple
       * that exists.
       *)
      fun newOffset (bs: bool vector, n: int): int * bool =
         let
            val len = Vector.length bs
            fun loop (pos, n, i) =
               let val b = Vector.sub (bs, pos)
               in if n = 0
                     then (i, (i = 0
                               andalso not (Int.exists (pos + 1, len, fn i =>
                                                        Vector.sub (bs, i)))))
                  else loop (pos + 1, n - 1, if b then i + 1 else i)
               end
         in loop (0, n, 0)
         end

      fun doitExp (e: Exp.t, resultType: Type.t, resultValue: Value.t option) =
         case e of
            ConApp {con, args} =>
               ConApp {con = con,
                       args = keepUseful (args, conArgs con)}
          | Const _ => e
          | PrimApp {prim, args, ...} =>
               let
                  fun arg i = Vector.sub (args, i)
                  fun doit () =
                     let
                        val (args, argTypes) =
                           Vector.unzip
                           (Vector.map (args, fn x =>
                                        let
                                           val (t, b) = Value.getNew (value x)
                                        in
                                           if b
                                              then (x, t)
                                              else (unitVar, Type.unit)
                                        end))
                     in
                        PrimApp
                        {prim = prim,
                         args = args,
                         targs = (Prim.extractTargs
                                  (prim,
                                   {args = argTypes,
                                    result = resultType,
                                    typeOps = {deArray = Type.deArray,
                                               deArrow = fn _ => Error.bug "Useless.doitExp: deArrow",
                                               deRef = Type.deRef,
                                               deVector = Type.deVector,
                                               deWeak = Type.deWeak}}))}
                     end
                  fun makePtr dePtr =
                     if Type.isUnit (dePtr resultType)
                        then PrimApp {prim = prim,
                                      targs = Vector.new1 Type.unit,
                                      args = Vector.new1 unitVar}
                        else doit ()
               in
                  case prim of
                     Prim.Array_uninitIsNop =>
                        if varExists (Vector.sub (args, 0))
                           then doit ()
                           else ConApp {args = Vector.new0 (),
                                        con = Con.truee}
                   | Prim.MLton_equal =>
                        let
                           val (t0, _) = Value.getNew (value (arg 0))
                           val (t1, _) = Value.getNew (value (arg 1))
                        in
                           if Type.equals (t0, t1)
                              then PrimApp {prim = prim,
                                            targs = Vector.new1 t0,
                                            args = args}
                              else (* The arguments differ in the usefulness of
                                    * contents of an Array, Ref, or Weak and
                                    * the corresponding Array, Ref, or Weak
                                    * objects must be distinct and, therefore,
                                    * not equal.
                                    *)
                                   ConApp {args = Vector.new0 (),
                                        con = Con.falsee}
                        end
                   | Prim.Ref_ref => makePtr Type.deRef
                   | Prim.Weak_new => makePtr Type.deWeak
                   | _ => doit ()
               end
          | Select {tuple, offset} =>
               let
                  val (offset, isOne) =
                     newOffset (Vector.map (Value.detupleSlots (value tuple),
                                            Exists.doesExist o #2),
                                offset)
               in if isOne
                     then Var tuple
                  else Select {tuple = tuple,
                               offset = offset}
               end
          | Tuple xs =>
               let
                  val slots = Value.detupleSlots (valOf resultValue)
                  val xs =
                     Vector.keepAllMap2
                     (xs, slots, fn (x, (v, e)) =>
                      if Exists.doesExist e
                         then SOME (if varExists x then x
                                    else bogus (Value.newType v))
                      else NONE)
               in
                  if 1 = Vector.length xs
                     then Var (Vector.first xs)
                  else Tuple xs
               end
          | Var _ => e
          | _ => e
      val doitExp =
         Trace.trace3 ("Useless.doitExp",
                       Exp.layout, Layout.ignore, Layout.ignore,
                       Exp.layout)
         doitExp
      fun doitStatement (Statement.T {var, exp, ty}) =
         let
            val v = Option.map (var, value)
            val (ty, b) =
               case v of
                  NONE => (ty, false)
                | SOME v => Value.getNew v
            fun yes ty =
               SOME (Statement.T
                     {var = var,
                      ty = ty,
                      exp = doitExp (exp, ty, v)})
         in
            if b
               then yes ty
            else
               case exp of
                  PrimApp {prim, args, ...} =>
                     if Prim.maySideEffect prim
                        andalso let
                                   fun arg i = Vector.sub (args, i)
                                   fun array () =
                                      Value.isUseful
                                      (Value.dearray (value (arg 0)))
                                in
                                   case prim of
                                      Prim.Array_cas _ =>
                                         Value.isUseful
                                         (Value.dearray (value (arg 0)))
                                    | Prim.Array_copyArray => array ()
                                    | Prim.Array_copyVector => array ()
                                    | Prim.Array_uninit => array ()
                                    | Prim.Array_update _ => array ()
                                    | Prim.Ref_assign _ =>
                                         Value.isUseful
                                         (Value.deref (value (arg 0)))
                                    | Prim.Ref_cas _ =>
                                         Value.isUseful
                                         (Value.deref (value (arg 0)))
                                    | Prim.WordArray_updateWord _ => array ()
                                    | _ => true
                                end
                        then yes ty
                     else NONE
                | Profile _ => yes ty
                | _ => NONE
         end
      val doitStatement =
         Trace.trace ("Useless.doitStatement",
                      Statement.layout, Option.layout Statement.layout)
         doitStatement
      fun agree (v: Value.t, v': Value.t): bool =
         Value.isUseful v = Value.isUseful v'
      fun agrees (vs, vs') = Vector.forall2 (vs, vs', agree)
      val agrees =
         Trace.trace2 ("Useless.agrees",
                       Vector.layout Value.layout,
                       Vector.layout Value.layout,
                       Bool.layout)
         agrees
      fun doitTransfer (t: Transfer.t,
                        returns: Value.t vector option,
                        raises: Value.t vector option)
         : Block.t list * Transfer.t =
         case t of
            Bug => ([], Bug)
          | Call {func = f, args, return} =>
               let
                  val {args = fargs, returns = freturns, raises = fraises} = func f
                  fun bug () =
                     let
                        val l = Label.newNoname ()
                       in
                        (l,
                         Block.T {label = l,
                                  args = Vector.new0 (),
                                  statements = Vector.new0 (),
                                  transfer = Bug})
               end
                  fun wrap (froms, tos, mkTrans) =
                     case (froms, tos) of
                        (NONE, NONE) => (true, bug)
                      | (NONE, SOME _) => (true, bug)
                      | (SOME _, NONE) => Error.bug "Useless.doitTransfer: Call mismatch"
                      | (SOME froms, SOME tos) =>
                           (agrees (froms, tos), fn () =>
                            dropUseless (froms, tos, mkTrans))
                  val (blocks, return) =
                     case return of
                        Return.Dead => ([], return)
                      | Return.Tail =>
                           (case (wrap (freturns, returns, Return), wrap (fraises, raises, Raise)) of
                               ((true, _), (true, _)) =>
                                  ([], Return.Tail)
                             | ((false, mkc), (true, _)) =>
                                     let
                                     val (lc, bc) = mkc ()
                                  in
                                     ([bc],
                                      Return.NonTail {cont = lc, handler = Handler.Caller})
                                  end
                             | ((_, mkc), (false, mkh)) =>
                                  let
                                     val (lc, bc) = mkc ()
                                     val (lh, bh) = mkh ()
                                  in
                                     ([bc, bh],
                                      Return.NonTail {cont = lc,
                                                      handler = Handler.Handle lh})
                                     end)
                      | Return.NonTail {cont, handler} =>
                           let
                              val returns = SOME (label cont)
                              val mkct = fn args => Goto {dst = cont, args = args}
                              val (raises, mkht) =
                                 case handler of
                                    Handler.Dead => (NONE, fn _ => Bug)
                                  | Handler.Caller => (raises, Raise)
                                  | Handler.Handle hand =>
                                       (SOME (label hand),
                                        fn args => Goto {dst = hand, args = args})
                           in
                              case (wrap (freturns, returns, mkct), wrap (fraises, raises, mkht)) of
                                 ((true, _), (true, _)) =>
                                    ([],
                                     Return.NonTail {cont = cont,
                                                     handler = handler})
                               | ((false, mkc), (true, _)) =>
                                    let
                                       val (lc, bc) = mkc ()
                                    in
                                       ([bc],
                                        Return.NonTail {cont = lc,
                                                        handler = handler})
                                    end
                               | ((true, _), (false, mkh)) =>
                                    let
                                       val (lh, bh) = mkh ()
                                    in
                                       ([bh],
                                        Return.NonTail {cont = cont,
                                                        handler = Handler.Handle lh})
                                    end
                               | ((false, mkc), (false, mkh)) =>
                                    let
                                       val (lc, bc) = mkc ()
                                       val (lh, bh) = mkh ()
                                    in
                                       ([bc, bh],
                                        Return.NonTail {cont = lc,
                                                        handler = Handler.Handle lh})
                                    end
                                          end
               in (blocks,
                   Call {func = f,
                         args = keepUseful (args, fargs),
                         return = return})
               end
          | Case {test, cases, default} =>
               let
                  datatype z = datatype Cases.t
               in
                  case cases of
                     Con cases =>
                        (case (Vector.length cases, default) of
                            (0, NONE) => ([], Bug)
                          | _ =>
                               let
                                  val (cases, blocks) =
                                     Vector.mapAndFold
                                     (cases, [], fn ((c, l), blocks) =>
                                      let
                                         val args = label l
                                      in if Vector.forall (args, Value.isUseful)
                                            then ((c, l), blocks)
                                         else
                                            let
                                               val (l', b) =
                                                  dropUseless
                                                  (conArgs c, args, fn args =>
                                                   Goto {dst = l, args = args})
                                            in ((c, l'), b :: blocks)
                                            end
                                      end)
                               in (blocks,
                                   Case {test = test,
                                         cases = Cases.Con cases,
                                         default = default})
                               end)
                   | Word (_, cs) =>
                        (* The test may be useless if there are no cases or
                         * default, thus we must eliminate the case.
                         *)
                        case (Vector.length cs, default) of
                           (0, NONE) => ([], Bug)
                         | _ => ([], t)
               end
          | Goto {dst, args} =>
               ([], Goto {dst = dst, args = keepUseful (args, label dst)})
          | Raise xs => ([], Raise (keepUseful (xs, valOf raises)))
          | Return xs => ([], Return (keepUseful (xs, valOf returns)))
          | Runtime {prim, args, return} =>
               ([], Runtime {prim = prim, args = args, return = return})
      val doitTransfer =
         Trace.trace3 ("Useless.doitTransfer",
                       Transfer.layout,
                       Option.layout (Vector.layout Value.layout),
                       Option.layout (Vector.layout Value.layout),
                       Layout.tuple2 (List.layout (Label.layout o Block.label),
                                      Transfer.layout))
         doitTransfer
      fun doitBlock (Block.T {label, args, statements, transfer},
                     returns: Value.t vector option,
                     raises: Value.t vector option)
         : Block.t list * Block.t =
         let
            val args = keepUsefulArgs args
            val statements = Vector.keepAllMap (statements, doitStatement)
            val (blocks, transfer) = doitTransfer (transfer, returns, raises)
         in
           (blocks, Block.T {label = label,
                             args = args,
                             statements = statements,
                             transfer = transfer})
         end
      val doitBlock =
         Trace.trace3 ("Useless.doitBlock",
                       Label.layout o Block.label,
                       Option.layout (Vector.layout Value.layout),
                       Option.layout (Vector.layout Value.layout),
                       Layout.tuple2 (List.layout (Label.layout o Block.label),
                                      (Label.layout o Block.label)))
         doitBlock
      fun doitFunction f =
         let
            val {args, blocks, mayInline, name, start, ...} = Function.dest f
            val {returns = returnvs, raises = raisevs, ...} = func name
            val args = keepUsefulArgs args
            val (blocks, blocks') =
               Vector.mapAndFold
               (blocks, [], fn (block, blocks') =>
                let val (blocks'', block) = doitBlock (block, returnvs, raisevs)
                in (block, blocks''::blocks')
                end)
            val blocks =
               Vector.concat (blocks :: List.map (blocks', Vector.fromList))
            val returns = Option.map (returnvs, Value.newTypes)
            val raises = Option.map (raisevs, Value.newTypes)
         in
            Function.new {args = args,
                          blocks = blocks,
                          mayInline = mayInline,
                          name = name,
                          raises = raises,
                          returns = returns,
                          start = start}
         end
      val datatypes =
         Vector.map
         (datatypes, fn Datatype.T {tycon, cons} =>
          Datatype.T {tycon = tycon,
                      cons = Vector.map (cons, fn {con, ...} =>
                                         {con = con,
                                          args = Value.newTypes (conArgs con)})})
      val globals =
         Vector.concat
         [Vector.new1 (Statement.T {var = SOME unitVar,
                                    ty = Type.unit,
                                    exp = Exp.unit}),
          Vector.keepAllMap (globals, doitStatement)]
      val shrink = shrinkFunction {globals = globals}
      val functions = List.map (functions, shrink o doitFunction)
      val globals = Vector.concat [Vector.fromList (!bogusGlobals),
                                   globals]
      val program = Program.T {datatypes = datatypes,
                               globals = globals,
                               functions = functions,
                               main = main}
      val _ = destroy ()
      val _ = Program.clearTop program
   in
      program
   end
end<|MERGE_RESOLUTION|>--- conflicted
+++ resolved
@@ -668,15 +668,9 @@
                                    unifySlot (e, e')
                               | _ => Error.bug "Useless.primApp: Array_copyVector"
                          end
-<<<<<<< HEAD
                    | Prim.Array_length => return (arrayLength (arg 0))
-                   | Prim.Array_sub => sub ()
+                   | Prim.Array_sub _ => sub ()
                    | Prim.Array_toArray =>
-=======
-                   | Array_length => return (arrayLength (arg 0))
-                   | Array_sub _ => sub ()
-                   | Array_toArray =>
->>>>>>> 3b807857
                         (case (value (arg 0), value result) of
                             (Array {length = l, elt = e, ...},
                              Array {length = l', elt = e', ...}) =>
@@ -721,17 +715,10 @@
                         Useful.whenUseful
                         (deground result, fn () =>
                          makeWanted (arg 0))
-<<<<<<< HEAD
                    | Prim.MLton_touch => shallowMakeUseful (arg 0)
                    | Prim.Ref_assign _ => coerce {from = arg 1, to = deref (arg 0)}
-                   | Prim.Ref_deref => return (deref (arg 0))
+                   | Prim.Ref_deref _ => return (deref (arg 0))
                    | Prim.Ref_ref => coerce {from = arg 0, to = deref result}
-=======
-                   | MLton_touch => shallowMakeUseful (arg 0)
-                   | Ref_assign _ => coerce {from = arg 1, to = deref (arg 0)}
-                   | Ref_deref _ => return (deref (arg 0))
-                   | Ref_ref => coerce {from = arg 0, to = deref result}
->>>>>>> 3b807857
                    (* SAM_NOTE: unification is certainly "correct" but we should
                     * investigate whether coercions are possible. *)
                    | Prim.Ref_cas _ => (unify (arg 1, arg 2)
