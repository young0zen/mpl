--- conflicted
+++ resolved
@@ -12,7 +12,7 @@
 
 open S
 (* useless thing elimination
- *  build some kind of dependence graph where 
+ *  build some kind of dependence graph where
  *    - a value of ground type is useful if it is an arg to a primitive
  *    - a tuple is useful if it contains a useful component
  *    - a conapp is useful if it contains a useful component
@@ -104,14 +104,14 @@
          Array of {elt: slot,
                    length: t,
                    useful: Useful.t}
-       | Ground of Useful.t
-       | Ref of {arg: slot,
-                 useful: Useful.t}
-       | Tuple of slot vector
-       | Vector of {elt: slot,
-                    length: t}
-       | Weak of {arg: slot,
+        | Ground of Useful.t
+        | Ref of {arg: slot,
                   useful: Useful.t}
+        | Tuple of slot vector
+        | Vector of {elt: slot,
+                     length: t}
+        | Weak of {arg: slot,
+                   useful: Useful.t}
       withtype slot = t * Exists.t
 
       local
@@ -361,7 +361,7 @@
       end
       local
          fun make (err, sel) v =
-            case value v of
+         case value v of
                Ref fs => sel fs
              | _ => Error.bug err
       in
@@ -450,13 +450,13 @@
       val {get = conInfo: Con.t -> {args: Value.t vector,
                                     value: unit -> Value.t},
            set = setConInfo, ...} =
-         Property.getSetOnce 
+         Property.getSetOnce
          (Con.plist, Property.initRaise ("Useless.conInfo", Con.layout))
       val {get = tyconInfo: Tycon.t -> {cons: Con.t vector,
                                         visitedDeepMakeUseful: bool ref,
                                         visitedShallowMakeUseful: bool ref},
            set = setTyconInfo, ...} =
-         Property.getSetOnce 
+         Property.getSetOnce
          (Tycon.plist, Property.initRaise ("Useless.tyconInfo", Tycon.layout))
       local open Value
       in
@@ -525,9 +525,9 @@
                                            ; visitedShallowMakeUseful := true
                                            ; Vector.foreach
                                              (cons, fn con =>
-                                              Vector.foreach
-                                              (#args (conInfo con),
-                                               deepMakeUseful)))
+                                                          Vector.foreach
+                                                          (#args (conInfo con),
+                                                           deepMakeUseful)))
                                end
                           | _ => ()))
                 | Ref {useful = u, arg = a} => (Useful.makeUseful u; slot a)
@@ -672,28 +672,11 @@
                            arg 1 dependsOn a
                         end
                    | Array_uninitIsNop =>
-<<<<<<< HEAD
-                        (* Array_uninitIsNop is Functional, but
-                         * performing Useless.<= (allOrNothing result,
-                         * allOrNothing (arg 0)) would effectively
-                         * make the whole array useful, inhibiting the
-                         * Useless optimization.
-                         *)
-                        ()
-                   (* SAM_NOTE: can just ignore the writeBarrier here? *)
-                   | Array_update _ => update ()
-                   | FFI _ =>
-                        (Vector.foreach (args, deepMakeUseful);
-                         deepMakeUseful result)
-                   | MLton_equal => Vector.foreach (args, deepMakeUseful)
-                   | MLton_hash => Vector.foreach (args, deepMakeUseful)
-                   (* SAM_NOTE: can just ignore the writeBarrier here? *)
-                   | Ref_assign _ => coerce {from = arg 1, to = deref (arg 0)}
-=======
                         Useful.whenUseful
                         (deground result, fn () =>
                          Useful.makeUseful (arrayUseful (arg 0)))
-                   | Array_update => update ()
+                   (* SAM_NOTE: can just ignore the writeBarrier here? *)
+                   | Array_update _ => update ()
                    | FFI _ =>
                         (Vector.foreach (args, deepMakeUseful);
                          deepMakeUseful result)
@@ -717,8 +700,8 @@
                         (deground result, fn () =>
                          makeWanted (arg 0))
                    | MLton_touch => shallowMakeUseful (arg 0)
-                   | Ref_assign => coerce {from = arg 1, to = deref (arg 0)}
->>>>>>> 6af29f6c
+                   (* SAM_NOTE: can just ignore the writeBarrier here? *)
+                   | Ref_assign _ => coerce {from = arg 1, to = deref (arg 0)}
                    | Ref_deref => return (deref (arg 0))
                    | Ref_ref => coerce {from = arg 0, to = deref result}
                    | Vector_length => return (vectorLength (arg 0))
@@ -752,10 +735,10 @@
                            if Prim.maySideEffect prim
                               then Vector.foreach (args, deepMakeUseful)
                               else Vector.foreach (args, fn a =>
-                                                   case (allOrNothing a, res) of
+                                              case (allOrNothing a, res) of
                                                       (SOME u, SOME u') =>
-                                                         Useful.<= (u', u)
-                                                    | _ => ())
+                                                    Useful.<= (u', u)
+                                               | _ => ())
                         end
             in
                result
@@ -978,7 +961,7 @@
                                     * not equal.
                                     *)
                                    ConApp {args = Vector.new0 (),
-                                           con = Con.falsee}
+                                        con = Con.falsee}
                         end
                    | Ref_ref => makePtr Type.deRef
                    | Weak_new => makePtr Type.deWeak
@@ -1086,13 +1069,13 @@
                   fun bug () =
                      let
                         val l = Label.newNoname ()
-                     in
+                       in
                         (l,
                          Block.T {label = l,
                                   args = Vector.new0 (),
                                   statements = Vector.new0 (),
                                   transfer = Bug})
-                     end
+               end
                   fun wrap (froms, tos, mkTrans) =
                      case (froms, tos) of
                         (NONE, NONE) => (true, bug)
@@ -1109,7 +1092,7 @@
                                ((true, _), (true, _)) =>
                                   ([], Return.Tail)
                              | ((false, mkc), (true, _)) =>
-                                  let
+                                     let
                                      val (lc, bc) = mkc ()
                                   in
                                      ([bc],
@@ -1123,7 +1106,7 @@
                                      ([bc, bh],
                                       Return.NonTail {cont = lc,
                                                       handler = Handler.Handle lh})
-                                  end)
+                                     end)
                       | Return.NonTail {cont, handler} =>
                            let
                               val returns = SOME (label cont)
@@ -1166,7 +1149,7 @@
                                         Return.NonTail {cont = lc,
                                                         handler = Handler.Handle lh})
                                     end
-                           end
+                                          end
                in (blocks,
                    Call {func = f,
                          args = keepUseful (args, fargs),
