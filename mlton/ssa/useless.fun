(* Copyright (C) 2009,2017 Matthew Fluet.
 * Copyright (C) 1999-2008 Henry Cejtin, Matthew Fluet, Suresh
 *    Jagannathan, and Stephen Weeks.
 * Copyright (C) 1997-2000 NEC Research Institute.
 *
 * MLton is released under a BSD-style license.
 * See the file MLton-LICENSE for details.
 *)

functor Useless (S: SSA_TRANSFORM_STRUCTS): SSA_TRANSFORM =
struct

open S
(* useless thing elimination
 *  remove components of tuples that are constants (use unification)
 *  remove function arguments that are constants
 *  build some kind of dependence graph where
 *    - a value of ground type is useful if it is an arg to a primitive
 *    - a tuple is useful if it contains a useful component
 *    - a conapp is useful if it contains a useful component
 *                            or is used in a case
 *
 * If a useful tuple is coerced to another useful tuple,
 *   then all of their components must agree (exactly).
 * It is trivial to convert a useful value to a useless one.
 *
 * It is also trivial to convert a useful tuple to one of its
 *  useful components -- but this seems hard
 *)

(* Suppose that you have a ref/array/vector that is useful, but the
 * components aren't -- then the components are converted to type unit, and
 * any primapp args must be as well.
 *)

(* Weirdness with raise/handle.
 * There must be a uniform "calling convention" for raise and handle.
 * Hence, just because some of a handlers args are useless, that doesn't mean
 * that it can drop them, since they may be useful to another handler, and
 * hence every raise will pass them along.  The problem is that it is not
 * possible to tell solely from looking at a function declaration whether it is
 * a handler or not, and in fact, there is nothing preventing a jump being used
 * in both ways.  So, maybe the right thing is for the handler wrapper to
 * do
 * Another solution would be to unify all handler args.
 *)

structure Value =
   struct
      structure Set = DisjointSet

      structure Exists =
         struct
            structure L = TwoPointLattice (val bottom = "not exists"
                                           val top = "exists")
            open L
            val mustExist = makeTop
            val doesExist = isTop
         end

      structure Useful =
         struct
            structure L = TwoPointLattice (val bottom = "useless"
                                           val top = "useful")
            open L
            val makeUseful = makeTop
            val isUseful = isTop
         end

      datatype t =
         T of {new: (Type.t * bool) option ref,
               ty: Type.t,
               value: value} Set.t
      and value =
         Array of {elt: slot,
                   length: t,
                   useful: Useful.t}
        | Ground of Useful.t
        | Ref of {arg: slot,
                  useful: Useful.t}
        | Tuple of slot vector
        | Vector of {elt: slot,
                     length: t}
        | Weak of {arg: slot,
                   useful: Useful.t}
      withtype slot = t * Exists.t

      local
         fun make sel (T s) = sel (Set.! s)
      in
         val value = make #value
         val ty = make #ty
      end

      local
         open Layout
      in
         fun layout (T s) =
            let
               val {value, ...} = Set.! s
            in
               case value of
                  Array {elt, length, ...} =>
                     seq [str "array", tuple [layout length, layoutSlot elt]]
                | Ground g => seq [str "ground ", Useful.layout g]
                | Ref {arg, useful, ...} =>
                     seq [str "ref ",
                          record [("useful", Useful.layout useful),
                                  ("slot", layoutSlot arg)]]
                | Tuple vs => Vector.layout layoutSlot vs
                | Vector {elt, length} =>
                     seq [str "vector", tuple [layout length, layoutSlot elt]]
                | Weak {arg, useful} =>
                     seq [str "weak ",
                          record [("useful", Useful.layout useful),
                                  ("slot", layoutSlot arg)]]
            end
         and layoutSlot (v, e) =
            tuple [Exists.layout e, layout v]
      end

      fun unify (T s, T s') =
         if Set.equals (s, s')
            then ()
         else
            let
               val {value = v, ...} = Set.! s
               val {value = v', ...} = Set.! s'
               val _ = Set.union (s, s')
            in
               case (v, v') of
                  (Array {length = n, elt = e, ...},
                   Array {length = n', elt = e', ...}) =>
                     (unify (n, n'); unifySlot (e, e'))
                | (Ground g, Ground g') => Useful.== (g, g')
                | (Ref {useful = u, arg = a},
                   Ref {useful = u', arg = a'}) =>
                     (Useful.== (u, u'); unifySlot (a, a'))
                | (Tuple vs, Tuple vs') =>
                     Vector.foreach2 (vs, vs', unifySlot)
                | (Vector {length = n, elt = e},
                   Vector {length = n', elt = e'}) =>
                     (unify (n, n'); unifySlot (e, e'))
                | (Weak {useful = u, arg = a}, Weak {useful = u', arg = a'}) =>
                     (Useful.== (u, u'); unifySlot (a, a'))
                | _ => Error.bug "Useless.Value.unify: strange"
            end
      and unifySlot ((v, e), (v', e')) = (unify (v, v'); Exists.== (e, e'))

      fun coerce {from = from as T sfrom, to = to as T sto}: unit =
         if Set.equals (sfrom, sto)
            then ()
         else
            let
               fun coerceSlot ((v, e), (v', e')) =
                  (coerce {from = v, to = v'}
                   ; Exists.== (e, e'))
            in
               case (value from, value to) of
                  (Array _, Array _) => unify (from, to)
                | (Ground from, Ground to) => Useful.<= (to, from)
                | (Ref _, Ref _) => unify (from, to)
                | (Tuple vs, Tuple vs') =>
                     Vector.foreach2 (vs, vs', coerceSlot)
                | (Vector {length = n, elt = e},
                   Vector {length = n', elt = e'}) =>
                     (coerce {from = n, to = n'}
                      ; coerceSlot (e, e'))
                | (Weak _, Weak _) => unify (from, to)
                | _ => Error.bug "Useless.Value.coerce: strange"
            end

      val coerce =
         Trace.trace ("Useless.Value.coerce",
                      fn {from, to} => let open Layout
                                       in record [("from", layout from),
                                                  ("to", layout to)]
                                       end,
                      Unit.layout)
         coerce

      fun coerces {from, to} =
         Vector.foreach2 (from, to, fn (from, to) =>
                          coerce {from = from, to = to})

      fun foreach (v: t, f: Useful.t -> unit): unit  =
         let
            fun loop (v: t): unit =
               case value v of
                  Array {length, elt, useful} =>
                     (f useful; loop length; slot elt)
                | Ground u => f u
                | Tuple vs => Vector.foreach (vs, slot)
                | Ref {arg, useful} => (f useful; slot arg)
                | Vector {length, elt} => (loop length; slot elt)
                | Weak {arg, useful} => (f useful; slot arg)
            and slot (v, _) = loop v
         in
            loop v
         end

      (* Coerce every ground value in v to u. *)
      fun deepCoerce (v: t, u: Useful.t): unit =
         foreach (v, fn u' => Useful.<= (u', u))

      val deepCoerce =
         Trace.trace2 ("Useless.deepCoerce", layout, Useful.layout, Unit.layout)
         deepCoerce

      fun deground (v: t): Useful.t =
         case value v of
            Ground g => g
          | _ => Error.bug "Useless.deground"

      fun someUseful (v: t): Useful.t option =
         case value v of
            Array {useful = u, ...} => SOME u
          | Ground u => SOME u
          | Ref {useful = u, ...} => SOME u
          | Tuple slots => Vector.peekMap (slots, someUseful o #1)
          | Vector {length, ...} => SOME (deground length)
          | Weak {useful = u, ...} => SOME u

      fun allOrNothing (v: t): Useful.t option =
         case someUseful v of
            NONE => NONE
          | SOME u => (foreach (v, fn u' => Useful.== (u, u'))
                       ; SOME u)

      fun fromType (t: Type.t): t =
         let
            fun loop (t: Type.t, es: Exists.t list): t =
               let
                  fun useful () =
                     let val u = Useful.new ()
                     in Useful.addHandler
                        (u, fn () => List.foreach (es, Exists.mustExist))
                        ; u
                     end
                  fun slot t =
                     let val e = Exists.new ()
                     in (loop (t, e :: es), e)
                     end
                  val loop = fn t => loop (t, es)
                  val value =
                     case Type.dest t of
                        Type.Array t =>
                           let val elt as (_, e) = slot t
                               val length = loop (Type.word (WordSize.seqIndex ()))
                           in Exists.addHandler
                              (e, fn () => Useful.makeUseful (deground length))
                              ; Array {useful = useful (),
                                       length = length,
                                       elt = elt}
                           end
                      | Type.Ref t => Ref {arg = slot t,
                                           useful = useful ()}
                      | Type.Tuple ts => Tuple (Vector.map (ts, slot))
                      | Type.Vector t =>
                           Vector {length = loop (Type.word (WordSize.seqIndex ())),
                                   elt = slot t}
                      | Type.Weak t => Weak {arg = slot t,
                                             useful = useful ()}
                      | _ => Ground (useful ())
               in
                  T (Set.singleton {ty = t,
                                    new = ref NONE,
                                    value = value})
               end
         in
            loop (t, [])
         end

      fun const (c: Const.t): t =
         let
            val v = fromType (Type.ofConst c)
            (* allOrNothing v because constants are not transformed and their
             * type cannot change.  So they must either be completely eliminated
             * or completely kept.
             *)
            val _ = allOrNothing v
         in
            v
         end

      fun detupleSlots (v: t): slot vector =
         case value v of
            Tuple ss => ss
          | _ => Error.bug "Useless.detupleSlots"
      fun detuple v = Vector.map (detupleSlots v, #1)
      fun tuple (vs: t vector): t =
         let
            val t = Type.tuple (Vector.map (vs, ty))
            val v = fromType t
            val _ =
               Vector.foreach2 (vs, detuple v, fn (v, v') =>
                                coerce {from = v, to = v'})
         in
            v
         end
      fun select {tuple, offset, resultType} =
         let
            val v = fromType resultType
            val _ = coerce {from = Vector.sub (detuple tuple, offset), to = v}
         in
            v
         end
      local
         fun make (err, sel) v =
            case value v of
               Vector fs => sel fs
             | _ => Error.bug err
      in
         val devector = make ("Useless.devector", #1 o #elt)
         val vectorLength = make ("Useless.vectorLength", #length)
      end
      local
         fun make (err, sel) v =
            case value v of
               Array fs => sel fs
             | _ => Error.bug err
      in
         val dearray: t -> t = make ("Useless.dearray", #1 o #elt)
         val arrayLength = make ("Useless.arrayLength", #length)
      end

      fun deref (r: t): t =
         case value r of
            Ref {arg, ...} => #1 arg
          | _ => Error.bug "Useless.deref"

      fun deweak (v: t): t =
         case value v of
            Weak {arg, ...} => #1 arg
          | _ => Error.bug "Useless.deweak"

      fun newType (v: t): Type.t = #1 (getNew v)
      and isUseful (v: t): bool = #2 (getNew v)
      and getNew (T s): Type.t * bool =
         let
            val {value, ty, new, ...} = Set.! s
         in
            Ref.memoize
            (new, fn () =>
             let
                fun slot (arg: t, e: Exists.t) =
                   let val (t, b) = getNew arg
                   in (if Exists.doesExist e then t else Type.unit, b)
                   end
                fun wrap ((t, b), f) = (f t, b)
                fun or ((t, b), b') = (t, b orelse b')
                fun maybe (u: Useful.t, s: slot, make: Type.t -> Type.t) =
                   wrap (or (slot s, Useful.isUseful u), make)
             in
                case value of
                   Array {useful, elt, length, ...} =>
                      or (wrap (slot elt, Type.array),
                          Useful.isUseful useful orelse isUseful length)
                 | Ground u => (ty, Useful.isUseful u)
                 | Ref {arg, useful, ...} =>
                      maybe (useful, arg, Type.reff)
                 | Tuple vs =>
                      let
                         val (v, b) =
                            Vector.mapAndFold
                            (vs, false, fn ((v, e), useful) =>
                             let
                                val (t, u) = getNew v
                                val t =
                                   if Exists.doesExist e
                                      then SOME t
                                   else NONE
                             in (t, u orelse useful)
                             end)
                         val v = Vector.keepAllMap (v, fn t => t)
                      in
                         (Type.tuple v, b)
                      end
                 | Vector {elt, length, ...} =>
                      or (wrap (slot elt, Type.vector), isUseful length)
                 | Weak {arg, useful} =>
                      maybe (useful, arg, Type.weak)
             end)
         end

      val getNew =
         Trace.trace ("Useless.getNew", layout, Layout.tuple2 (Type.layout, Bool.layout))
         getNew

      val isUseful = Trace.trace ("Useless.isUseful", layout, Bool.layout) isUseful

      val newType = Trace.trace ("Useless.newType", layout, Type.layout) newType

      fun newTypes (vs: t vector): Type.t vector =
         Vector.keepAllMap (vs, fn v =>
                            let val (t, b) = getNew v
                            in if b then SOME t else NONE
                            end)
   end

structure Exists = Value.Exists

fun transform (program: Program.t): Program.t =
   let
      val program as Program.T {datatypes, globals, functions, main} =
         eliminateDeadBlocks program
      val {get = conInfo: Con.t -> {args: Value.t vector,
                                    argTypes: Type.t vector,
                                    value: unit -> Value.t},
           set = setConInfo, ...} =
         Property.getSetOnce
         (Con.plist, Property.initRaise ("conInfo", Con.layout))
      val {get = tyconInfo: Tycon.t -> {useful: bool ref,
                                        cons: Con.t vector},
           set = setTyconInfo, ...} =
         Property.getSetOnce
         (Tycon.plist, Property.initRaise ("tyconInfo", Tycon.layout))
      local open Value
      in
         val _ =
            Vector.foreach
            (datatypes, fn Datatype.T {tycon, cons} =>
             let
                val _ =
                   setTyconInfo (tycon, {useful = ref false,
                                         cons = Vector.map (cons, #con)})
                fun value () = fromType (Type.datatypee tycon)
             in Vector.foreach
                (cons, fn {con, args} =>
                 setConInfo (con, {value = value,
                                   argTypes = args,
                                   args = Vector.map (args, fromType)}))
             end)
         val conArgs = #args o conInfo
         fun conApp {con: Con.t,
                     args: Value.t vector} =
            let val {args = args', value, ...} = conInfo con
            in coerces {from = args, to = args'}
               ; value ()
            end
         fun filter (v: Value.t, con: Con.t, to: Value.t vector): unit =
            case value v of
               Ground g =>
                  (Useful.makeUseful g
                   ; coerces {from = conArgs con, to = to})
             | _ => Error.bug "Useless.filter: non ground"
         fun filterGround (v: Value.t): unit =
            case value v of
               Ground g => Useful.makeUseful g
             | _ => Error.bug "Useless.filterGround: non ground"
         val filter =
            Trace.trace3 ("Useless.filter",
                          Value.layout,
                          Con.layout,
                          Vector.layout Value.layout,
                          Unit.layout)
            filter
         (* This is used for primitive args, since we have no idea what
          * components of its args that a primitive will look at.
          *)
         fun deepMakeUseful v =
            let
               val slot = deepMakeUseful o #1
            in
               case value v of
                  Array {useful, length, elt} =>
                     (Useful.makeUseful useful
                      ; deepMakeUseful length
                      ; slot elt)
                | Ground u =>
                     (Useful.makeUseful u
                      (* Make all constructor args of this tycon useful *)
                      ; (case Type.dest (ty v) of
                            Type.Datatype tycon =>
                               let val {useful, cons} = tyconInfo tycon
                               in if !useful
                                     then ()
                                  else (useful := true
                                        ; Vector.foreach (cons, fn con =>
                                                          Vector.foreach
                                                          (#args (conInfo con),
                                                           deepMakeUseful)))
                               end
                          | _ => ()))
                | Ref {arg, useful} => (Useful.makeUseful useful; slot arg)
                | Tuple vs => Vector.foreach (vs, slot)
                | Vector {length, elt} => (deepMakeUseful length; slot elt)
                | Weak {arg, useful} => (Useful.makeUseful useful; slot arg)
            end

         fun primApp {args: t vector, prim, resultVar = _, resultType,
                      targs = _} =
            let
               val result = fromType resultType
               fun return v = coerce {from = v, to = result}
               infix dependsOn
               fun v1 dependsOn v2 = deepCoerce (v2, deground v1)
               fun arg i = Vector.sub (args, i)
               fun sub () =
                  (arg 1 dependsOn result
                   ; return (dearray (arg 0)))
               fun update () =
                  let
                     val a = dearray (arg 0)
                  in arg 1 dependsOn a
                     ; coerce {from = arg 2, to = a}
                  end
               datatype z = datatype Prim.Name.t
               val _ =
                  case Prim.name prim of
                     Array_alloc _ =>
                        coerce {from = arg 0, to = arrayLength result}
                   | Array_copyArray =>
                        let
                           val a = dearray (arg 0)
                        in
                           arg 1 dependsOn a
                           ; arg 3 dependsOn a
                           ; arg 4 dependsOn a
                           ; case (value (arg 0), value (arg 2)) of
                                (Array {elt = e, ...}, Array {elt = e', ...}) =>
                                   unifySlot (e, e')
                              | _ => Error.bug "Useless.primApp: Array_copyArray"
                         end
                   | Array_copyVector =>
                        let
                           val a = dearray (arg 0)
                        in
                           arg 1 dependsOn a
                           ; arg 3 dependsOn a
                           ; arg 4 dependsOn a
                           ; case (value (arg 0), value (arg 2)) of
                                (Array {elt = e, ...}, Vector {elt = e', ...}) =>
                                   unifySlot (e, e')
                              | _ => Error.bug "Useless.primApp: Array_copyVector"
                         end
                   | Array_length => return (arrayLength (arg 0))
                   | Array_sub => sub ()
                   | Array_toArray =>
                        (case (value (arg 0), value result) of
                            (Array {length = l, elt = e, ...},
                             Array {length = l', elt = e', ...}) =>
                               (unify (l, l'); unifySlot (e, e'))
                           | _ => Error.bug "Useless.primApp: Array_toArray")
                   | Array_toVector =>
                        (case (value (arg 0), value result) of
                            (Array {length = l, elt = e, ...},
                             Vector {length = l', elt = e', ...}) =>
                               (unify (l, l'); unifySlot (e, e'))
                           | _ => Error.bug "Useless.primApp: Array_toVector")
                   | Array_uninit =>
                        let
                           val a = dearray (arg 0)
                        in
                           arg 1 dependsOn a
                        end
                   | Array_uninitIsNop =>
                        (* Array_uninitIsNop is Functional, but
                         * performing Useless.<= (allOrNothing result,
                         * allOrNothing (arg 0)) would effectively
                         * make the whole array useful, inhibiting the
                         * Useless optimization.
                         *)
                        ()
                   | Array_update => update ()
                   | FFI _ =>
                        (Vector.foreach (args, deepMakeUseful);
                         deepMakeUseful result)
                   | MLton_equal => Vector.foreach (args, deepMakeUseful)
                   | MLton_hash => Vector.foreach (args, deepMakeUseful)
                   | Ref_assign => coerce {from = arg 1, to = deref (arg 0)}
                   | Ref_deref => return (deref (arg 0))
                   | Ref_ref => coerce {from = arg 0, to = deref result}
                   | Vector_length => return (vectorLength (arg 0))
                   | Vector_sub => (arg 1 dependsOn result
                                    ; return (devector (arg 0)))
                   | Vector_vector =>
                        let
                           val l =
                              (const o S.Const.word o WordX.fromIntInf)
                              (IntInf.fromInt (Vector.length args),
                               WordSize.seqIndex ())
                        in
                           (coerce {from = l, to = vectorLength result}
                            ; Vector.foreach
                              (args, fn arg =>
                               coerce {from = arg, to = devector result}))
                        end
                   | Weak_get => return (deweak (arg 0))
                   | Weak_new => coerce {from = arg 0, to = deweak result}
                   | WordArray_subWord _ => sub ()
                   | WordArray_updateWord _ => update ()
                   | _ =>
                        let (* allOrNothing so the type doesn't change *)
                           val res = allOrNothing result
                        in if Prim.maySideEffect prim
                              then Vector.foreach (args, deepMakeUseful)
                           else
                              Vector.foreach (args, fn a =>
                                              case (allOrNothing a, res) of
                                                 (NONE, _) => ()
                                               | (SOME u, SOME u') =>
                                                    Useful.<= (u', u)
                                               | _ => ())
                        end
            in
               result
            end
         val primApp =
            Trace.trace
            ("Useless.primApp",
             fn {prim, args, ...} =>
             Layout.seq [Prim.layout prim,
                         Vector.layout layout args],
             layout)
            primApp
      end
      val {value, func, label, ...} =
         analyze {
                  coerce = Value.coerce,
                  conApp = conApp,
                  const = Value.const,
                  filter = filter,
                  filterWord = filterGround o #1,
                  fromType = Value.fromType,
                  layout = Value.layout,
                  primApp = primApp,
                  program = program,
                  select = Value.select,
                  tuple = Value.tuple,
                  useFromTypeOnBinds = true
                  }
      open Exp Transfer
      (* Unify all handler args so that raise/handle has a consistent calling
       * convention.
       *)
      val _ =
         List.foreach
         (functions, fn f =>
          let
             val {raises = fraisevs, ...} = func (Function.name f)
             fun coerce (x, y) = Value.coerce {from = x, to = y}
          in
             Vector.foreach
             (Function.blocks f, fn Block.T {transfer, ...} =>
              case transfer of
                 Call {func = g, return, ...} =>
                    let
                       val {raises = graisevs, ...} = func g
                       fun coerceRaise () =
                          case (graisevs, fraisevs) of
                             (NONE, NONE) => ()
                           | (NONE, SOME _) => ()
                           | (SOME _, NONE) =>
                                Error.bug "Useless.useless: raise mismatch at Caller"
                           | (SOME vs, SOME vs') =>
                                Vector.foreach2 (vs', vs, coerce)
                    in
                      case return of
                         Return.Dead => ()
                       | Return.NonTail {handler, ...} =>
                            (case handler of
                                Handler.Caller => coerceRaise ()
                              | Handler.Dead => ()
                              | Handler.Handle h =>
                                   Option.app
                                   (graisevs, fn graisevs =>
                                    Vector.foreach2
                                    (label h, graisevs, coerce)))
                       | Return.Tail => coerceRaise ()
                    end
               | _ => ())
          end)
      val _ =
         Control.diagnostics
         (fn display =>
          let
             open Layout
             val _ =
                Vector.foreach
                (datatypes, fn Datatype.T {tycon, cons} =>
                 display
                 (align
                  [Tycon.layout tycon,
                   indent (Vector.layout
                           (fn {con, ...} =>
                            seq [Con.layout con, str " ",
                                 Vector.layout Value.layout (conArgs con)])
                           cons,
                           2)]))
             val _ =
                List.foreach
                (functions, fn f =>
                 let
                    val {name, ...} = Function.dest f
                    val _ = display (seq [str "Useless info for ",
                                          Func.layout name])
                    val {args, returns, raises} = func name
                    val _ =
                       display
                       (record [("args", Vector.layout Value.layout args),
                                ("returns",
                                 Option.layout (Vector.layout Value.layout)
                                 returns),
                                ("raises",
                                 Option.layout (Vector.layout Value.layout)
                                 raises)])
                    val _ =
                       Function.foreachVar
                       (f, fn (x, _) =>
                        display (seq [Var.layout x,
                                      str " ", Value.layout (value x)]))
                 in
                    ()
                 end)
          in
             ()
          end)
      val varExists = Value.isUseful o value
      val unitVar = Var.newString "unit"
      val bogusGlobals: Statement.t list ref = ref []
      val {get = bogus, destroy, ...} =
         Property.destGet
         (Type.plist,
          Property.initFun
          (fn ty =>
           let val var = Var.newString "bogus"
           in List.push (bogusGlobals,
                         Statement.T
                         {var = SOME var,
                          ty = ty,
                          exp = PrimApp {prim = Prim.bogus,
                                         targs = Vector.new1 ty,
                                         args = Vector.new0 ()}})
              ; var
           end))
      fun keepUseful (xs: Var.t vector, vs: Value.t vector): Var.t vector =
         Vector.keepAllMap2
         (xs, vs, fn (x, v) =>
          let val (t, b) = Value.getNew v
          in if b
                then SOME (if varExists x then x else bogus t)
             else NONE
          end)
      fun keepUsefulArgs (xts: (Var.t * Type.t) vector) =
         Vector.keepAllMap
         (xts, fn (x, _) =>
          let val (t, b) = Value.getNew (value x)
          in if b
                then SOME (x, t)
             else NONE
          end)
      val keepUsefulArgs =
         Trace.trace ("Useless.keepUsefulArgs",
                      Vector.layout (Layout.tuple2 (Var.layout, Type.layout)),
                      Vector.layout (Layout.tuple2 (Var.layout, Type.layout)))
         keepUsefulArgs
      fun dropUseless (vs: Value.t vector,
                       vs': Value.t vector,
                       makeTrans: Var.t vector -> Transfer.t): Label.t * Block.t =
         let
            val l = Label.newNoname ()
            val (formals, actuals) =
               Vector.unzip
               (Vector.map2
                (vs, vs', fn (v, v') =>
                 if Value.isUseful v
                   then let val x = Var.newNoname ()
                        in (SOME (x, Value.newType v),
                            if Value.isUseful v'
                               then SOME x
                            else NONE)
                        end
                 else (NONE, NONE)))
         in (l, Block.T {label = l,
                         args = Vector.keepAllSome formals,
                         statements = Vector.new0 (),
                         transfer = makeTrans (Vector.keepAllSome actuals)})
         end
      (* Returns true if the component is the only component of the tuple
       * that exists.
       *)
      fun newOffset (bs: bool vector, n: int): int * bool =
         let
            val len = Vector.length bs
            fun loop (pos, n, i) =
               let val b = Vector.sub (bs, pos)
               in if n = 0
                     then (i, (i = 0
                               andalso not (Int.exists (pos + 1, len, fn i =>
                                                        Vector.sub (bs, i)))))
                  else loop (pos + 1, n - 1, if b then i + 1 else i)
               end
         in loop (0, n, 0)
         end

      fun doitExp (e: Exp.t, resultType: Type.t, resultValue: Value.t option) =
         case e of
            ConApp {con, args} =>
               ConApp {con = con,
                       args = keepUseful (args, conArgs con)}
          | Const _ => e
          | PrimApp {prim, args, ...} =>
               let
                  fun doit () =
                     let
                        val (args, argTypes) =
                           Vector.unzip
                           (Vector.map (args, fn x =>
                                        let
                                           val (t, b) = Value.getNew (value x)
                                        in
                                           if b
                                              then (x, t)
                                              else (unitVar, Type.unit)
                                        end))
                     in
                        PrimApp
                        {prim = prim,
                         args = args,
                         targs = (Prim.extractTargs
                                  (prim,
                                   {args = argTypes,
                                    result = resultType,
                                    typeOps = {deArray = Type.deArray,
                                               deArrow = fn _ => Error.bug "Useless.doitExp: deArrow",
                                               deRef = Type.deRef,
                                               deVector = Type.deVector,
                                               deWeak = Type.deWeak}}))}
                     end
                  datatype z = datatype Prim.Name.t
               in
<<<<<<< HEAD
                  PrimApp
                  {prim = prim,
                   args = args,
                   targs = (Prim.extractTargs
                            (prim,
                             {args = argTypes,
                              result = resultType,
                              typeOps = {deArray = Type.deArray,
                                         deArrow = fn _ => Error.bug "Useless.doitExp: deArrow",
                                         deHierarchicalHeap = Type.deHierarchicalHeap,
                                         deRef = Type.deRef,
                                         deVector = Type.deVector,
                                         deWeak = Type.deWeak}}))}
=======
                  case Prim.name prim of
                     Array_uninitIsNop =>
                        if varExists (Vector.sub (args, 0))
                           then doit ()
                           else ConApp {args = Vector.new0 (),
                                        con = Con.falsee}
                   | _ => doit ()
>>>>>>> c7ec0d6f
               end
          | Select {tuple, offset} =>
               let
                  val (offset, isOne) =
                     newOffset (Vector.map (Value.detupleSlots (value tuple),
                                            Exists.doesExist o #2),
                                offset)
               in if isOne
                     then Var tuple
                  else Select {tuple = tuple,
                               offset = offset}
               end
          | Tuple xs =>
               let
                  val slots = Value.detupleSlots (valOf resultValue)
                  val xs =
                     Vector.keepAllMap2
                     (xs, slots, fn (x, (v, e)) =>
                      if Exists.doesExist e
                         then SOME (if varExists x then x
                                    else bogus (Value.newType v))
                      else NONE)
               in
                  if 1 = Vector.length xs
                     then Var (Vector.first xs)
                  else Tuple xs
               end
          | Var _ => e
          | _ => e
      val doitExp =
         Trace.trace3 ("Useless.doitExp",
                       Exp.layout, Layout.ignore, Layout.ignore,
                       Exp.layout)
         doitExp
      fun doitStatement (Statement.T {var, exp, ty}) =
         let
            val v = Option.map (var, value)
            val (ty, b) =
               case v of
                  NONE => (ty, false)
                | SOME v => Value.getNew v
            fun yes ty =
               SOME (Statement.T
                     {var = var,
                      ty = ty,
                      exp = doitExp (exp, ty, v)})
         in
            if b
               then yes ty
            else
               case exp of
                  PrimApp {prim, args, ...} =>
                     if Prim.maySideEffect prim
                        andalso let
                                   fun arg i = Vector.sub (args, i)
                                   fun array () =
                                      Value.isUseful
                                      (Value.dearray (value (arg 0)))
                                   datatype z = datatype Prim.Name.t
<<<<<<< HEAD
                                in case Prim.name prim of
                                   Array_update => array ()
                                 | Ref_assign =>
                                      Value.isUseful
                                      (Value.deref (value (arg 0)))
                                 | Word8Array_updateWord _ => array ()
                                 | _ => true
=======
                                in
                                   case Prim.name prim of
                                      Array_copyArray => array ()
                                    | Array_copyVector => array ()
                                    | Array_uninit => array ()
                                    | Array_update => array ()
                                    | Ref_assign =>
                                         Value.isUseful
                                         (Value.deref (value (arg 0)))
                                    | WordArray_updateWord _ => array ()
                                    | _ => true
>>>>>>> c7ec0d6f
                                end
                        then yes ty
                     else NONE
                | Profile _ => yes ty
                | _ => NONE
         end
      val doitStatement =
         Trace.trace ("Useless.doitStatement",
                      Statement.layout, Option.layout Statement.layout)
         doitStatement
      fun agree (v: Value.t, v': Value.t): bool =
         Value.isUseful v = Value.isUseful v'
      fun agrees (vs, vs') = Vector.forall2 (vs, vs', agree)
      val agrees =
         Trace.trace2 ("Useless.agrees",
                       Vector.layout Value.layout,
                       Vector.layout Value.layout,
                       Bool.layout)
         agrees
      fun doitTransfer (t: Transfer.t,
                        returns: Value.t vector option,
                        raises: Value.t vector option)
         : Block.t list * Transfer.t =
         case t of
            Arith {prim, args, overflow, success, ty} =>
               let
                  val v = Value.fromType ty
                  val _ = Value.Useful.makeUseful (Value.deground v)
                  val res = Vector.new1 v
                  val sargs = label success
               in
                  if agree (v, Vector.first sargs)
                     then ([], t)
                  else let
                          val (l, b) = dropUseless
                                       (res, sargs, fn args =>
                                        Goto {dst = success, args = args})
                       in
                          ([b],
                           Arith {prim = prim,
                                  args = args,
                                  overflow = overflow,
                                  success = l,
                                  ty = ty})
                       end
               end
          | Bug => ([], Bug)
          | Call {func = f, args, return} =>
               let
                  val {args = fargs, returns = freturns, ...} = func f
                  val (blocks, return) =
                     case return of
                        Return.Dead => ([], return)
                      | Return.Tail =>
                           (case (returns, freturns) of
                               (NONE, NONE) => ([], Return.Tail)
                             | (NONE, SOME _) => Error.bug "Useless.doitTransfer: return mismatch"
                             | (SOME _, NONE) => ([], Return.Tail)
                             | (SOME returns, SOME freturns) =>
                                  if agrees (freturns, returns)
                                     then ([], Return.Tail)
                                  else
                                     let
                                        val (l, b) =
                                           dropUseless
                                           (freturns, returns, Return)
                                     in ([b],
                                         Return.NonTail
                                         {cont = l,
                                          handler = Handler.Caller})
                                     end)
                      | Return.NonTail {cont, handler} =>
                           (case freturns of
                               NONE => ([], return)
                             | SOME freturns =>
                                  let val returns = label cont
                                  in if agrees (freturns, returns)
                                        then ([], return)
                                     else let
                                             val (l, b) =
                                                dropUseless
                                                (freturns, returns, fn args =>
                                                 Goto {dst = cont, args = args})
                                          in ([b],
                                              Return.NonTail
                                              {cont = l, handler = handler})
                                          end
                                  end)
               in (blocks,
                   Call {func = f,
                         args = keepUseful (args, fargs),
                         return = return})
               end
          | Case {test, cases, default} =>
               let
                  datatype z = datatype Cases.t
               in
                  case cases of
                     Con cases =>
                        (case (Vector.length cases, default) of
                            (0, NONE) => ([], Bug)
                          | _ =>
                               let
                                  val (cases, blocks) =
                                     Vector.mapAndFold
                                     (cases, [], fn ((c, l), blocks) =>
                                      let
                                         val args = label l
                                      in if Vector.forall (args, Value.isUseful)
                                            then ((c, l), blocks)
                                         else
                                            let
                                               val (l', b) =
                                                  dropUseless
                                                  (conArgs c, args, fn args =>
                                                   Goto {dst = l, args = args})
                                            in ((c, l'), b :: blocks)
                                            end
                                      end)
                               in (blocks,
                                   Case {test = test,
                                         cases = Cases.Con cases,
                                         default = default})
                               end)
                   | Word (_, cs) =>
                        (* The test may be useless if there are no cases or
                         * default, thus we must eliminate the case.
                         *)
                        case (Vector.length cs, default) of
                           (0, NONE) => ([], Bug)
                         | _ => ([], t)
               end
          | Goto {dst, args} =>
               ([], Goto {dst = dst, args = keepUseful (args, label dst)})
          | Raise xs => ([], Raise (keepUseful (xs, valOf raises)))
          | Return xs => ([], Return (keepUseful (xs, valOf returns)))
          | Runtime {prim, args, return} =>
               ([], Runtime {prim = prim, args = args, return = return})
      val doitTransfer =
         Trace.trace3 ("Useless.doitTransfer",
                       Transfer.layout,
                       Option.layout (Vector.layout Value.layout),
                       Option.layout (Vector.layout Value.layout),
                       Layout.tuple2 (List.layout (Label.layout o Block.label),
                                      Transfer.layout))
         doitTransfer
      fun doitBlock (Block.T {label, args, statements, transfer},
                     returns: Value.t vector option,
                     raises: Value.t vector option)
         : Block.t list * Block.t =
         let
            val args = keepUsefulArgs args
            val statements = Vector.keepAllMap (statements, doitStatement)
            val (blocks, transfer) = doitTransfer (transfer, returns, raises)
         in
           (blocks, Block.T {label = label,
                             args = args,
                             statements = statements,
                             transfer = transfer})
         end
      val doitBlock =
         Trace.trace3 ("Useless.doitBlock",
                       Label.layout o Block.label,
                       Option.layout (Vector.layout Value.layout),
                       Option.layout (Vector.layout Value.layout),
                       Layout.tuple2 (List.layout (Label.layout o Block.label),
                                      (Label.layout o Block.label)))
         doitBlock
      fun doitFunction f =
         let
            val {args, blocks, mayInline, name, start, ...} = Function.dest f
            val {returns = returnvs, raises = raisevs, ...} = func name
            val args = keepUsefulArgs args
            val (blocks, blocks') =
               Vector.mapAndFold
               (blocks, [], fn (block, blocks') =>
                let val (blocks'', block) = doitBlock (block, returnvs, raisevs)
                in (block, blocks''::blocks')
                end)
            val blocks =
               Vector.concat (blocks :: List.map (blocks', Vector.fromList))
            val returns = Option.map (returnvs, Value.newTypes)
            val raises = Option.map (raisevs, Value.newTypes)
         in
            Function.new {args = args,
                          blocks = blocks,
                          mayInline = mayInline,
                          name = name,
                          raises = raises,
                          returns = returns,
                          start = start}
         end
      val datatypes =
         Vector.map
         (datatypes, fn Datatype.T {tycon, cons} =>
          Datatype.T {tycon = tycon,
                      cons = Vector.map (cons, fn {con, ...} =>
                                         {con = con,
                                          args = Value.newTypes (conArgs con)})})
      val globals =
         Vector.concat
         [Vector.new1 (Statement.T {var = SOME unitVar,
                                    ty = Type.unit,
                                    exp = Exp.unit}),
          Vector.keepAllMap (globals, doitStatement)]
      val shrink = shrinkFunction {globals = globals}
      val functions = List.map (functions, shrink o doitFunction)
      val globals = Vector.concat [Vector.fromList (!bogusGlobals),
                                   globals]
      val program = Program.T {datatypes = datatypes,
                               globals = globals,
                               functions = functions,
                               main = main}
      val _ = destroy ()
      val _ = Program.clearTop program
   in
      program
   end
end<|MERGE_RESOLUTION|>--- conflicted
+++ resolved
@@ -824,27 +824,13 @@
                                     result = resultType,
                                     typeOps = {deArray = Type.deArray,
                                                deArrow = fn _ => Error.bug "Useless.doitExp: deArrow",
+                                               deHierarchicalHeap = Type.deHierarchicalHeap,
                                                deRef = Type.deRef,
                                                deVector = Type.deVector,
                                                deWeak = Type.deWeak}}))}
                      end
                   datatype z = datatype Prim.Name.t
                in
-<<<<<<< HEAD
-                  PrimApp
-                  {prim = prim,
-                   args = args,
-                   targs = (Prim.extractTargs
-                            (prim,
-                             {args = argTypes,
-                              result = resultType,
-                              typeOps = {deArray = Type.deArray,
-                                         deArrow = fn _ => Error.bug "Useless.doitExp: deArrow",
-                                         deHierarchicalHeap = Type.deHierarchicalHeap,
-                                         deRef = Type.deRef,
-                                         deVector = Type.deVector,
-                                         deWeak = Type.deWeak}}))}
-=======
                   case Prim.name prim of
                      Array_uninitIsNop =>
                         if varExists (Vector.sub (args, 0))
@@ -852,7 +838,6 @@
                            else ConApp {args = Vector.new0 (),
                                         con = Con.falsee}
                    | _ => doit ()
->>>>>>> c7ec0d6f
                end
           | Select {tuple, offset} =>
                let
@@ -912,15 +897,6 @@
                                       Value.isUseful
                                       (Value.dearray (value (arg 0)))
                                    datatype z = datatype Prim.Name.t
-<<<<<<< HEAD
-                                in case Prim.name prim of
-                                   Array_update => array ()
-                                 | Ref_assign =>
-                                      Value.isUseful
-                                      (Value.deref (value (arg 0)))
-                                 | Word8Array_updateWord _ => array ()
-                                 | _ => true
-=======
                                 in
                                    case Prim.name prim of
                                       Array_copyArray => array ()
@@ -932,7 +908,6 @@
                                          (Value.deref (value (arg 0)))
                                     | WordArray_updateWord _ => array ()
                                     | _ => true
->>>>>>> c7ec0d6f
                                 end
                         then yes ty
                      else NONE
