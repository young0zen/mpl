(* Copyright (C) 2009,2018 Matthew Fluet.
 * Copyright (C) 1999-2005, 2008 Henry Cejtin, Matthew Fluet, Suresh
 *    Jagannathan, and Stephen Weeks.
 * Copyright (C) 1997-2000 NEC Research Institute.
 *
 * MLton is released under a HPND-style license.
 * See the file MLton-LICENSE for details.
 *)

(* This pass must happen before polymorphic equality is implemented because
 * 1. it will make polymorphic equality faster because some types are simpler
 * 2. it removes uses of polymorphic equality that must return true
 *
 * This pass computes a "cardinality" of each datatype, which is an
 * abstraction of the number of values of the datatype.
 *   Zero means the datatype has no values (except for bottom).
 *   One means the datatype has one value (except for bottom).
 *   Many means the datatype has many values.
 *
 * This pass removes all datatypes whose cardinality is Zero or One
 * and removes
 *   components of tuples
 *   function args
 *   constructor args
 * which are such datatypes.
 *
 * This pass marks constructors as one of
 *   Useless: it never appears in a ConApp.
 *   Transparent: it is the only variant in its datatype
 *     and its argument type does not contain any uses of
 *     Tycon.array or Tycon.vector.
 *   Useful: otherwise
 * This pass also removes Useless and Transparent constructors.
 *
 * We must keep track of Transparent constructors whose argument type
 * uses Tycon.array because of datatypes like the following:
 *   datatype t = T of t array
 * Such a datatype has Cardinality.Many, but we cannot eliminate
 * the datatype and replace the lhs by the rhs, i.e. we must keep the
 * circularity around.
 * Must do similar things for vectors.
 *
 * Also, to eliminate as many Transparent constructors as possible, for
 * something like the following,
 *   datatype t = T of u array
 *   and u = U of t vector
 * we (arbitrarily) expand one of the datatypes first.
 * The result will be something like
 *   datatype u = U of u array array
 * where all uses of t are replaced by u array.
 *)

functor SimplifyTypes (S: SSA_TRANSFORM_STRUCTS): SSA_TRANSFORM =
struct

open S
open Exp Transfer
structure Cardinality =
   struct
      structure L = ThreePointLattice(val bottom = "zero"
                                      val mid = "one"
                                      val top = "many")
      open L

      val isZero = isBottom
      val newZero = new
      val isOne = isMid
      val makeOne = makeMid
      val whenOne = whenMid
      val makeMany = makeTop
      val whenMany = whenTop

      local
         fun mkNew (make: t -> unit) () =
            let val c = newZero ()
            in make c; c end
      in
         val newOne = mkNew makeOne
         val newMany = mkNew makeMany
      end

      val one = newOne ()
      val many = newMany ()

      structure Card =
         struct
            datatype t = Zero | One | Many
            fun toCard c =
               if isZero c then Zero
               else if isOne c then One
               else Many
            fun sum esc (c1, c2) =
               case (toCard c1, c2) of
                  (Zero, c2) => c2
                | (c1, Zero) => c1
                | _ => esc Many
            fun prod esc (c1, c2) =
               case (toCard c1, c2) of
                  (Zero, _) => esc Zero
                | (_, Zero) => esc Zero
                | (One, One) => One
                | _ => Many
         end

      local
         fun make (f, id) cs =
            let
               val c' = newZero ()
               fun doit () =
                  case (Exn.withEscape
                        (fn escape =>
                         Vector.fold (cs, id, f escape))) of
                     Card.Zero => ()
                   | Card.One => makeOne c'
                   | Card.Many => makeMany c'
               val () =
                  Vector.foreach
                  (cs, fn c =>
                   (whenOne (c, doit); whenMany (c, doit)))
               val () = doit ()
            in
               c'
            end
      in
         val sum = make (Card.sum, Card.Zero)
         val prod = make (Card.prod, Card.One)
      end
   end

structure ConRep =
   struct
      datatype t =
         Useless
       | Transparent
       | Useful
       | FFI

      val isFFI =
       fn FFI => true
        | _ => false

      val isUseful =
         fn Useful => true
          | _ => false

      val isUseless =
         fn Useless => true
          | _ => false

      val toString =
         fn Useless => "useless"
          | Transparent => "transparent"
          | Useful => "useful"
          | FFI => "ffi"

      val layout = Layout.str o toString
   end

structure Result =
   struct
      datatype 'a t =
         Bugg
       | Delete
       | Keep of 'a

      fun layout layoutX =
         let open Layout
         in fn Bugg => str "Bug"
       | Delete => str "Delete"
       | Keep x => seq [str "Keep ", layoutX x]
         end
   end

fun transform (Program.T {datatypes, globals, functions, main}) =
   let
      val {get = conInfo: Con.t -> {args: Type.t vector,
                                    cardinality: Cardinality.t,
                                    rep: ConRep.t ref},
           set = setConInfo, ...} =
         Property.getSetOnce
         (Con.plist, Property.initRaise ("SimplifyTypes.conInfo", Con.layout))
      val conInfo =
         Trace.trace ("SimplifyTypes.conInfo",
                      Con.layout,
                      fn {args, cardinality, rep} =>
                      Layout.record [("args", Vector.layout Type.layout args),
                                     ("cardinality", Cardinality.layout cardinality),
                                     ("rep", ConRep.layout (!rep))])
         conInfo
      local
         fun make sel = sel o conInfo
         fun make' sel = let val get = make sel
                         in (! o get, fn (c, x) => get c := x)
                         end
      in
         val conArgs = make #args
         val conCardinality = make #cardinality
         val (conRep, setConRep) = make' #rep
      end
      val setConRep =
         Trace.trace2
         ("SimplifyTypes.setConRep", Con.layout, ConRep.layout, Unit.layout)
         setConRep
      val conIsUseful = ConRep.isUseful o conRep
      val conIsUseful =
         Trace.trace
         ("SimplifyTypes.conIsUseful", Con.layout, Bool.layout)
         conIsUseful
      val conIsFFI = ConRep.isFFI o conRep
      val conIsFFI =
         Trace.trace
         ("SimplifyTypes.conIsFFI", Con.layout, Bool.layout)
         conIsFFI
      val {get = tyconInfo: Tycon.t -> {cardinality: Cardinality.t,
                                        ffi: unit -> unit,
                                        numCons: int ref,
                                        replacement: Type.t option ref},
           set = setTyconInfo, ...} =
         Property.getSetOnce
         (Tycon.plist, Property.initRaise ("SimplifyTypes.tyconInfo", Tycon.layout))
      local
         fun make sel = sel o tyconInfo
         fun make' sel = let val get = make sel
                         in (! o get, fn (t, x) => get t := x)
                         end
      in
         val tyconCardinality = make #cardinality
         val tyconFFI = make #ffi
         val (tyconNumCons, setTyconNumCons) = make' #numCons
         val (tyconReplacement, setTyconReplacement) = make' #replacement
      end
      (* Initialize conInfo and typeInfo *)
      val _ =
         Vector.foreach
         (datatypes, fn Datatype.T {tycon, cons} =>
          (setTyconInfo (tycon, {cardinality = Cardinality.newZero (),
                                 ffi = (fn () =>
                                        (Control.diagnostics
                                         (fn display =>
                                          let
                                             open Layout
                                          in
                                             display (seq [str "  tycon: ",
                                                           Tycon.layout tycon])
                                          end);
                                         Vector.foreach
                                         (cons, fn {con, ...} =>
                                          (Control.diagnostics
                                           (fn display =>
                                            let
                                               open Layout
                                            in
                                               display (seq [str "    con: ",
                                                             Con.layout con])
                                            end);
                                           setConRep (con, ConRep.FFI))))),
                                 numCons = ref 0,
                                 replacement = ref NONE});
           Vector.foreach
           (cons, fn {con, args} =>
            setConInfo (con, {args = args,
                              cardinality = Cardinality.newZero (),
                              rep = ref ConRep.Useless}))))
      (* Tentatively mark all constructors appearing in a ConApp or an FFI as Useful
       * (some may later be marked as Useless or Transparent).
       * Mark any tycons created by MLton_bogus as cardinality Many.
       *)
      val _ =
         let
            fun setConRepUseful c = setConRep (c, ConRep.Useful)
            fun handleStatement (Statement.T {exp, ...}) =
<<<<<<< HEAD
               case exp
                of ConApp {con, ...} => if not (conIsFFI con)
                                        then setConRep (con, ConRep.Useful)
                                        else ()

                 | PrimApp {prim, ...} =>
                   let
                       fun deepSetFFI t =
                           case Type.dest t
                            of Type.Array t => deepSetFFI t
                             | Type.Datatype tycon =>
                               (Control.diagnostics
                                    (fn display =>
                                        let
                                            open Layout
                                        in
                                            display (seq [str "  tycon: ",
                                                          Tycon.layout tycon])
                                        end);
                                Vector.foreach ((! o #cons o tyconInfo) tycon,
                                                fn {con, ...} =>
                                                   let
                                                   in
                                                       Control.diagnostics
                                                           (fn display =>
                                                               let
                                                                   open Layout
                                                               in
                                                                   display (seq [str "    con: ",
                                                                                 Con.layout con])
                                                               end);
                                                       setConRep (con, ConRep.FFI)
                                                   end))
                             | Type.Ref t => deepSetFFI t
                             | Type.Tuple tv => Vector.foreach(tv, deepSetFFI)
                             | Type.Vector t => deepSetFFI t
                             | Type.Weak t => deepSetFFI t
                             | _ => ()

                       open Prim.Name
                   in
                       case Prim.name prim
                        of FFI cfunction =>
                           (Control.diagnostics
                                (fn display =>
                                    let
                                        open Layout
                                    in
                                        display (seq [str "deepSetFFI for ",
                                                      str (CFunction.cPrototype cfunction)])
                                    end);
                            Vector.foreach (CFunction.args cfunction,
                                            deepSetFFI);
                            deepSetFFI (CFunction.return cfunction))
=======
               case exp of
                  ConApp {con, ...} =>
                     if not (conIsFFI con)
                        then setConRep (con, ConRep.Useful)
                        else ()
                | PrimApp {prim, targs, ...} =>
                     let
                        fun deepSetFFI t =
                           case Type.dest t of
                              Type.Array t => deepSetFFI t
                            | Type.Datatype tycon => tyconFFI tycon ()
                            | Type.HierarchicalHeap t => deepSetFFI t
                            | Type.Ref t => deepSetFFI t
                            | Type.Tuple tv => Vector.foreach(tv, deepSetFFI)
                            | Type.Vector t => deepSetFFI t
                            | Type.Weak t => deepSetFFI t
                            | _ => ()
                     in
                        case Prim.name prim of
                           Prim.Name.FFI cfunction =>
                              (Control.diagnostics
                               (fn display =>
                                let
                                   open Layout
                                in
                                   display (seq [str "deepSetFFI for ",
                                                 str (CFunction.cPrototype cfunction)])
                                end);
                               Vector.foreach (CFunction.args cfunction,
                                               deepSetFFI);
                               deepSetFFI (CFunction.return cfunction))
                         | Prim.Name.MLton_bogus =>
                              (case Type.dest (Vector.sub (targs, 0)) of
                                  Type.Datatype tycon =>
                                     Cardinality.makeMany (tyconCardinality tycon)
                                | _ => ())
>>>>>>> 6af29f6c
                         | _ => ()
                     end
                | _ => ()
            (* Booleans are special because they are generated by primitives. *)
            val _ = setConRepUseful Con.truee
            val _ = setConRepUseful Con.falsee
            val _ = Vector.foreach (globals, handleStatement)
            val _ = List.foreach
                    (functions, fn f =>
                     Vector.foreach
                     (Function.blocks f, fn Block.T {statements, ...} =>
                      Vector.foreach (statements, handleStatement)))
         in ()
         end
      (* Compute the type cardinalities with a fixed point
       * over the Cardinality lattice.
       *)
      val {get = typeCardinality, destroy = destroyTypeCardinality} =
         Property.destGet
         (Type.plist,
          Property.initRec
          (fn (t, typeCardinality) =>
           let
              fun ptrCard t =
                 (Cardinality.prod o Vector.new2)
                 (typeCardinality t, Cardinality.many)
              fun tupleCard ts =
                 (Cardinality.prod o Vector.map)
                 (ts, typeCardinality)
              fun vecCard t =
                 (Cardinality.sum o Vector.new2)
                 (Cardinality.one,
                  (Cardinality.prod o Vector.new2)
                  (typeCardinality t, Cardinality.many))
              datatype z = datatype Type.dest
           in
              case Type.dest t of
                 Array _ => Cardinality.many
               | CPointer => Cardinality.many
               | Datatype tycon => tyconCardinality tycon
               | HierarchicalHeap t => ptrCard t
               | IntInf => Cardinality.many
               | Real _ => Cardinality.many
               | Ref t => ptrCard t
               | Thread => Cardinality.many
               | Tuple ts => tupleCard ts
               | Vector t => vecCard t
               | Weak t => ptrCard t
               | Word _ => Cardinality.many
           end))
      (* Remove useless constructors from datatypes.
       * Remove datatypes which have no cons.
       * Lower-bound cardinality of cons by product of arguments.
       * Lower-bound cardinality of tycons by sum of cons.
       *)
      val origDatatypes = datatypes
      val datatypes =
         Vector.keepAllMap
         (datatypes, fn Datatype.T {tycon, cons} =>
          let
             val cons = Vector.keepAll (cons, fn {con, ...} =>
                                        conIsUseful con
                                        orelse conIsFFI con)
             val _ =
                Cardinality.<=
                (Cardinality.sum
                 (Vector.map (cons, conCardinality o #con)),
                 tyconCardinality tycon)
             val _ =
                Vector.foreach
                (cons, fn {con, args} =>
                 Cardinality.<=
                 (Cardinality.prod
                  (Vector.map (args, typeCardinality)),
                  conCardinality con))
          in
             if Vector.isEmpty cons
                then (setTyconReplacement (tycon, SOME Type.unit)
                      ; NONE)
             else SOME (Datatype.T {tycon = tycon, cons = cons})
          end)
      (* diagnostic *)
      val _ = Control.diagnostics
                  (fn display =>
                      let
                          open Layout
                      in
                          display (Layout.str
                                       "isFFI");
                          Vector.foreach
                              (datatypes,
                               fn Datatype.T {tycon, cons} =>
                                  (display (Tycon.layout tycon);
                                   Vector.foreach
                                       (cons,
                                        fn {con, ...} =>
                                           display (seq [str "   ",
                                                         Con.layout con,
                                                         str " ",
                                                         str (Bool.toString (conIsFFI con))]))))
                      end)
<<<<<<< HEAD

      (* Build the dependents for each tycon. *)
      val _ =
         Vector.foreach
         (datatypes, fn Datatype.T {tycon, cons} =>
          let
             datatype z = datatype Type.dest
             val {get = setTypeDependents, destroy = destroyTypeDependents} =
                Property.destGet
                (Type.plist,
                 Property.initRec
                 (fn (t, setTypeDependents) =>
                  case Type.dest t of
                     Array t => setTypeDependents t
                   | CPointer => ()
                   | Datatype tycon' =>
                        List.push (#dependents (tyconInfo tycon'), tycon)
                   | IntInf => ()
                   | Real _ => ()
                   | Ref t => setTypeDependents t
                   | Thread => ()
                   | Tuple ts => Vector.foreach (ts, setTypeDependents)
                   | Vector t => setTypeDependents t
                   | Weak t => setTypeDependents t
                   | Word _ => ()))
             val _ =
                Vector.foreach (cons, fn {args, ...} =>
                                Vector.foreach (args, setTypeDependents))
             val _ = destroyTypeDependents ()
          in ()
          end)
      (* diagnostic *)
      val _ =
         Control.diagnostics
         (fn display =>
          let open Layout
          in Vector.foreach
             (datatypes, fn Datatype.T {tycon, ...} =>
              display (seq [str "dependents of ",
                            Tycon.layout tycon,
                            str " = ",
                            List.layout Tycon.layout
                            (!(#dependents (tyconInfo tycon)))]))
          end)

      local open Type Cardinality
      in
         fun typeCardinality t =
            case dest t of
               Datatype tycon => tyconCardinality tycon
             | Ref t => pointerCardinality t
             | Tuple ts => tupleCardinality ts
             | Weak t => pointerCardinality t
             | _ => Many
         and pointerCardinality (t: Type.t) =
            case typeCardinality t of
               Zero => Zero
             | _ => Many
         and tupleCardinality (ts: Type.t vector) =
            Exn.withEscape
            (fn escape =>
             (Vector.foreach (ts, fn t =>
                             let val c = typeCardinality t
                             in case c of
                                Many => escape Many
                              | One => ()
                              | Zero => escape Zero
                             end)
              ; One))
      end
      fun conCardinality {args, con = _} = tupleCardinality args
      (* Compute the tycon cardinalities with a fixed point,
       * initially assuming every datatype tycon cardinality is Zero.
       *)
      val _ =
         let
            (* list of datatype tycons whose cardinality has not yet stabilized *)
            val worklist =
               ref (Vector.fold
                    (datatypes, [], fn (Datatype.T {tycon, ...}, ac) =>
                     tycon :: ac))
            fun loop () =
               case !worklist of
                  [] => ()
                | tycon :: tycons =>
                     (worklist := tycons
                      ; let
                           val {cons, cardinality, dependents, isOnWorklist,
                                ...} = tyconInfo tycon
                           val c =
                              Exn.withEscape
                              (fn escape =>
                               let datatype z = datatype Cardinality.t
                               in Vector.fold
                                  (!cons, Zero, fn (c, ac) =>
                                   case conCardinality c of
                                      Many => escape Many
                                    | One => (case ac of
                                                 Many => Error.bug "SimplifyTypes.simplify: Many"
                                               | One => escape Many
                                               | Zero => One)
                                    | Zero => ac)
                               end)
                        in isOnWorklist := false
                           ; if Cardinality.equals (c, !cardinality)
                                then ()
                             else (cardinality := c
                                   ; (List.foreach
                                      (!dependents, fn tycon =>
                                       let
                                          val {isOnWorklist, ...} =
                                             tyconInfo tycon
                                       in if !isOnWorklist
                                             then ()
                                          else (isOnWorklist := true
                                                ; List.push (worklist, tycon))
                                       end)))
                        end
                      ; loop ())
         in loop ()
         end
      (* diagnostic *)
=======
>>>>>>> 6af29f6c
      val _ =
         Control.diagnostics
         (fn display =>
          let open Layout
          in Vector.foreach 
             (origDatatypes, fn Datatype.T {tycon, cons} =>
              (display (seq [str "cardinality of ",
                             Tycon.layout tycon,
                             str " = ",
                             Cardinality.layout (tyconCardinality tycon)]);
               Vector.foreach
               (cons, fn {con, ...} =>
                (display (seq [str "cardinality of ",
                               Con.layout con,
                               str " = ",
                               Cardinality.layout (conCardinality con)])))))
          end)
      fun transparent (tycon, con, args) =
         (setTyconReplacement (tycon, SOME (Type.tuple args))
          ; setConRep (con, ConRep.Transparent)
          ; setTyconNumCons (tycon, 1))
      (* "unary" is datatypes with one constructor whose rhs contains an
       * array (or vector) type.
       * For datatypes with one variant not containing an array type, eliminate
       * the datatype unless it is an FFI type.
       *)
      fun containsArrayOrVector (ty: Type.t): bool =
         let
            datatype z = datatype Type.dest
            fun loop t =
               case Type.dest t of
                   Array _ => true
                 | Ref t => loop t
                 | Tuple ts => Vector.exists (ts, loop)
                 | Vector _ => true
                 | Weak t => loop t
                 | _ => false
         in loop ty
         end
      val (datatypes, unary) =
         Vector.fold
         (datatypes, ([], []), fn (Datatype.T {tycon, cons}, (datatypes, unary)) =>
          let
             (* remove all cons with zero cardinality and mark them as useless *)
             val cons =
                Vector.keepAllMap
                (cons, fn c as {con, ...} =>
                 if Cardinality.isZero (conCardinality con)
                    then (setConRep (con, ConRep.Useless)
                          ; NONE)
                    else SOME c)

             val _ = Control.diagnostics
                         (fn display =>
                             let
                                 open Layout
                             in
                                 display (Layout.str
                                              "Remaining numCons");
                                 display (seq [Tycon.layout tycon,
                                               str " = ",
                                               str (Int.toString (Vector.length cons))])
                             end)
          in case Vector.length cons of
             0 => (setTyconNumCons (tycon, 0)
                    ; setTyconReplacement (tycon, SOME Type.unit)
                    ; (datatypes, unary))
           | 1 =>
                let
                   val {con, args} = Vector.first cons
                in
                    if conIsFFI con
                    then (Datatype.T {tycon = tycon, cons = cons} :: datatypes,
                          unary)
                    else if Vector.exists (args, containsArrayOrVector)
                    then (datatypes,
                          {tycon = tycon, con = con, args = args} :: unary)
                    else
                        (transparent (tycon, con, args)
                        ; (datatypes, unary))
                end
           | _ => (Datatype.T {tycon = tycon, cons = cons} :: datatypes,
                   unary)
          end)

      val _ = Control.diagnostics (fn display =>
                                      let
                                          open Layout
                                      in
                                          display (Layout.str
                                                       "Remaining datatypes 1");
                                          display (Layout.str "datatypes");
                                          Vector.foreach
                                              (Vector.fromList datatypes,
                                               fn Datatype.T {tycon, ...} =>
                                                  display (Tycon.layout tycon));
                                          display (Layout.str "unary");
                                          Vector.foreach
                                              (Vector.fromList unary,
                                               fn {tycon, ...} =>
                                                  display (Tycon.layout tycon))
                                      end)

      (* convert FFI datatypes back into useful *)
      val _ = List.foreach (datatypes,
                            fn Datatype.T {cons, ...} =>
                               Vector.foreach (cons,
                                               fn {con, ...} =>
                                                  if conIsFFI con
                                                  then setConRep
                                                           (con, ConRep.Useful)
                                                  else ()))

      fun containsTycon (ty: Type.t, tyc: Tycon.t): bool =
         let
            datatype z = datatype Type.dest
            val {get = containsTycon, destroy = destroyContainsTycon} =
               Property.destGet
               (Type.plist,
                Property.initRec
                (fn (t, containsTycon) =>
                 case Type.dest t of
                    Array t => containsTycon t
                  | Datatype tyc' =>
                       (case tyconReplacement tyc' of
                           NONE => Tycon.equals (tyc, tyc')
                         | SOME t => containsTycon t)
                  | Tuple ts => Vector.exists (ts, containsTycon)
                  | Ref t => containsTycon t
                  | Vector t => containsTycon t
                  | Weak t => containsTycon t
                  | _ => false))
            val res = containsTycon ty
            val () = destroyContainsTycon ()
         in res
         end
      (* Keep the circular transparent tycons, ditch the rest. *)
      val datatypes =
         List.fold
         (unary, datatypes, fn ({tycon, con, args}, accum) =>
          if Vector.exists (args, fn arg => containsTycon (arg, tycon))
             then Datatype.T {tycon = tycon,
                              cons = Vector.new1 {con = con, args = args}}
                  :: accum
          else (transparent (tycon, con, args)
               ; accum))

      val _ = Control.diagnostics (fn display =>
                                      let
                                          open Layout
                                      in
                                          display (Layout.str
                                                       "Remaining datatypes 2");
                                          Vector.foreach
                                              (Vector.fromList datatypes,
                                               fn Datatype.T {tycon, ...} =>
                                                  display (Tycon.layout tycon))
                                      end)

      fun makeKeepSimplifyTypes simplifyType ts =
         Vector.keepAllMap (ts, fn t =>
                            let
                               val t = simplifyType t
                            in
                               if Type.isUnit t
                                  then NONE
                               else SOME t
                            end)
      val {get = simplifyType, destroy = destroySimplifyType} =
         Property.destGet
         (Type.plist,
          Property.initRec
          (fn (t, simplifyType) =>
           let
              val keepSimplifyTypes = makeKeepSimplifyTypes simplifyType
              open Type
           in case dest t of
              Array t => array (simplifyType t)
            | Datatype tycon =>
                 (case tyconReplacement tycon of
                     SOME t =>
                        let
                           val t = simplifyType t
                           val _ = setTyconReplacement (tycon, SOME t)
                        in
                           t
                        end
                   | NONE => t)
            | Ref t => reff (simplifyType t)
            | Tuple ts => Type.tuple (keepSimplifyTypes ts)
            | Vector t => vector (simplifyType t)
            | Weak t => weak (simplifyType t)
            | _ => t
           end))
      val simplifyType =
         Trace.trace ("SimplifyTypes.simplifyType", Type.layout, Type.layout)
         simplifyType
      fun simplifyTypes ts = Vector.map (ts, simplifyType)
      val keepSimplifyTypes = makeKeepSimplifyTypes simplifyType
      (* Simplify constructor argument types. *)
      val datatypes =
         Vector.fromListMap
         (datatypes, fn Datatype.T {tycon, cons} =>
          (setTyconNumCons (tycon, Vector.length cons)
           ; Datatype.T {tycon = tycon,
                         cons = Vector.map (cons, fn {con, args} =>
                                            {con = con,
                                             args = keepSimplifyTypes args})}))
      val unitVar = Var.newNoname ()
      val {get = varInfo: Var.t -> Type.t, set = setVarInfo, ...} =
         Property.getSetOnce
         (Var.plist, Property.initRaise ("varInfo", Var.layout))
      fun simplifyVarType (x: Var.t, t: Type.t): Type.t =
         (setVarInfo (x, t)
          ; simplifyType t)
      fun simplifyMaybeVarType (x: Var.t option, t: Type.t): Type.t =
         case x of
            SOME x => simplifyVarType (x, t)
          | NONE => simplifyType t
      val oldVarType = varInfo
      val newVarType = simplifyType o oldVarType
      fun simplifyVar (x: Var.t): Var.t =
         if Type.isUnit (newVarType x)
            then unitVar
         else x
      val varIsUseless = Type.isUnit o newVarType
      fun removeUselessVars xs = Vector.keepAll (xs, not o varIsUseless)
      fun tuple xs =
         let
            val xs = removeUselessVars xs
         in if 1 = Vector.length xs
               then Var (Vector.first xs)
            else Tuple xs
         end
      fun simplifyFormals xts =
         Vector.keepAllMap
         (xts, fn (x, t) =>
          let val t = simplifyVarType (x, t)
          in if Type.isUnit t
                then NONE
             else SOME (x, t)
          end)
      val typeIsUseful = not o Type.isUnit o simplifyType
      datatype result = datatype Result.t
      fun simplifyExp (e: Exp.t): Exp.t result =
         case e of
            ConApp {con, args} =>
               (case conRep con of
                   ConRep.Transparent => Keep (tuple args)
                 | ConRep.Useful =>
                      Keep (ConApp {con = con,
                                    args = removeUselessVars args})
                 | ConRep.Useless => Bugg
                 | ConRep.FFI => Bugg)
          | PrimApp {prim, targs, args} =>
               Keep
               (let
                   fun normal () =
                      PrimApp {prim = prim,
                               targs = simplifyTypes targs,
                               args = Vector.map (args, simplifyVar)}
                   fun equal () =
                      if 2 = Vector.length args
                         then
                            if varIsUseless (Vector.first args)
                               then ConApp {con = Con.truee,
                                            args = Vector.new0 ()}
                            else normal ()
                      else Error.bug "SimplifyTypes.simplifyExp: strange eq/equal PrimApp"
                   open Prim.Name
                in case Prim.name prim of
                   MLton_eq => equal ()
                 | MLton_equal => equal ()
                 | _ => normal ()
                end)
          | Select {tuple, offset} =>
               let
                  val ts = Type.deTuple (oldVarType tuple)
               in Vector.fold'
                  (ts, 0, (offset, 0), fn (pos, t, (n, offset)) =>
                   if n = 0
                      then (Vector.Done
                            (Keep
                             (if offset = 0
                                 andalso not (Vector.existsR
                                              (ts, pos + 1, Vector.length ts,
                                               typeIsUseful))
                                 then Var tuple
                              else Select {tuple = tuple,
                                           offset = offset})))
                   else Vector.Continue (n - 1,
                                         if typeIsUseful t
                                            then offset + 1
                                         else offset),
                      fn _ => Error.bug "SimplifyTypes.simplifyExp: Select:newOffset")
               end
          | Tuple xs => Keep (tuple xs)
          | _ => Keep e
      val simplifyExp =
         Trace.trace ("SimplifyTypes.simplifyExp",
                      Exp.layout, Result.layout Exp.layout)
         simplifyExp
      fun simplifyTransfer (t : Transfer.t): Statement.t vector * Transfer.t =
         case t of
            Bug => (Vector.new0 (), t)
          | Call {func, args, return} =>
               (Vector.new0 (),
                Call {func = func, return = return,
                      args = removeUselessVars args})
          | Case {test, cases = Cases.Con cases, default} =>
               let
                  val cases =
                     Vector.keepAll (cases, fn (con, _) =>
                                     not (ConRep.isUseless (conRep con)))
                  val default =
                     case (Vector.length cases, default) of
                        (_,     NONE)    => NONE
                      | (0,     SOME l)  => SOME l
                      | (n,     SOME l)  =>
                           if n = tyconNumCons (Type.deDatatype (oldVarType test))
                              then NONE
                           else SOME l
                  fun normal () =
                     (Vector.new0 (),
                      Case {test = test,
                            cases = Cases.Con cases,
                            default = default})
               in case (Vector.length cases, default) of
                  (0,         NONE)   => (Vector.new0 (), Bug)
                | (0,         SOME l) =>
                     (Vector.new0 (), Goto {dst = l, args = Vector.new0 ()})
                | (1, NONE)   =>
                     let
                        val (con, l) = Vector.first cases
                     in
                        if ConRep.isUseful (conRep con)
                           then
                              (* This case can occur because an array or vector
                               * tycon was kept around.
                               *)
                              normal ()
                        else (* The type has become a tuple.  Do the selects. *)
                           let
                              val ts = keepSimplifyTypes (conArgs con)
                              val (args, stmts) =
                                 if 1 = Vector.length ts
                                    then (Vector.new1 test, Vector.new0 ())
                                 else
                                    Vector.unzip
                                    (Vector.mapi
                                     (ts, fn (i, ty) =>
                                      let val x = Var.newNoname ()
                                      in (x,
                                          Statement.T
                                          {var = SOME x,
                                           ty = ty,
                                           exp = Select {tuple = test,
                                                         offset = i}})
                                      end))
                           in (stmts, Goto {dst = l, args = args})
                           end
                     end
                | _ => normal ()
               end
          | Case _ => (Vector.new0 (), t)
          | Goto {dst, args} =>
               (Vector.new0 (), Goto {dst = dst, args = removeUselessVars args})
          | Raise xs => (Vector.new0 (), Raise (removeUselessVars xs))
          | Return xs => (Vector.new0 (), Return (removeUselessVars xs))
          | Runtime {prim, args, return} =>
               (Vector.new0 (), Runtime {prim = prim,
                                         args = Vector.map (args, simplifyVar),
                                         return = return})
      val simplifyTransfer =
         Trace.trace
         ("SimplifyTypes.simplifyTransfer",
          Transfer.layout,
          Layout.tuple2 (Vector.layout Statement.layout, Transfer.layout))
         simplifyTransfer
      fun simplifyStatement (Statement.T {var, ty, exp}) =
         let
            val ty = simplifyMaybeVarType (var, ty)
         in
            (* It is wrong to omit calling simplifyExp when var = NONE because
             * targs in a PrimApp may still need to be simplified.
             *)
            if not (Type.isUnit ty)
               orelse Exp.maySideEffect exp
               orelse (case exp of
                          Profile _ => true
                        | _ => false)
               then
                  (case simplifyExp exp of
                      Bugg => Bugg
                    | Delete => Delete
                    | Keep exp =>
                         Keep (Statement.T {var = var, ty = ty, exp = exp}))
            else Delete
         end
      val simplifyStatement =
         Trace.trace
         ("SimplifyTypes.simplifyStatement",
          Statement.layout,
          Result.layout Statement.layout)
         simplifyStatement
      fun simplifyBlock (Block.T {label, args, statements, transfer}) =
         let
            val args = simplifyFormals args
            val statements =
               Vector.fold'
               (statements, 0, [], fn (_, statement, statements) =>
                case simplifyStatement statement of
                   Bugg => Vector.Done NONE
                 | Delete => Vector.Continue statements
                 | Keep s => Vector.Continue (s :: statements),
                SOME o Vector.fromListRev)
         in
            case statements of
               NONE => Block.T {label = label,
                                args = args,
                                statements = Vector.new0 (),
                                transfer = Bug}
             | SOME statements =>
                  let
                     val (stmts, transfer) = simplifyTransfer transfer
                     val statements = Vector.concat [statements, stmts]
                  in
                     Block.T {label = label,
                              args = args,
                              statements = statements,
                              transfer = transfer}
                  end
         end
      fun simplifyFunction f =
         let
            val {args, mayInline, name, raises, returns, start, ...} =
               Function.dest f
             val args = simplifyFormals args
             val blocks = ref []
             val _ =
                Function.dfs (f, fn block =>
                              (List.push (blocks, simplifyBlock block)
                               ; fn () => ()))
             val returns = Option.map (returns, keepSimplifyTypes)
             val raises = Option.map (raises, keepSimplifyTypes)
         in
            Function.new {args = args,
                          blocks = Vector.fromList (!blocks),
                          mayInline = mayInline,
                          name = name,
                          raises = raises,
                          returns = returns,
                          start = start}
         end
      val globals =
         Vector.concat
         [Vector.new1 (Statement.T {var = SOME unitVar,
                                    ty = Type.unit,
                                    exp = Exp.unit}),
          Vector.keepAllMap (globals, fn s =>
                             case simplifyStatement s of
                                Bugg => Error.bug "SimplifyTypes.globals: bind can't fail"
                              | Delete => NONE
                              | Keep b => SOME b)]
      val shrink = shrinkFunction {globals = globals}
      val functions = List.revMap (functions, shrink o simplifyFunction)
      val program =
         Program.T {datatypes = datatypes,
                    globals = globals,
                    functions = functions,
                    main = main}
      val _ = destroyTypeCardinality ()
      val _ = destroySimplifyType ()
      val _ = Program.clearTop program
   in
      program
   end

end<|MERGE_RESOLUTION|>--- conflicted
+++ resolved
@@ -28,7 +28,7 @@
  *   Useless: it never appears in a ConApp.
  *   Transparent: it is the only variant in its datatype
  *     and its argument type does not contain any uses of
- *     Tycon.array or Tycon.vector.
+ *       Tycon.array or Tycon.vector.
  *   Useful: otherwise
  * This pass also removes Useless and Transparent constructors.
  *
@@ -235,24 +235,24 @@
          (datatypes, fn Datatype.T {tycon, cons} =>
           (setTyconInfo (tycon, {cardinality = Cardinality.newZero (),
                                  ffi = (fn () =>
-                                        (Control.diagnostics
-                                         (fn display =>
-                                          let
-                                             open Layout
-                                          in
-                                             display (seq [str "  tycon: ",
-                                                           Tycon.layout tycon])
-                                          end);
+                               (Control.diagnostics
+                                    (fn display =>
+                                        let
+                                            open Layout
+                                        in
+                                            display (seq [str "  tycon: ",
+                                                          Tycon.layout tycon])
+                                        end);
                                          Vector.foreach
                                          (cons, fn {con, ...} =>
                                           (Control.diagnostics
-                                           (fn display =>
-                                            let
-                                               open Layout
-                                            in
-                                               display (seq [str "    con: ",
-                                                             Con.layout con])
-                                            end);
+                                                           (fn display =>
+                                                               let
+                                                                   open Layout
+                                                               in
+                                                                   display (seq [str "    con: ",
+                                                                                 Con.layout con])
+                                                               end);
                                            setConRep (con, ConRep.FFI))))),
                                  numCons = ref 0,
                                  replacement = ref NONE});
@@ -269,50 +269,25 @@
          let
             fun setConRepUseful c = setConRep (c, ConRep.Useful)
             fun handleStatement (Statement.T {exp, ...}) =
-<<<<<<< HEAD
-               case exp
-                of ConApp {con, ...} => if not (conIsFFI con)
-                                        then setConRep (con, ConRep.Useful)
-                                        else ()
-
-                 | PrimApp {prim, ...} =>
-                   let
-                       fun deepSetFFI t =
-                           case Type.dest t
-                            of Type.Array t => deepSetFFI t
-                             | Type.Datatype tycon =>
-                               (Control.diagnostics
-                                    (fn display =>
-                                        let
-                                            open Layout
-                                        in
-                                            display (seq [str "  tycon: ",
-                                                          Tycon.layout tycon])
-                                        end);
-                                Vector.foreach ((! o #cons o tyconInfo) tycon,
-                                                fn {con, ...} =>
-                                                   let
-                                                   in
-                                                       Control.diagnostics
-                                                           (fn display =>
-                                                               let
-                                                                   open Layout
-                                                               in
-                                                                   display (seq [str "    con: ",
-                                                                                 Con.layout con])
-                                                               end);
-                                                       setConRep (con, ConRep.FFI)
-                                                   end))
-                             | Type.Ref t => deepSetFFI t
-                             | Type.Tuple tv => Vector.foreach(tv, deepSetFFI)
-                             | Type.Vector t => deepSetFFI t
-                             | Type.Weak t => deepSetFFI t
-                             | _ => ()
-
-                       open Prim.Name
+               case exp of
+                  ConApp {con, ...} =>
+                     if not (conIsFFI con)
+                        then setConRep (con, ConRep.Useful)
+                        else ()
+                | PrimApp {prim, targs, ...} =>
+                     let
+                        fun deepSetFFI t =
+                           case Type.dest t of
+                              Type.Array t => deepSetFFI t
+                            | Type.Datatype tycon => tyconFFI tycon ()
+                            | Type.Ref t => deepSetFFI t
+                            | Type.Tuple tv => Vector.foreach(tv, deepSetFFI)
+                            | Type.Vector t => deepSetFFI t
+                            | Type.Weak t => deepSetFFI t
+                            | _ => ()
                    in
-                       case Prim.name prim
-                        of FFI cfunction =>
+                        case Prim.name prim of
+                           Prim.Name.FFI cfunction =>
                            (Control.diagnostics
                                 (fn display =>
                                     let
@@ -324,56 +299,23 @@
                             Vector.foreach (CFunction.args cfunction,
                                             deepSetFFI);
                             deepSetFFI (CFunction.return cfunction))
-=======
-               case exp of
-                  ConApp {con, ...} =>
-                     if not (conIsFFI con)
-                        then setConRep (con, ConRep.Useful)
-                        else ()
-                | PrimApp {prim, targs, ...} =>
-                     let
-                        fun deepSetFFI t =
-                           case Type.dest t of
-                              Type.Array t => deepSetFFI t
-                            | Type.Datatype tycon => tyconFFI tycon ()
-                            | Type.HierarchicalHeap t => deepSetFFI t
-                            | Type.Ref t => deepSetFFI t
-                            | Type.Tuple tv => Vector.foreach(tv, deepSetFFI)
-                            | Type.Vector t => deepSetFFI t
-                            | Type.Weak t => deepSetFFI t
-                            | _ => ()
-                     in
-                        case Prim.name prim of
-                           Prim.Name.FFI cfunction =>
-                              (Control.diagnostics
-                               (fn display =>
-                                let
-                                   open Layout
-                                in
-                                   display (seq [str "deepSetFFI for ",
-                                                 str (CFunction.cPrototype cfunction)])
-                                end);
-                               Vector.foreach (CFunction.args cfunction,
-                                               deepSetFFI);
-                               deepSetFFI (CFunction.return cfunction))
                          | Prim.Name.MLton_bogus =>
                               (case Type.dest (Vector.sub (targs, 0)) of
                                   Type.Datatype tycon =>
                                      Cardinality.makeMany (tyconCardinality tycon)
                                 | _ => ())
->>>>>>> 6af29f6c
                          | _ => ()
-                     end
-                | _ => ()
+                   end
+                 | _ => ()
             (* Booleans are special because they are generated by primitives. *)
             val _ = setConRepUseful Con.truee
             val _ = setConRepUseful Con.falsee
             val _ = Vector.foreach (globals, handleStatement)
             val _ = List.foreach
-                    (functions, fn f =>
-                     Vector.foreach
-                     (Function.blocks f, fn Block.T {statements, ...} =>
-                      Vector.foreach (statements, handleStatement)))
+                        (functions, fn f =>
+                                       Vector.foreach
+                                           (Function.blocks f, fn Block.T {statements, ...} =>
+                                                                  Vector.foreach (statements, handleStatement)))
          in ()
          end
       (* Compute the type cardinalities with a fixed point
@@ -402,7 +344,6 @@
                  Array _ => Cardinality.many
                | CPointer => Cardinality.many
                | Datatype tycon => tyconCardinality tycon
-               | HierarchicalHeap t => ptrCard t
                | IntInf => Cardinality.many
                | Real _ => Cardinality.many
                | Ref t => ptrCard t
@@ -422,7 +363,7 @@
          Vector.keepAllMap
          (datatypes, fn Datatype.T {tycon, cons} =>
           let
-             val cons = Vector.keepAll (cons, fn {con, ...} =>
+              val cons = Vector.keepAll (cons, fn {con, ...} =>
                                         conIsUseful con
                                         orelse conIsFFI con)
              val _ =
@@ -463,146 +404,21 @@
                                                          str " ",
                                                          str (Bool.toString (conIsFFI con))]))))
                       end)
-<<<<<<< HEAD
-
-      (* Build the dependents for each tycon. *)
-      val _ =
-         Vector.foreach
-         (datatypes, fn Datatype.T {tycon, cons} =>
-          let
-             datatype z = datatype Type.dest
-             val {get = setTypeDependents, destroy = destroyTypeDependents} =
-                Property.destGet
-                (Type.plist,
-                 Property.initRec
-                 (fn (t, setTypeDependents) =>
-                  case Type.dest t of
-                     Array t => setTypeDependents t
-                   | CPointer => ()
-                   | Datatype tycon' =>
-                        List.push (#dependents (tyconInfo tycon'), tycon)
-                   | IntInf => ()
-                   | Real _ => ()
-                   | Ref t => setTypeDependents t
-                   | Thread => ()
-                   | Tuple ts => Vector.foreach (ts, setTypeDependents)
-                   | Vector t => setTypeDependents t
-                   | Weak t => setTypeDependents t
-                   | Word _ => ()))
-             val _ =
-                Vector.foreach (cons, fn {args, ...} =>
-                                Vector.foreach (args, setTypeDependents))
-             val _ = destroyTypeDependents ()
-          in ()
-          end)
-      (* diagnostic *)
       val _ =
          Control.diagnostics
          (fn display =>
           let open Layout
           in Vector.foreach
-             (datatypes, fn Datatype.T {tycon, ...} =>
-              display (seq [str "dependents of ",
+             (origDatatypes, fn Datatype.T {tycon, cons} =>
+              (display (seq [str "cardinality of ",
                             Tycon.layout tycon,
                             str " = ",
-                            List.layout Tycon.layout
-                            (!(#dependents (tyconInfo tycon)))]))
-          end)
-
-      local open Type Cardinality
-      in
-         fun typeCardinality t =
-            case dest t of
-               Datatype tycon => tyconCardinality tycon
-             | Ref t => pointerCardinality t
-             | Tuple ts => tupleCardinality ts
-             | Weak t => pointerCardinality t
-             | _ => Many
-         and pointerCardinality (t: Type.t) =
-            case typeCardinality t of
-               Zero => Zero
-             | _ => Many
-         and tupleCardinality (ts: Type.t vector) =
-            Exn.withEscape
-            (fn escape =>
-             (Vector.foreach (ts, fn t =>
-                             let val c = typeCardinality t
-                             in case c of
-                                Many => escape Many
-                              | One => ()
-                              | Zero => escape Zero
-                             end)
-              ; One))
-      end
-      fun conCardinality {args, con = _} = tupleCardinality args
-      (* Compute the tycon cardinalities with a fixed point,
-       * initially assuming every datatype tycon cardinality is Zero.
-       *)
-      val _ =
-         let
-            (* list of datatype tycons whose cardinality has not yet stabilized *)
-            val worklist =
-               ref (Vector.fold
-                    (datatypes, [], fn (Datatype.T {tycon, ...}, ac) =>
-                     tycon :: ac))
-            fun loop () =
-               case !worklist of
-                  [] => ()
-                | tycon :: tycons =>
-                     (worklist := tycons
-                      ; let
-                           val {cons, cardinality, dependents, isOnWorklist,
-                                ...} = tyconInfo tycon
-                           val c =
-                              Exn.withEscape
-                              (fn escape =>
-                               let datatype z = datatype Cardinality.t
-                               in Vector.fold
-                                  (!cons, Zero, fn (c, ac) =>
-                                   case conCardinality c of
-                                      Many => escape Many
-                                    | One => (case ac of
-                                                 Many => Error.bug "SimplifyTypes.simplify: Many"
-                                               | One => escape Many
-                                               | Zero => One)
-                                    | Zero => ac)
-                               end)
-                        in isOnWorklist := false
-                           ; if Cardinality.equals (c, !cardinality)
-                                then ()
-                             else (cardinality := c
-                                   ; (List.foreach
-                                      (!dependents, fn tycon =>
-                                       let
-                                          val {isOnWorklist, ...} =
-                                             tyconInfo tycon
-                                       in if !isOnWorklist
-                                             then ()
-                                          else (isOnWorklist := true
-                                                ; List.push (worklist, tycon))
-                                       end)))
-                        end
-                      ; loop ())
-         in loop ()
-         end
-      (* diagnostic *)
-=======
->>>>>>> 6af29f6c
-      val _ =
-         Control.diagnostics
-         (fn display =>
-          let open Layout
-          in Vector.foreach 
-             (origDatatypes, fn Datatype.T {tycon, cons} =>
-              (display (seq [str "cardinality of ",
-                             Tycon.layout tycon,
-                             str " = ",
                              Cardinality.layout (tyconCardinality tycon)]);
                Vector.foreach
                (cons, fn {con, ...} =>
                 (display (seq [str "cardinality of ",
                                Con.layout con,
-                               str " = ",
+                            str " = ",
                                Cardinality.layout (conCardinality con)])))))
           end)
       fun transparent (tycon, con, args) =
@@ -637,7 +453,7 @@
                 (cons, fn c as {con, ...} =>
                  if Cardinality.isZero (conCardinality con)
                     then (setConRep (con, ConRep.Useless)
-                          ; NONE)
+                                         ; NONE)
                     else SOME c)
 
              val _ = Control.diagnostics
