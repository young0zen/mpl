(* Copyright (C) 2009,2014,2017 Matthew Fluet.
 * Copyright (C) 1999-2008 Henry Cejtin, Matthew Fluet, Suresh
 *    Jagannathan, and Stephen Weeks.
 * Copyright (C) 1997-2000 NEC Research Institute.
 *
 * MLton is released under a HPND-style license.
 * See the file MLton-LICENSE for details.
 *)

functor SsaTree2 (S: SSA_TREE2_STRUCTS): SSA_TREE2 =
struct

open S

structure Prod =
   struct
      datatype 'a t = T of {elt: 'a, isMutable: bool} vector

      fun dest (T p) = p

      val make = T

      fun empty () = T (Vector.new0 ())

      fun fold (p, b, f) =
         Vector.fold (dest p, b, fn ({elt, ...}, b) => f (elt, b))

      fun foreach (p, f) = Vector.foreach (dest p, f o #elt)

      fun isEmpty p = Vector.isEmpty (dest p)

      fun allAreImmutable (T v) = Vector.forall (v, not o #isMutable)
      fun allAreMutable (T v) = Vector.forall (v, #isMutable)
      fun someIsImmutable (T v) = Vector.exists (v, not o #isMutable)
      fun someIsMutable (T v) = Vector.exists (v, #isMutable)

      fun sub (T p, i) = Vector.sub (p, i)

      fun elt (p, i) = #elt (sub (p, i))

      fun length p = Vector.length (dest p)

      val equals: 'a t * 'a t * ('a * 'a -> bool) -> bool =
         fn (p1, p2, equals) =>
         Vector.equals (dest p1, dest p2,
                        fn ({elt = e1, isMutable = m1},
                            {elt = e2, isMutable = m2}) =>
                        m1 = m2 andalso equals (e1, e2))

      fun layout (p, layout) =
        let
            open Layout
          in
            seq [str "(",
            (mayAlign o separateRight)
            (Vector.toListMap (dest p, fn {elt, isMutable} =>
                    if isMutable
                    then seq [layout elt, str " ref"]
                    else layout elt),
              ","),
              str ")"]
         end

      val map: 'a t * ('a -> 'b) -> 'b t =
         fn (p, f) =>
         make (Vector.map (dest p, fn {elt, isMutable} =>
                           {elt = f elt,
                            isMutable = isMutable}))

      val keepAllMap: 'a t * ('a -> 'b option) -> 'b t =
         fn (p, f) =>
         make (Vector.keepAllMap (dest p, fn {elt, isMutable} =>
                                  Option.map (f elt, fn elt =>
                                              {elt = elt,
                                               isMutable = isMutable})))
   end

structure ObjectCon =
   struct
      datatype t =
         Con of Con.t
       | Sequence
       | Tuple

      val equals: t * t -> bool =
         fn (Con c, Con c') => Con.equals (c, c')
          | (Sequence, Sequence) => true
          | (Tuple, Tuple) => true
          | _ => false

      val isSequence: t -> bool =
         fn Sequence => true
          | _ => false

      val layout: t -> Layout.t =
         fn oc =>
         let
            open Layout
         in
         case oc of
               Con c => Con.layout c
<<<<<<< HEAD
             | Tuple => str "tuple"
             | Vector => str "vector"
=======
             | Sequence => str "Sequence"
             | Tuple => str "Tuple"
>>>>>>> 20350175
         end
   end

datatype z = datatype ObjectCon.t

structure Type =
   struct
      datatype t =
         T of {hash: Word.t,
               plist: PropertyList.t,
               tree: tree}
      and tree =
          CPointer
        | Datatype of Tycon.t
        | IntInf
        | Object of {args: t Prod.t,
                     con: ObjectCon.t}
        | Real of RealSize.t
        | Thread
        | Weak of t
        | Word of WordSize.t

      local
         fun make f (T r) = f r
      in
         val hash = make #hash
         val plist = make #plist
         val tree = make #tree
      end

      datatype dest = datatype tree

      val dest = tree

      fun equals (t, t') = PropertyList.equals (plist t, plist t')

      val deSequenceOpt: t -> t Prod.t option =
         fn t =>
         case dest t of
            Object {args, con = Sequence} => SOME args
          | _ => NONE

      val deSequence1: t -> t =
         fn t =>
         case deSequenceOpt t of
            SOME args =>
               if Prod.length args = 1
                  then Prod.elt (args, 0)
                  else Error.bug "SsaTree2.Type.deSequence1"
          | _ => Error.bug "SsaTree2.Type.deSequence1"

      val isSequence: t -> bool = isSome o deSequenceOpt

      val deWeakOpt: t -> t option =
         fn t =>
         case dest t of
            Weak t => SOME t
          | _ => NONE

      val deWeak: t -> t = valOf o deWeakOpt

      local
         val same: tree * tree -> bool =
            fn (CPointer, CPointer) => true
             | (Datatype t1, Datatype t2) => Tycon.equals (t1, t2)
             | (IntInf, IntInf) => true
             | (Object {args = a1, con = c1}, Object {args = a2, con = c2}) =>
                  ObjectCon.equals (c1, c2)
                  andalso Prod.equals (a1, a2, equals)
             | (Real s1, Real s2) => RealSize.equals (s1, s2)
             | (Thread, Thread) => true
             | (Weak t1, Weak t2) => equals (t1, t2)
             | (Word s1, Word s2) => WordSize.equals (s1, s2)
             | _ => false
         val table: t HashSet.t = HashSet.new {hash = hash}
      in
         fun lookup (hash, tr) =
            HashSet.lookupOrInsert (table, hash,
                                    fn t => same (tr, tree t),
                                    fn () => T {hash = hash,
                                                plist = PropertyList.new (),
                                                tree = tr})

         fun stats () =
            let open Layout
            in align [seq [str "num types in hash table = ",
                           Int.layout (HashSet.size table)],
                      Control.sizeMessage ("types hash table", lookup)]
            end
      end

      val newHash = Random.word

      local
         fun make f : t -> t =
            let
               val w = newHash ()
            in
               fn t => lookup (Word.xorb (w, hash t), f t)
            end
      in
         val weak = make Weak
      end

      val datatypee: Tycon.t -> t =
         fn t => lookup (Tycon.hash t, Datatype t)

      val bool = datatypee Tycon.bool

      val isBool: t -> bool =
         fn t =>
         case dest t of
            Datatype t => Tycon.equals (t, Tycon.bool)
          | _ => false

      local
         fun make (tycon, tree) = lookup (Tycon.hash tycon, tree)
      in
         val cpointer = make (Tycon.cpointer, CPointer)
         val intInf = make (Tycon.intInf, IntInf)
         val thread = make (Tycon.thread, Thread)
      end

      val real: RealSize.t -> t =
         fn s => lookup (Tycon.hash (Tycon.real s), Real s)

      val word: WordSize.t -> t =
         fn s => lookup (Tycon.hash (Tycon.word s), Word s)

      local
         val generator: Word.t = 0wx5555
         val tuple = newHash ()
         val sequence = newHash ()
         fun hashProd (p, base) =
            Vector.fold (Prod.dest p, base, fn ({elt, ...}, w) =>
                         Word.xorb (w * generator, hash elt))
      in
         fun object {args, con}: t =
            let
               val base =
                  case con of
                     Con c => Con.hash c
                   | Sequence => sequence
                   | Tuple => tuple
               val hash = hashProd (args, base)
            in
               lookup (hash, Object {args = args, con = con})
            end
      end

      fun sequence p = object {args = p, con = Sequence}

      local
         fun make isMutable t =
            sequence (Prod.make (Vector.new1 {elt = t, isMutable = isMutable}))
      in
         val array1 = make true
         val vector1 = make false
      end

      fun ofConst c =
         let
            datatype z = datatype Const.t
         in
            case c of
               IntInf _ => intInf
             | Null => cpointer
             | Real r => real (RealX.size r)
             | Word w => word (WordX.size w)
             | WordVector v => vector1 (word (WordXVector.elementSize v))
         end

      fun conApp (con, args) = object {args = args, con = Con con}

      fun tuple ts = object {args = ts, con = Tuple}

      fun reff1 t =
         object {args = Prod.make (Vector.new1 {elt = t, isMutable = true}),
                 con = Tuple}

      val unit: t = tuple (Prod.empty ())

      val isUnit: t -> bool =
         fn t =>
         case dest t of
            Object {args, con = Tuple} => Prod.isEmpty args
          | _ => false

      local
         open Layout
      in
         val {get = layout, ...} =
            Property.get
            (plist,
             Property.initRec
             (fn (t, layout) =>
              case dest t of
                 CPointer => str "cpointer"
               | Datatype t => Tycon.layout t
               | IntInf => str "intInf"
               | Object {args, con} =>
                    if isUnit t
                       then str "unit"
                    else
                       let
                          val args = Prod.layout (args, layout)
                       in
                          case con of
<<<<<<< HEAD
                             Con c => seq [args, str " ", Con.layout c]
                           | Tuple => seq [args, str " tuple"]
                           | Vector => seq [args, str " vector"]
=======
                             Con c => seq [Con.layout c, str " of ", args]
                           | Sequence => seq [args, str " sequence"]
                           | Tuple => args
>>>>>>> 20350175
                       end
               | Real s => str (concat ["real", RealSize.toString s])
               | Thread => str "thread"
               | Weak t => seq [str "(", layout t, str ") weak"]
               | Word s => str (concat ["word", WordSize.toString s])))
      end

      fun checkPrimApp {args, prim, result}: bool =
         let
            exception BadPrimApp
            fun default () =
               let
                  val targs =
                     Prim.extractTargs
                     (prim,
                      {args = args,
                       result = result,
                       typeOps = {deArray = fn _ => raise BadPrimApp,
                                  deArrow = fn _ => raise BadPrimApp,
                                  deRef = fn _ => raise BadPrimApp,
                                  deVector = fn _ => raise BadPrimApp,
                                  deWeak = deWeak}})
               in
                  Prim.checkApp
                  (prim,
                   {args = args,
                    result = result,
                    targs = targs,
                    typeOps = {array = array1,
                               arrow = fn _ => raise BadPrimApp,
                               bool = bool,
                               cpointer = cpointer,
                               equals = equals,
                               exn = unit,
                               intInf = intInf,
                               real = real,
                               reff = fn _ => raise BadPrimApp,
                               thread = thread,
                               unit = unit,
                               vector = vector1,
                               weak = weak,
                               word = word}})
               end
            val default = fn () =>
               (default ()) handle BadPrimApp => false

            datatype z = datatype Prim.Name.t
            fun arg i = Vector.sub (args, i)
            fun oneArg f = 1 = Vector.length args andalso f (arg 0)
            fun twoArgs f = 2 = Vector.length args andalso f (arg 0, arg 1)
            fun fiveArgs f = 5 = Vector.length args andalso f (arg 0, arg 1, arg 2, arg 3, arg 4)
            val seqIndex = word (WordSize.seqIndex ())
         in
            case Prim.name prim of
               Array_alloc _ =>
                  oneArg
                  (fn n =>
                   case deSequenceOpt result of
                      SOME resp =>
                         Prod.allAreMutable resp
                         andalso equals (n, seqIndex)
                    | _ => false)
             | Array_copyArray =>
                  fiveArgs
                  (fn (dst, di, src, si, len) =>
                   case (deSequenceOpt dst, deSequenceOpt src) of
                      (SOME dstp, SOME srcp) =>
                         Vector.equals (Prod.dest dstp, Prod.dest srcp,
                                        fn ({elt = dstElt, isMutable = dstIsMutable},
                                            {elt = srcElt, isMutable = srcIsMutable}) =>
                                        dstIsMutable andalso srcIsMutable
                                        andalso equals (dstElt, srcElt))
                         andalso equals (di, seqIndex)
                         andalso equals (si, seqIndex)
                         andalso equals (len, seqIndex)
                         andalso isUnit result
                    | _ => false)
             | Array_copyVector =>
                  fiveArgs
                  (fn (dst, di, src, si, len) =>
                   case (deSequenceOpt dst, deSequenceOpt src) of
                      (SOME dstp, SOME srcp) =>
                         Vector.equals (Prod.dest dstp, Prod.dest srcp,
                                        fn ({elt = dstElt, isMutable = dstIsMutable},
                                            {elt = srcElt, ...}) =>
                                        dstIsMutable
                                        andalso equals (dstElt, srcElt))
                         andalso equals (di, seqIndex)
                         andalso equals (si, seqIndex)
                         andalso equals (len, seqIndex)
                         andalso isUnit result
                    | _ => false)
             | Array_length =>
                  oneArg
                  (fn a =>
                   isSequence a andalso equals (result, seqIndex))
             | Array_toArray =>
                  oneArg
                  (fn arr =>
                   case (deSequenceOpt arr, deSequenceOpt result) of
                      (SOME arrp, SOME resp) =>
                         Vector.equals (Prod.dest arrp, Prod.dest resp,
                                        fn ({elt = arrElt, isMutable = arrIsMutable},
                                            {elt = resElt, isMutable = resIsMutable}) =>
                                        arrIsMutable andalso resIsMutable
                                        andalso equals (arrElt, resElt))
                    | _ => false)
             | Array_toVector =>
                  oneArg
                  (fn arr =>
                   case (deSequenceOpt arr, deSequenceOpt result) of
                      (SOME arrp, SOME resp) =>
                         Vector.equals (Prod.dest arrp, Prod.dest resp,
                                        fn ({elt = arrElt, isMutable = arrIsMutable},
                                            {elt = resElt, ...}) =>
                                        arrIsMutable
                                        andalso equals (arrElt, resElt))
                    | _ => false)
             | Array_uninit =>
                  twoArgs
                  (fn (arr, i) =>
                   case deSequenceOpt arr of
                      SOME arrp =>
                         Prod.allAreMutable arrp
                         andalso equals (i, seqIndex)
                         andalso isUnit result
                    | _ => false)
             | Array_uninitIsNop =>
                  oneArg
                  (fn arr =>
                   case deSequenceOpt arr of
                      SOME arrp =>
                         Prod.allAreMutable arrp
                         andalso isBool result
                    | _ => false)
             | _ => default ()
         end
   end

structure Cases =
   struct
      datatype t =
         Con of (Con.t * Label.t) vector
       | Word of WordSize.t * (WordX.t * Label.t) vector

      fun equals (c1: t, c2: t): bool =
         let
            fun doit (l1, l2, eq') =
               Vector.equals
               (l1, l2, fn ((x1, a1), (x2, a2)) =>
                eq' (x1, x2) andalso Label.equals (a1, a2))
         in
            case (c1, c2) of
               (Con l1, Con l2) => doit (l1, l2, Con.equals)
             | (Word (_, l1), Word (_, l2)) => doit (l1, l2, WordX.equals)
             | _ => false
         end

      fun hd (c: t): Label.t =
         let
            fun doit v =
               if Vector.length v >= 1
                  then let val (_, a) = Vector.first v
                       in a
                       end
               else Error.bug "SsaTree2.Cases.hd"
         in
            case c of
               Con cs => doit cs
             | Word (_, cs) => doit cs
         end

      fun isEmpty (c: t): bool =
         let
            fun doit v = Vector.isEmpty v
         in
            case c of
               Con cs => doit cs
             | Word (_, cs) => doit cs
         end

      fun fold (c: t, b, f) =
         let
            fun doit l = Vector.fold (l, b, fn ((_, a), b) => f (a, b))
         in
            case c of
               Con l => doit l
             | Word (_, l) => doit l
         end

      fun map (c: t, f): t =
         let
            fun doit l = Vector.map (l, fn (i, x) => (i, f x))
         in
            case c of
               Con l => Con (doit l)
             | Word (s, l) => Word (s, doit l)
         end

      fun forall (c: t, f: Label.t -> bool): bool =
         let
            fun doit l = Vector.forall (l, fn (_, x) => f x)
         in
            case c of
               Con l => doit l
             | Word (_, l) => doit l
         end

      fun foreach (c, f) = fold (c, (), fn (x, ()) => f x)
   end

structure Base =
   struct
      datatype 'a t =
         Object of 'a
       | SequenceSub of {index: 'a,
                         sequence: 'a}

      fun layout (b: 'a t, layoutX: 'a -> Layout.t): Layout.t =
         let
            open Layout
         in
            case b of
               Object x => layoutX x
             | SequenceSub {index, sequence} =>
                  seq [str "$", Vector.layout layoutX (Vector.new2 (sequence, index))]
         end

      val equals: 'a t * 'a t * ('a * 'a -> bool) -> bool =
         fn (b1, b2, equalsX) =>
         case (b1, b2) of
            (Object x1, Object x2) => equalsX (x1, x2)
          | (SequenceSub {index = i1, sequence = v1},
             SequenceSub {index = i2, sequence = v2}) =>
               equalsX (i1, i2) andalso equalsX (v1, v2)
          | _ => false

      fun object (b: 'a t): 'a =
         case b of
            Object x => x
          | SequenceSub {sequence = x, ...} => x

      local
         val newHash = Random.word
         val object = newHash ()
         val sequenceSub = newHash ()
      in
         val hash: 'a t * ('a -> word) -> word =
            fn (b, hashX) =>
            case b of
               Object x => Word.xorb (object, hashX x)
             | SequenceSub {index, sequence} =>
                  Word.xorb (Word.xorb (hashX index, hashX sequence),
                             sequenceSub)
      end

      fun foreach (b: 'a t, f: 'a -> unit): unit =
         case b of
            Object x => f x
          | SequenceSub {index, sequence} => (f index; f sequence)

      fun map (b: 'a t, f: 'a -> 'b): 'b t =
         case b of
            Object x => Object (f x)
          | SequenceSub {index, sequence} => SequenceSub {index = f index,
                                                          sequence = f sequence}
   end

structure Exp =
   struct
      datatype t =
         Const of Const.t
       | Inject of {sum: Tycon.t,
                    variant: Var.t}
       | Object of {con: Con.t option,
                    args: Var.t vector}
       | PrimApp of {prim: Type.t Prim.t,
                     args: Var.t vector}
       | Select of {base: Var.t Base.t,
                    offset: int}
       | Var of Var.t

      val unit = Object {con = NONE, args = Vector.new0 ()}

      fun foreachVar (e, v) =
         let
            fun vs xs = Vector.foreach (xs, v)
         in
            case e of
               Const _ => ()
             | Inject {variant, ...} => v variant
             | Object {args, ...} => vs args
             | PrimApp {args, ...} => vs args
             | Select {base, ...} => Base.foreach (base, v)
             | Var x => v x
         end

      fun replaceVar (e, fx) =
         let
            fun fxs xs = Vector.map (xs, fx)
         in
            case e of
               Const _ => e
             | Inject {sum, variant} => Inject {sum = sum, variant = fx variant}
             | Object {con, args} => Object {con = con, args = fxs args}
             | PrimApp {prim, args} => PrimApp {args = fxs args, prim = prim}
             | Select {base, offset} =>
                  Select {base = Base.map (base, fx), offset = offset}
             | Var x => Var (fx x)
         end

      fun layout' (e, layoutVar) =
         let
            open Layout
            fun layoutArgs xs = Vector.layout layoutVar xs
         in
            case e of
               Const c => seq [str "const ", Const.layout c]
             | Inject {sum, variant} =>
                  seq [str "inj ", paren (layoutVar variant), str ": ", Tycon.layout sum]
             | Object {con, args} =>
                  seq [str "new ", (case con of
                           NONE => str "tuple "
                         | SOME c => seq [Con.layout c, str " "]),
                       layoutArgs args]
             | PrimApp {args, prim} =>
                  seq [str "prim ", Prim.layoutFull (prim, Type.layout), str " ", layoutArgs args]
             | Select {base, offset} =>
                  seq [str "sel ", Int.layout offset, str " ",
                       paren (Base.layout (base, layoutVar))]
             | Var x => layoutVar x
         end

      fun layout e = layout' (e, Var.layout)

      fun maySideEffect (e: t): bool =
         case e of
            Const _ => false
          | Inject _ => false
          | Object _ => false
          | PrimApp {prim,...} => Prim.maySideEffect prim
          | Select _ => false
          | Var _ => false

      fun varsEquals (xs, xs') = Vector.equals (xs, xs', Var.equals)

      fun equals (e: t, e': t): bool =
         case (e, e') of
            (Const c, Const c') => Const.equals (c, c')
          | (Object {con, args}, Object {con = con', args = args'}) =>
               Option.equals (con, con', Con.equals)
               andalso varsEquals (args, args')
          | (PrimApp {prim, args, ...},
             PrimApp {prim = prim', args = args', ...}) =>
               Prim.equals (prim, prim') andalso varsEquals (args, args')
          | (Select {base = b1, offset = i1}, Select {base = b2, offset = i2}) =>
               Base.equals (b1, b2, Var.equals) andalso i1 = i2
          | (Var x, Var x') => Var.equals (x, x')
          | _ => false
      (* quell unused warning *)
      val _ = equals

      local
         val newHash = Random.word
         val inject = newHash ()
         val primApp = newHash ()
         val select = newHash ()
         val tuple = newHash ()
         fun hashVars (xs: Var.t vector, w: Word.t): Word.t =
            Vector.fold (xs, w, fn (x, w) => Word.xorb (w, Var.hash x))
      in
         val hash: t -> Word.t =
            fn Const c => Const.hash c
             | Inject {sum, variant} =>
                  Word.xorb (inject,
                             Word.xorb (Tycon.hash sum, Var.hash variant))
             | Object {con, args, ...} =>
                  hashVars (args,
                            case con of
                               NONE => tuple
                             | SOME c => Con.hash c)
             | PrimApp {args, ...} => hashVars (args, primApp)
             | Select {base, offset} =>
                  Word.xorb (select,
                             Base.hash (base, Var.hash) + Word.fromInt offset)
             | Var x => Var.hash x
      end
      (* quell unused warning *)
      val _ = hash
   end
datatype z = datatype Exp.t

structure Statement =
   struct
      datatype t =
         Bind of {var: Var.t option,
                  ty: Type.t,
                  exp: Exp.t}
       | Profile of ProfileExp.t
       | Update of {base: Var.t Base.t,
                    offset: int,
                    value: Var.t}

      fun layout' (s: t, layoutVar): Layout.t =
         let
            open Layout
         in
            case s of
               Bind {var, ty, exp} =>
                  let
                     val (sep, ty) =
                        if !Control.showTypes
                           then (str ":", indent (seq [Type.layout ty, str " ="], 2))
                           else (str " =", empty)
                  in
                     mayAlign [mayAlign [seq [str "val ",
                                            case var of
                                                 NONE => str "_"
                                               | SOME var => Var.layout var,
                                              sep],
                                         ty],
                               indent (Exp.layout' (exp, layoutVar), 2)]
                  end
             | Profile p => seq [str "prof ", ProfileExp.layout p]
             | Update {base, offset, value} =>
                  mayAlign [seq [str "upd ", Exp.layout' (Exp.Select {base = base,
                                                          offset = offset},
                                              layoutVar),
                                 str " :="],
                            layoutVar value]
         end
      fun layout s = layout' (s, Var.layout)

      val profile = Profile

      fun foreachDef (s: t, f: Var.t * Type.t -> unit): unit =
         case s of
            Bind {ty, var, ...} => Option.app (var, fn x => f (x, ty))
          | _ => ()

      fun clear s = foreachDef (s, Var.clear o #1)

      fun prettifyGlobals (v: t vector): Var.t -> Layout.t =
         let
            val {get = global: Var.t -> Layout.t, set = setGlobal, ...} =
               Property.getSet (Var.plist, Property.initFun Var.layout)
            val _ =
               Vector.foreach
               (v, fn s =>
                case s of
                   Bind {var, exp, ...} =>
                      Option.app
                      (var, fn var =>
                       let
                          fun set () =
                             let
                                val s = Layout.toString (Exp.layout' (exp, Var.layout))
                                val maxSize = 20
                                val dots = " ... "
                                val dotsSize = String.size dots
                                val frontSize = 2 * (maxSize - dotsSize) div 3
                                val backSize = maxSize - dotsSize - frontSize
                                val s =
                                   if String.size s > maxSize
                                      then concat [String.prefix (s, frontSize),
                                                   dots,
                                                   String.suffix (s, backSize)]
                                      else s
                             in
                                setGlobal (var, Layout.seq [Var.layout var,
                                                            Layout.str (" (*" ^ s ^ "*)")])
                             end
                       in
                          case exp of
                             Const _ => set ()
                           | Object {con, args, ...} =>
                                (case con of
                                    NONE   => if Vector.isEmpty args then set () else ()
                                  | SOME _ => set ())
                           | _ => ()
                       end)
                 | _ => ())
         in
            global
         end

      fun foreachUse (s: t, f: Var.t -> unit): unit =
         case s of
            Bind {exp, ...} => Exp.foreachVar (exp, f)
          | Profile _ => ()
          | Update {base, value, ...} => (Base.foreach (base, f); f value)

      fun replaceDefsUses (s: t, {def: Var.t -> Var.t, use: Var.t -> Var.t}): t =
         case s of
            Bind {exp, ty, var} =>
               Bind {exp = Exp.replaceVar (exp, use),
                     ty = ty,
                     var = Option.map (var, def)}
          | Profile _ => s
          | Update {base, offset, value} =>
               Update {base = Base.map (base, use),
                       offset = offset,
                       value = use value}

      fun replaceUses (s, f) = replaceDefsUses (s, {def = fn x => x, use = f})
   end

datatype z = datatype Statement.t

structure Handler =
   struct
      structure Label = Label

      datatype t =
         Caller
       | Dead
       | Handle of Label.t

      fun layout (h: t): Layout.t =
         let
            open Layout
         in
            case h of
               Caller => str "Caller"
             | Dead => str "Dead"
             | Handle l => seq [str "Handle ", Label.layout l]
         end

      val equals =
         fn (Caller, Caller) => true
          | (Dead, Dead) => true
          | (Handle l, Handle l') => Label.equals (l, l')
          | _ => false

      fun foldLabel (h: t, a: 'a, f: Label.t * 'a -> 'a): 'a =
         case h of
            Caller => a
          | Dead => a
          | Handle l => f (l, a)

      fun foreachLabel (h, f) = foldLabel (h, (), f o #1)

      fun map (h, f) =
         case h of
            Caller => Caller
          | Dead => Dead
          | Handle l => Handle (f l)

      local
         val newHash = Random.word
         val caller = newHash ()
         val dead = newHash ()
         val handlee = newHash ()
      in
         fun hash (h: t): word =
            case h of
               Caller => caller
             | Dead => dead
             | Handle l => Word.xorb (handlee, Label.hash l)
      end
   end

structure Return =
   struct
      structure Label = Label
      structure Handler = Handler

      datatype t =
         Dead
       | NonTail of {cont: Label.t,
                     handler: Handler.t}
       | Tail

      fun layout r =
         let
            open Layout
         in
            case r of
               Dead => str "Dead"
             | NonTail {cont, handler} =>
                  seq [str "NonTail ",
                       Layout.record
                       [("cont", Label.layout cont),
                        ("handler", Handler.layout handler)]]
             | Tail => str "Tail"
         end

      fun equals (r, r'): bool =
         case (r, r') of
            (Dead, Dead) => true
          | (NonTail {cont = c, handler = h},
             NonTail {cont = c', handler = h'}) =>
               Label.equals (c, c') andalso Handler.equals (h, h')
           | (Tail, Tail) => true
           | _ => false

      fun foldLabel (r: t, a, f) =
         case r of
            Dead => a
          | NonTail {cont, handler} =>
               Handler.foldLabel (handler, f (cont, a), f)
          | Tail => a

      fun foreachLabel (r, f) = foldLabel (r, (), f o #1)

      fun foreachHandler (r, f) =
         case r of
            Dead => ()
          | NonTail {handler, ...} => Handler.foreachLabel (handler, f)
          | Tail => ()

      fun map (r, f) =
         case r of
            Dead => Dead
          | NonTail {cont, handler} =>
               NonTail {cont = f cont,
                        handler = Handler.map (handler, f)}
          | Tail => Tail

      fun compose (r, r') =
         case r' of
            Dead => Dead
          | NonTail {cont, handler} =>
               NonTail
               {cont = cont,
                handler = (case handler of
                              Handler.Caller =>
                                 (case r of
                                     Dead => Handler.Caller
                                   | NonTail {handler, ...} => handler
                                   | Tail => Handler.Caller)
                            | Handler.Dead => handler
                            | Handler.Handle _ => handler)}
          | Tail => r
      (* quell unused warning *)
      val _ = compose

      local
         val newHash = Random.word
         val dead = newHash ()
         val nonTail = newHash ()
         val tail = newHash ()
      in
         fun hash r =
            case r of
               Dead => dead
             | NonTail {cont, handler} =>
                  Word.xorb (Word.xorb (nonTail, Label.hash cont),
                             Handler.hash handler)
             | Tail => tail
      end
   end

structure Transfer =
   struct
      datatype t =
         Arith of {prim: Type.t Prim.t,
                   args: Var.t vector,
                   overflow: Label.t, (* Must be nullary. *)
                   success: Label.t, (* Must be unary. *)
                   ty: Type.t}
       | Bug (* MLton thought control couldn't reach here. *)
       | Call of {args: Var.t vector,
                  func: Func.t,
                  return: Return.t}
       | Case of {test: Var.t,
                  cases: Cases.t,
                  default: Label.t option} (* Must be nullary. *)
       | Goto of {dst: Label.t,
                  args: Var.t vector}
       | Raise of Var.t vector
       | Return of Var.t vector
       | Runtime of {prim: Type.t Prim.t,
                     args: Var.t vector,
                     return: Label.t} (* Must be nullary. *)

      fun foreachFuncLabelVar (t, func: Func.t -> unit, label: Label.t -> unit, var) =
         let
            fun vars xs = Vector.foreach (xs, var)
         in
            case t of
               Arith {args, overflow, success, ...} =>
                  (vars args
                   ; label overflow
                   ; label success)
             | Bug => ()
             | Call {func = f, args, return, ...} =>
                  (func f
                   ; Return.foreachLabel (return, label)
                   ; vars args)
             | Case {test, cases, default, ...} =>
                  (var test
                   ; Cases.foreach (cases, label)
                   ; Option.app (default, label))
             | Goto {dst, args, ...} => (vars args; label dst)
             | Raise xs => vars xs
             | Return xs => vars xs
             | Runtime {args, return, ...} =>
                  (vars args
                   ; label return)
         end

      fun foreachFunc (t, func) =
         foreachFuncLabelVar (t, func, fn _ => (), fn _ => ())
      (* quell unused warning *)
      val _ = foreachFunc

      fun foreachLabelVar (t, label, var) =
         foreachFuncLabelVar (t, fn _ => (), label, var)

      fun foreachLabel (t, j) = foreachLabelVar (t, j, fn _ => ())
      fun foreachVar (t, v) = foreachLabelVar (t, fn _ => (), v)

      fun replaceLabelVar (t, fl, fx) =
         let
            fun fxs xs = Vector.map (xs, fx)
         in
            case t of
               Arith {prim, args, overflow, success, ty} =>
                  Arith {prim = prim,
                         args = fxs args,
                         overflow = fl overflow,
                         success = fl success,
                         ty = ty}
             | Bug => Bug
             | Call {func, args, return} =>
                  Call {func = func,
                        args = fxs args,
                        return = Return.map (return, fl)}
             | Case {test, cases, default} =>
                  Case {test = fx test,
                        cases = Cases.map(cases, fl),
                        default = Option.map(default, fl)}
             | Goto {dst, args} =>
                  Goto {dst = fl dst,
                        args = fxs args}
             | Raise xs => Raise (fxs xs)
             | Return xs => Return (fxs xs)
             | Runtime {prim, args, return} =>
                  Runtime {prim = prim,
                           args = fxs args,
                           return = fl return}
         end

      fun replaceLabel (t, f) = replaceLabelVar (t, f, fn x => x)
      (* quell unused warning *)
      val _ = replaceLabel
      fun replaceVar (t, f) = replaceLabelVar (t, fn l => l, f)

      local
         fun layoutCase ({test, cases, default}, layoutVar) =
            let
               open Layout
               fun doit (l, layout) =
                  Vector.toListMap
                  (l, fn (i, l) =>
                   seq [layout i, str " => ", Label.layout l])
               datatype z = datatype Cases.t
               val suffix =
                  case cases of
                     Con _ => empty
                   | Word (size, _) => str (WordSize.toString size)
               val cases =
                  case cases of
                     Con l => doit (l, Con.layout)
                   | Word (_, l) => doit (l, WordX.layout)
               val cases =
                  case default of
                     NONE => cases
                   | SOME j =>
                        cases @ [seq [str "_ => ", Label.layout j]]
            in
               align [seq [str "case", suffix, str " ", layoutVar test, str " of"],
                      indent (alignPrefix (cases, "| "), 2)]
            end
      in
         fun layout' (t, layoutVar) =
            let
               open Layout
               fun layoutArgs xs = Vector.layout layoutVar xs
               fun layoutPrim {prim, args} =
                  Exp.layout'
                  (Exp.PrimApp {prim = prim,
                                args = args},
                   layoutVar)
            in
               case t of
                  Arith {prim, args, overflow, success, ty}=>
                  seq [str "arith ", Type.layout ty, str " ", Label.layout success, str " ",
                       tuple [layoutPrim {prim = prim, args = args}],
                       str " handle Overflow => ", Label.layout overflow]
                | Bug => str "bug"
                | Call {func, args, return} =>
                     let
                        val call = seq [Func.layout func, str " ", layoutArgs args]
                     in
                        case return of
                           Return.Dead => seq [str "call dead ", paren call]
                         | Return.NonTail {cont, handler} =>
                              seq [str "call ", Label.layout cont, str " ",
                                   paren call,
                                   str " handle _ => ",
                                   case handler of
                                      Handler.Caller => str "raise"
                                    | Handler.Dead => str "dead"
                                    | Handler.Handle l => Label.layout l]
                         | Return.Tail => seq [str "call return ", paren call]
                     end
                | Case arg => layoutCase (arg, layoutVar)
                | Goto {dst, args} =>
                     seq [str "goto ", Label.layout dst, str " ", layoutArgs args]
                | Raise xs => seq [str "raise ", layoutArgs xs]
                | Return xs => seq [str "return ", layoutArgs xs]
                | Runtime {prim, args, return} =>
                     seq [str "runtime ", Label.layout return, str " ",
                          tuple [layoutPrim {prim = prim, args = args}]]
            end
      end
      fun layout t = layout' (t, Var.layout)

      fun varsEquals (xs, xs') = Vector.equals (xs, xs', Var.equals)

      fun equals (e: t, e': t): bool =
         case (e, e') of
            (Arith {prim, args, overflow, success, ...},
             Arith {prim = prim', args = args',
                    overflow = overflow', success = success', ...}) =>
               Prim.equals (prim, prim') andalso
               varsEquals (args, args') andalso
               Label.equals (overflow, overflow') andalso
               Label.equals (success, success')
          | (Bug, Bug) => true
          | (Call {func, args, return},
             Call {func = func', args = args', return = return'}) =>
               Func.equals (func, func') andalso
               varsEquals (args, args') andalso
               Return.equals (return, return')
          | (Case {test, cases, default},
             Case {test = test', cases = cases', default = default'}) =>
               Var.equals (test, test')
               andalso Cases.equals (cases, cases')
               andalso Option.equals (default, default', Label.equals)
          | (Goto {dst, args}, Goto {dst = dst', args = args'}) =>
               Label.equals (dst, dst') andalso
               varsEquals (args, args')
          | (Raise xs, Raise xs') => varsEquals (xs, xs')
          | (Return xs, Return xs') => varsEquals (xs, xs')
          | (Runtime {prim, args, return},
             Runtime {prim = prim', args = args', return = return'}) =>
               Prim.equals (prim, prim') andalso
               varsEquals (args, args') andalso
               Label.equals (return, return')
          | _ => false
      (* quell unused warning *)
      val _ = equals

      local
         val newHash = Random.word
         val bug = newHash ()
         val raisee = newHash ()
         val return = newHash ()
         fun hashVars (xs: Var.t vector, w: Word.t): Word.t =
            Vector.fold (xs, w, fn (x, w) => Word.xorb (w, Var.hash x))
         fun hash2 (w1: Word.t, w2: Word.t) = Word.xorb (w1, w2)
      in
         val hash: t -> Word.t =
            fn Arith {args, overflow, success, ...} =>
                  hashVars (args, hash2 (Label.hash overflow,
                                         Label.hash success))
             | Bug => bug
             | Call {func, args, return} =>
                  hashVars (args, hash2 (Func.hash func, Return.hash return))
             | Case {test, cases, default} =>
                  hash2 (Var.hash test,
                         Cases.fold
                         (cases,
                          Option.fold
                          (default, 0wx55555555,
                           fn (l, w) =>
                           hash2 (Label.hash l, w)),
                          fn (l, w) =>
                          hash2 (Label.hash l, w)))
             | Goto {dst, args} =>
                  hashVars (args, Label.hash dst)
             | Raise xs => hashVars (xs, raisee)
             | Return xs => hashVars (xs, return)
             | Runtime {args, return, ...} => hashVars (args, Label.hash return)
      end
      (* quell unused warning *)
      val _ = hash
   end
datatype z = datatype Transfer.t

local
   open Layout
in
   fun layoutFormals (xts: (Var.t * Type.t) vector) =
      Vector.layout (fn (x, t) =>
                    seq [Var.layout x,
                         if !Control.showTypes
                            then seq [str ": ", Type.layout t]
                         else empty])
      xts
end

structure Block =
   struct
      datatype t =
         T of {args: (Var.t * Type.t) vector,
               label: Label.t,
               statements: Statement.t vector,
               transfer: Transfer.t}

      local
         fun make f (T r) = f r
      in
         val args = make #args
         val label = make #label
         val transfer = make #transfer
      end

      fun layout' (T {label, args, statements, transfer}, layoutVar) =
         let
            open Layout
            fun layoutStatement s = Statement.layout' (s, layoutVar)
            fun layoutTransfer t = Transfer.layout' (t, layoutVar)
         in
            align [seq [str "block: ", Label.layout label, str " ",
                        layoutFormals args],
                   indent (align
                           [align
                            (Vector.toListMap (statements, layoutStatement)),
                            layoutTransfer transfer],
                           2)]
         end
      fun layout b = layout' (b, Var.layout)

      fun clear (T {label, args, statements, ...}) =
         (Label.clear label
          ; Vector.foreach (args, Var.clear o #1)
          ; Vector.foreach (statements, Statement.clear))
   end

structure Datatype =
   struct
      datatype t =
         T of {cons: {args: Type.t Prod.t,
                      con: Con.t} vector,
               tycon: Tycon.t}

      fun layout (T {cons, tycon}) =
         let
            open Layout
         in
            seq [Tycon.layout tycon,
                 str " = ",
                 alignPrefix
                 (Vector.toListMap
                  (cons, fn {con, args} =>
                   seq [Prod.layout (args, Type.layout), str " ",
                                Con.layout con]),
                  "| ")]
         end

      fun clear (T {cons, tycon}) =
         (Tycon.clear tycon
          ; Vector.foreach (cons, Con.clear o #con))
   end

structure Function =
   struct
      structure CPromise = ClearablePromise

      type dest = {args: (Var.t * Type.t) vector,
                   blocks: Block.t vector,
                   mayInline: bool,
                   name: Func.t,
                   raises: Type.t vector option,
                   returns: Type.t vector option,
                   start: Label.t}

      (* There is a messy interaction between the laziness used in controlFlow
       * and the property lists on labels because the former stores
       * stuff on the property lists.  So, if you force the laziness, then
       * clear the property lists, then try to use the lazy stuff, you will
       * get screwed with undefined properties.  The right thing to do is reset
       * the laziness when the properties are cleared.
       *)
      datatype t =
         T of {controlFlow:
               {dfsTree: unit -> Block.t Tree.t,
                dominatorTree: unit -> Block.t Tree.t,
                graph: unit DirectedGraph.t,
                labelNode: Label.t -> unit DirectedGraph.Node.t,
                nodeBlock: unit DirectedGraph.Node.t -> Block.t} CPromise.t,
               dest: dest}

      local
         fun make f (T {dest, ...}) = f dest
      in
         val blocks = make #blocks
         val dest = make (fn d => d)
         val name = make #name
      end

      fun foreachVar (f: t, fx: Var.t * Type.t -> unit): unit =
         let
            val {args, blocks, ...} = dest f
            val _ = Vector.foreach (args, fx)
            val _ =
               Vector.foreach
               (blocks, fn Block.T {args, statements, ...} =>
                (Vector.foreach (args, fx)
                 ; Vector.foreach (statements, fn s =>
                                   Statement.foreachDef (s, fx))))
         in
            ()
         end

      fun controlFlow (T {controlFlow, ...}) =
         let
            val {graph, labelNode, nodeBlock, ...} = CPromise.force controlFlow
         in
            {graph = graph, labelNode = labelNode, nodeBlock = nodeBlock}
         end

      local
         fun make sel =
            fn T {controlFlow, ...} => sel (CPromise.force controlFlow) ()
      in
         val dominatorTree = make #dominatorTree
      end

      fun dfs (f, v) =
         let
            val {blocks, start, ...} = dest f
            val numBlocks = Vector.length blocks
            val {get = labelIndex, set = setLabelIndex, rem, ...} =
               Property.getSetOnce (Label.plist,
                                    Property.initRaise ("index", Label.layout))
            val _ = Vector.foreachi (blocks, fn (i, Block.T {label, ...}) =>
                                     setLabelIndex (label, i))
            val visited = Array.array (numBlocks, false)
            fun visit (l: Label.t): unit =
               let
                  val i = labelIndex l
               in
                  if Array.sub (visited, i)
                     then ()
                  else
                     let
                        val _ = Array.update (visited, i, true)
                        val b as Block.T {transfer, ...} =
                           Vector.sub (blocks, i)
                        val v' = v b
                        val _ = Transfer.foreachLabel (transfer, visit)
                        val _ = v' ()
                     in
                        ()
                     end
               end
            val _ = visit start
            val _ = Vector.foreach (blocks, rem o Block.label)
         in
            ()
         end

      local
         structure Graph = DirectedGraph
         structure Node = Graph.Node
         structure Edge = Graph.Edge
      in
         fun determineControlFlow ({blocks, start, ...}: dest) =
            let
               open Dot
               val g = Graph.new ()
               fun newNode () = Graph.newNode g
               val {get = labelNode, ...} =
                  Property.get
                  (Label.plist, Property.initFun (fn _ => newNode ()))
               val {get = nodeInfo: unit Node.t -> {block: Block.t},
                    set = setNodeInfo, ...} =
                  Property.getSetOnce
                  (Node.plist, Property.initRaise ("info", Node.layout))
               val _ =
                  Vector.foreach
                  (blocks, fn b as Block.T {label, transfer, ...} =>
                   let
                      val from = labelNode label
                      val _ = setNodeInfo (from, {block = b})
                      val _ =
                         Transfer.foreachLabel
                         (transfer, fn to =>
                          (ignore o Graph.addEdge)
                          (g, {from = from, to = labelNode to}))
                   in
                      ()
                   end)
               val root = labelNode start
               val dfsTree =
                  Promise.lazy
                  (fn () =>
                   Graph.dfsTree (g, {root = root,
                                      nodeValue = #block o nodeInfo}))
               val dominatorTree =
                  Promise.lazy
                  (fn () =>
                   Graph.dominatorTree (g, {root = root,
                                            nodeValue = #block o nodeInfo}))
            in
               {dfsTree = dfsTree,
                dominatorTree = dominatorTree,
                graph = g,
                labelNode = labelNode,
                nodeBlock = #block o nodeInfo}
            end

         fun layoutDot (f, layoutVar) =
            let
               fun toStringStatement s = Layout.toString (Statement.layout' (s, layoutVar))
               fun toStringTransfer t =
                  Layout.toString
                  (case t of
                      Case {test, ...} =>
                         Layout.seq [Layout.str "case ", layoutVar test]
                    | _ => Transfer.layout' (t, layoutVar))
               fun toStringFormals args = Layout.toString (layoutFormals args)
               fun toStringHeader (name, args) = concat [name, " ", toStringFormals args]
               val {name, args, start, blocks, returns, raises, ...} = dest f
               open Dot
               val graph = Graph.new ()
               val {get = nodeOptions, ...} =
                  Property.get (Node.plist, Property.initFun (fn _ => ref []))
               fun setNodeText (n: unit Node.t, l): unit =
                  List.push (nodeOptions n, NodeOption.Label l)
               fun newNode () = Graph.newNode graph
               val {destroy, get = labelNode} =
                  Property.destGet (Label.plist,
                                    Property.initFun (fn _ => newNode ()))
               val {get = edgeOptions, set = setEdgeOptions, ...} =
                  Property.getSetOnce (Edge.plist, Property.initConst [])
               fun edge (from, to, label: string, style: style): unit =
                  let
                     val e = Graph.addEdge (graph, {from = from,
                                                    to = to})
                     val _ = setEdgeOptions (e, [EdgeOption.label label,
                                                 EdgeOption.Style style])
                  in
                     ()
                  end
               val _ =
                  Vector.foreach
                  (blocks, fn Block.T {label, args, statements, transfer} =>
                   let
                      val from = labelNode label
                      val edge = fn (to, label, style) =>
                         edge (from, labelNode to, label, style)
                      val () =
                         case transfer of
                            Arith {overflow, success, ...} =>
                               (edge (success, "", Solid)
                                ; edge (overflow, "Overflow", Dashed))
                          | Bug => ()
                          | Call {return, ...} =>
                               let
                                  val _ =
                                     case return of
                                        Return.Dead => ()
                                      | Return.NonTail {cont, handler} =>
                                           (edge (cont, "", Dotted)
                                            ; (Handler.foreachLabel
                                               (handler, fn l =>
                                                edge (l, "Handle", Dashed))))
                                      | Return.Tail => ()
                               in
                                  ()
                               end
                          | Case {cases, default, ...} =>
                               let
                                  fun doit (v, toString) =
                                     Vector.foreach
                                     (v, fn (x, j) =>
                                      edge (j, toString x, Solid))
                                  val _ =
                                     case cases of
                                        Cases.Con v =>
                                           doit (v, Con.toString)
                                      | Cases.Word (_, v) =>
                                           doit (v, WordX.toString)
                                  val _ =
                                     case default of
                                        NONE => ()
                                      | SOME j =>
                                           edge (j, "Default", Solid)
                               in
                                  ()
                               end
                          | Goto {dst, ...} => edge (dst, "", Solid)
                          | Raise _ => ()
                          | Return _ => ()
                          | Runtime {return, ...} => edge (return, "", Dotted)
                      val lab =
                         [(toStringTransfer transfer, Left)]
                      val lab =
                         Vector.foldr
                         (statements, lab, fn (s, ac) =>
                          (toStringStatement s, Left) :: ac)
                      val lab =
                         (toStringHeader (Label.toString label, args), Left)::lab
                      val _ = setNodeText (from, lab)
                   in
                      ()
                   end)
               val startNode = labelNode start
               val funNode =
                  let
                     val funNode = newNode ()
                     val _ = edge (funNode, startNode, "Start", Solid)
                     val lab =
                        [(toStringTransfer (Transfer.Goto {dst = start, args = Vector.new0 ()}), Left)]
                     val lab =
                        if !Control.showTypes
                           then ((Layout.toString o Layout.seq)
                                 [Layout.str ": ",
                                  Layout.record [("returns",
                                                  Option.layout
                                                  (Vector.layout Type.layout)
                                                  returns),
                                                 ("raises",
                                                  Option.layout
                                                  (Vector.layout Type.layout)
                                                  raises)]],
                                 Left)::lab
                           else lab
                     val lab =
                        (toStringHeader ("fun " ^ Func.toString name, args), Left)::
                        lab
                     val _ = setNodeText (funNode, lab)
                  in
                     funNode
                  end
               val controlFlowGraphLayout =
                  Graph.layoutDot
                  (graph, fn {nodeName} =>
                   {title = concat [Func.toString name, " control-flow graph"],
                    options = [GraphOption.Rank (Min, [{nodeName = nodeName funNode}])],
                    edgeOptions = edgeOptions,
                    nodeOptions =
                    fn n => let
                               val l = ! (nodeOptions n)
                               open NodeOption
                            in FontColor Black :: Shape Box :: l
                            end})
               val () = Graph.removeNode (graph, funNode)
               fun dominatorTreeLayout () =
                  let
                     val {get = nodeOptions, set = setNodeOptions, ...} =
                        Property.getSetOnce (Node.plist, Property.initConst [])
                     val _ =
                        Vector.foreach
                        (blocks, fn Block.T {label, ...} =>
                         setNodeOptions (labelNode label,
                                         [NodeOption.label (Label.toString label)]))
                     val dominatorTreeLayout =
                        Tree.layoutDot
                        (Graph.dominatorTree (graph,
                                              {root = startNode,
                                               nodeValue = fn n => n}),
                         {title = concat [Func.toString name, " dominator tree"],
                          options = [],
                          nodeOptions = nodeOptions})
                  in
                     dominatorTreeLayout
                  end
               fun loopForestLayout () =
                  let
                     val {get = nodeName, set = setNodeName, ...} =
                        Property.getSetOnce (Node.plist, Property.initConst "")
                     val _ =
                        Vector.foreach
                        (blocks, fn Block.T {label, ...} =>
                         setNodeName (labelNode label, Label.toString label))
                     val loopForestLayout =
                        Graph.LoopForest.layoutDot
                        (Graph.loopForestSteensgaard (graph,
                                                      {root = startNode}),
                         {title = concat [Func.toString name, " loop forest"],
                          options = [],
                          nodeName = nodeName})
                  in
                     loopForestLayout
                  end
            in
               {destroy = destroy,
                controlFlowGraph = controlFlowGraphLayout,
                dominatorTree = dominatorTreeLayout,
                loopForest = loopForestLayout}
            end
      end

      fun new (dest: dest) =
         let
            val controlFlow = CPromise.delay (fn () => determineControlFlow dest)
         in
            T {controlFlow = controlFlow,
               dest = dest}
         end

      fun clear (T {controlFlow, dest, ...}) =
         let
            val {args, blocks, ...} = dest
            val _ = (Vector.foreach (args, Var.clear o #1)
                     ; Vector.foreach (blocks, Block.clear))
            val _ = CPromise.clear controlFlow
         in
            ()
         end

      fun layoutHeader (f: t): Layout.t =
         let
            val {args, name, raises, returns, start, ...} = dest f
            open Layout
            val (sep, rty) =
               if !Control.showTypes
                  then (str ":",
                        indent (seq [record [("returns",
                                              Option.layout
                                              (Vector.layout Type.layout)
                                              returns),
                                             ("raises",
                                              Option.layout
                                              (Vector.layout Type.layout)
                                              raises)],
                                     str " ="],
                                2))
                  else (str " =", empty)
         in
            mayAlign [mayAlign [seq [str "fun ",
                                     Func.layout name,
                                     str " ",
                                     layoutFormals args,
                                     sep],
                                rty],
                      Transfer.layout (Transfer.Goto {dst = start, args = Vector.new0 ()})]
         end

      fun layout' (f: t, layoutVar) =
         let
            val {blocks, ...} = dest f
            open Layout
            fun layoutBlock b = Block.layout' (b, layoutVar)
         in
            align [layoutHeader f,
                   indent (align (Vector.toListMap (blocks, layoutBlock)), 2)]
         end
      fun layout f = layout' (f, Var.layout)

      fun layouts (f: t, layoutVar, output: Layout.t -> unit): unit =
         let
            val {blocks, name, ...} = dest f
            val _ = output (layoutHeader f)
            val _ =
               Vector.foreach
               (blocks, fn b =>
                output (Layout.indent (Block.layout' (b, layoutVar), 2)))
            val _ =
               if not (!Control.keepDot)
                  then ()
               else
                  let
                     val {destroy, controlFlowGraph, dominatorTree, loopForest} =
                        layoutDot (f, layoutVar)
                     val name = Func.toString name
                     fun doit (s, g) =
                        let
                           open Control
                        in
                           saveToFile
                           ({suffix = concat [name, ".", s, ".dot"]},
                            Dot, (), Layout (fn () => g))
                        end
                     val _ = doit ("cfg", controlFlowGraph)
                        handle _ => Error.warning "SsaTree2.layouts: couldn't layout cfg"
                     val _ = doit ("dom", dominatorTree ())
                        handle _ => Error.warning "SsaTree2.layouts: couldn't layout dom"
                     val _ = doit ("lf", loopForest ())
                        handle _ => Error.warning "SsaTree2.layouts: couldn't layout lf"
                     val () = destroy ()
                  in
                     ()
                  end
         in
            ()
         end

      fun alphaRename f =
         let
            local
               fun make (new, plist) =
                  let
                     val {get, set, destroy, ...} =
                        Property.destGetSetOnce (plist, Property.initConst NONE)
                     fun bind x =
                        let
                           val x' = new x
                           val _ = set (x, SOME x')
                        in
                           x'
                        end
                     fun lookup x =
                        case get x of
                           NONE => x
                         | SOME y => y
                  in (bind, lookup, destroy)
                  end
            in
               val (bindVar, lookupVar, destroyVar) =
                  make (Var.new, Var.plist)
               val (bindLabel, lookupLabel, destroyLabel) =
                  make (Label.new, Label.plist)
            end
            val {args, blocks, mayInline, name, raises, returns, start, ...} =
               dest f
            val args = Vector.map (args, fn (x, ty) => (bindVar x, ty))
            val bindLabel = ignore o bindLabel
            val bindVar = ignore o bindVar
            val _ =
               Vector.foreach
               (blocks, fn Block.T {label, args, statements, ...} =>
                (bindLabel label
                 ; Vector.foreach (args, fn (x, _) => bindVar x)
                 ; Vector.foreach (statements, fn s =>
                                   Statement.foreachDef (s, bindVar o #1))))
            val blocks =
               Vector.map
               (blocks, fn Block.T {label, args, statements, transfer} =>
                Block.T {label = lookupLabel label,
                         args = Vector.map (args, fn (x, ty) =>
                                            (lookupVar x, ty)),
                         statements = (Vector.map
                                       (statements, fn s =>
                                        Statement.replaceDefsUses
                                        (s, {def = lookupVar,
                                             use = lookupVar}))),
                         transfer = Transfer.replaceLabelVar
                                    (transfer, lookupLabel, lookupVar)})
            val start = lookupLabel start
            val _ = destroyVar ()
            val _ = destroyLabel ()
         in
            new {args = args,
                 blocks = blocks,
                 mayInline = mayInline,
                 name = name,
                 raises = raises,
                 returns = returns,
                 start = start}
         end
      (* quell unused warning *)
      val _ = alphaRename

      fun profile (f: t, sourceInfo): t =
         if !Control.profile = Control.ProfileNone
            orelse !Control.profileIL <> Control.ProfileSource
            then f
         else
         let
            val _ = Control.diagnostic (fn () => layout f)
            val {args, blocks, mayInline, name, raises, returns, start} = dest f
            val extraBlocks = ref []
            val {get = labelBlock, set = setLabelBlock, rem} =
               Property.getSetOnce
               (Label.plist, Property.initRaise ("block", Label.layout))
            val _ =
               Vector.foreach
               (blocks, fn block as Block.T {label, ...} =>
                setLabelBlock (label, block))
            val blocks =
               Vector.map
               (blocks, fn Block.T {args, label, statements, transfer} =>
                let
                   val statements =
                      if Label.equals (label, start)
                         then (Vector.concat
                               [Vector.new1
                                (Profile (ProfileExp.Enter sourceInfo)),
                                statements])
                      else statements
                   fun leave () = Profile (ProfileExp.Leave sourceInfo)
                   fun prefix (l: Label.t,
                               statements: Statement.t vector): Label.t =
                      let
                         val Block.T {args, ...} = labelBlock l
                         val c = Label.newNoname ()
                         val xs = Vector.map (args, fn (x, _) => Var.new x)
                         val _ =
                            List.push
                            (extraBlocks,
                             Block.T
                             {args = Vector.map2 (xs, args, fn (x, (_, t)) =>
                                                  (x, t)),
                              label = c,
                              statements = statements,
                              transfer = Goto {args = xs,
                                               dst = l}})
                      in
                         c
                      end
                   fun genHandler (cont: Label.t)
                      : Statement.t vector * Label.t * Handler.t =
                      case raises of
                         NONE => (statements, cont, Handler.Caller)
                       | SOME ts =>
                            let
                               val xs = Vector.map (ts, fn _ => Var.newNoname ())
                               val l = Label.newNoname ()
                               val _ =
                                  List.push
                                  (extraBlocks,
                                   Block.T
                                   {args = Vector.zip (xs, ts),
                                    label = l,
                                    statements = Vector.new1 (leave ()),
                                    transfer = Transfer.Raise xs})
                            in
                               (statements,
                                prefix (cont, Vector.new0 ()),
                                Handler.Handle l)
                            end
                   fun addLeave () =
                      (Vector.concat [statements,
                                      Vector.new1 (leave ())],
                       transfer)
                   val (statements, transfer) =
                      case transfer of
                         Call {args, func, return} =>
                            let
                               datatype z = datatype Return.t
                            in
                               case return of
                                  Dead => (statements, transfer)
                                | NonTail {cont, handler} =>
                                     (case handler of
                                         Handler.Dead => (statements, transfer)
                                       | Handler.Caller =>
                                            let
                                               val (statements, cont, handler) =
                                                  genHandler cont
                                               val return =
                                                  Return.NonTail
                                                  {cont = cont,
                                                   handler = handler}
                                            in
                                               (statements,
                                                Call {args = args,
                                                      func = func,
                                                      return = return})
                                            end
                                       | Handler.Handle _ =>
                                            (statements, transfer))
                                | Tail => addLeave ()
                            end
                       | Raise _ => addLeave ()
                       | Return _ => addLeave ()
                       | _ => (statements, transfer)
                in
                   Block.T {args = args,
                            label = label,
                            statements = statements,
                            transfer = transfer}
                end)
            val _ = Vector.foreach (blocks, rem o Block.label)
            val blocks = Vector.concat [Vector.fromList (!extraBlocks), blocks]
            val f =
               new {args = args,
                    blocks = blocks,
                    mayInline = mayInline,
                    name = name,
                    raises = raises,
                    returns = returns,
                    start = start}
            val _ = Control.diagnostic (fn () => layout f)
         in
            f
         end

      val profile =
         Trace.trace2 ("SsaTree2.Function.profile", layout, SourceInfo.layout, layout)
         profile
   end

structure Program =
   struct
      datatype t =
         T of {
               datatypes: Datatype.t vector,
               globals: Statement.t vector,
               functions: Function.t list,
               main: Func.t
               }
   end

structure Program =
   struct
      open Program

      local
         structure Graph = DirectedGraph
         structure Node = Graph.Node
         structure Edge = Graph.Edge
      in
         fun layoutCallGraph (T {functions, main, ...},
                              title: string): Layout.t =
            let
               open Dot
               val graph = Graph.new ()
               val {get = nodeOptions, set = setNodeOptions, ...} =
                  Property.getSetOnce
                  (Node.plist, Property.initRaise ("options", Node.layout))
               val {get = funcNode, destroy} =
                  Property.destGet
                  (Func.plist, Property.initFun
                   (fn f =>
                    let
                       val n = Graph.newNode graph
                       val _ =
                          setNodeOptions
                          (n,
                           let open NodeOption
                           in [FontColor Black, label (Func.toString f)]
                           end)
                    in
                       n
                    end))
               val {get = edgeOptions, set = setEdgeOptions, ...} =
                  Property.getSetOnce (Edge.plist, Property.initConst [])
               val _ =
                  List.foreach
                  (functions, fn f =>
                   let
                      val {name, blocks, ...} = Function.dest f
                      val from = funcNode name
                      val {get, destroy} =
                         Property.destGet
                         (Node.plist,
                          Property.initFun (fn _ => {nontail = ref false,
                                                     tail = ref false}))
                      val _ =
                         Vector.foreach
                         (blocks, fn Block.T {transfer, ...} =>
                          case transfer of
                             Call {func, return, ...} =>
                                let
                                   val to = funcNode func
                                   val {tail, nontail} = get to
                                   datatype z = datatype Return.t
                                   val is =
                                      case return of
                                         Dead => false
                                       | NonTail _ => true
                                       | Tail => false
                                   val r = if is then nontail else tail
                                in
                                   if !r
                                      then ()
                                   else (r := true
                                         ; (setEdgeOptions
                                            (Graph.addEdge
                                             (graph, {from = from, to = to}),
                                             if is
                                                then []
                                             else [EdgeOption.Style Dotted])))
                                end
                           | _ => ())
                      val _ = destroy ()
                   in
                      ()
                   end)
               val root = funcNode main
               val l =
                  Graph.layoutDot
                  (graph, fn {nodeName} =>
                   {title = title,
                    options = [GraphOption.Rank (Min, [{nodeName = nodeName root}])],
                    edgeOptions = edgeOptions,
                    nodeOptions = nodeOptions})
               val _ = destroy ()
            in
               l
            end
      end

      fun layouts (p as T {datatypes, globals, functions, main},
                   output': Layout.t -> unit) =
         let
            val layoutVar = Statement.prettifyGlobals globals
            open Layout
            (* Layout includes an output function, so we need to rebind output
             * to the one above.
             *)
            val output = output'
         in
            output (str "\n\nDatatypes:")
            ; Vector.foreach (datatypes, output o Datatype.layout)
            ; output (str "\n\nGlobals:")
            ; Vector.foreach (globals, output o (fn s => Statement.layout' (s, layoutVar)))
            ; output (seq [str "\n\nMain: ", Func.layout main])
            ; output (str "\n\nFunctions:")
            ; List.foreach (functions, fn f =>
                            Function.layouts (f, layoutVar, output))
            ; if not (!Control.keepDot)
                 then ()
              else
                 let
                    open Control
                 in
                    saveToFile
                    ({suffix = "call-graph.dot"},
                     Dot, (), Layout (fn () =>
                                      layoutCallGraph (p, !Control.inputFile)))
                 end
         end

      fun layoutStats (T {datatypes, globals, functions, main, ...}) =
         let
            val (mainNumVars, mainNumBlocks) =
               case List.peek (functions, fn f =>
                               Func.equals (main, Function.name f)) of
                  NONE => Error.bug "SsaTree2.Program.layoutStats: no main"
                | SOME f =>
                     let
                        val numVars = ref 0
                        val _ = Function.foreachVar (f, fn _ => Int.inc numVars)
                        val {blocks, ...} = Function.dest f
                        val numBlocks = Vector.length blocks
                     in
                        (!numVars, numBlocks)
                     end
            val numTypes = ref 0
            val {get = countType, destroy} =
               Property.destGet
               (Type.plist,
                Property.initRec
                (fn (t, countType) =>
                 let
                    datatype z = datatype Type.dest
                    val _ =
                       case Type.dest t of
                          CPointer => ()
                        | Datatype _ => ()
                        | IntInf => ()
                        | Object {args, ...} => Prod.foreach (args, countType)
                        | Real _ => ()
                        | Thread => ()
                        | Weak t => countType t
                        | Word _ => ()
                    val _ = Int.inc numTypes
                 in
                    ()
                 end))
            val _ =
               Vector.foreach
               (datatypes, fn Datatype.T {cons, ...} =>
                Vector.foreach (cons, fn {args, ...} =>
                                Prod.foreach (args, countType)))
            val numStatements = ref (Vector.length globals)
            val numBlocks = ref 0
            val _ =
               List.foreach
               (functions, fn f =>
                let
                   val {args, blocks, ...} = Function.dest f
                   val _ = Vector.foreach (args, countType o #2)
                   val _ =
                      Vector.foreach
                      (blocks, fn Block.T {args, statements, ...} =>
                       let
                          val _ = Int.inc numBlocks
                          val _ = Vector.foreach (args, countType o #2)
                          val _ =
                             Vector.foreach
                             (statements, fn stmt =>
                              let
                                 val _ = Int.inc numStatements
                                 datatype z = datatype Statement.t
                                 val _ =
                                    case stmt of
                                       Bind {ty, ...} => countType ty
                                     | _ => ()
                              in () end)
                       in () end)
                in () end)
            val numFunctions = List.length functions
            val _ = destroy ()
            open Layout
         in
            align
            [seq [str "num vars in main = ", Int.layout mainNumVars],
             seq [str "num blocks in main = ", Int.layout mainNumBlocks],
             seq [str "num functions in program = ", Int.layout numFunctions],
             seq [str "num blocks in program = ", Int.layout (!numBlocks)],
             seq [str "num statements in program = ", Int.layout (!numStatements)],
             seq [str "num types in program = ", Int.layout (!numTypes)],
             Type.stats ()]
         end

      (* clear all property lists reachable from program *)
      fun clear (T {datatypes, globals, functions, ...}) =
         ((* Can't do Type.clear because it clears out the info needed for
           * Type.dest.
           *)
          Vector.foreach (datatypes, Datatype.clear)
          ; Vector.foreach (globals, Statement.clear)
          ; List.foreach (functions, Function.clear))

      fun clearGlobals (T {globals, ...}) =
         Vector.foreach (globals, Statement.clear)

      fun clearTop (p as T {datatypes, functions, ...}) =
         (Vector.foreach (datatypes, Datatype.clear)
          ; List.foreach (functions, Func.clear o Function.name)
          ; clearGlobals p)

      fun foreachVar (T {globals, functions, ...}, f) =
         (Vector.foreach (globals, fn s => Statement.foreachDef (s, f))
          ; List.foreach (functions, fn g => Function.foreachVar (g, f)))

      fun foreachPrimApp (T {globals, functions, ...}, f) =
         let
            fun loopStatement (s: Statement.t) =
               case s of
                  Bind {exp = PrimApp {args, prim}, ...} =>
                     f {args = args, prim = prim}
                 | _ => ()
             fun loopTransfer t =
                case t of
                   Arith {args, prim, ...} => f {args = args, prim = prim}
                 | Runtime {args, prim, ...} => f {args = args, prim = prim}
                 | _ => ()
             val _ = Vector.foreach (globals, loopStatement)
             val _ =
                List.foreach
                (functions, fn f =>
                 Vector.foreach
                 (Function.blocks f, fn Block.T {statements, transfer, ...} =>
                  (Vector.foreach (statements, loopStatement);
                   loopTransfer transfer)))
         in
            ()
         end

      fun hasPrim (p, f) =
         Exn.withEscape
         (fn escape =>
          (foreachPrimApp (p, fn {prim, ...} =>
                           if f prim then escape true else ())
           ; false))

      fun dfs (p, v) =
         let
            val T {functions, main, ...} = p
            val functions = Vector.fromList functions
            val numFunctions = Vector.length functions
            val {get = funcIndex, set = setFuncIndex, rem, ...} =
               Property.getSetOnce (Func.plist,
                                    Property.initRaise ("index", Func.layout))
            val _ = Vector.foreachi (functions, fn (i, f) =>
                                     setFuncIndex (#name (Function.dest f), i))
            val visited = Array.array (numFunctions, false)
            fun visit (f: Func.t): unit =
               let
                  val i = funcIndex f
               in
                  if Array.sub (visited, i)
                     then ()
                  else
                     let
                        val _ = Array.update (visited, i, true)
                        val f = Vector.sub (functions, i)
                        val v' = v f
                        val _ = Function.dfs
                                (f, fn Block.T {transfer, ...} =>
                                 (Transfer.foreachFunc (transfer, visit)
                                  ; fn () => ()))
                        val _ = v' ()
                     in
                        ()
                     end
               end
            val _ = visit main
            val _ = Vector.foreach (functions, rem o Function.name)
         in
            ()
         end

   end

end<|MERGE_RESOLUTION|>--- conflicted
+++ resolved
@@ -48,18 +48,19 @@
                         m1 = m2 andalso equals (e1, e2))
 
       fun layout (p, layout) =
-        let
+         let
             open Layout
-          in
+         in
             seq [str "(",
             (mayAlign o separateRight)
             (Vector.toListMap (dest p, fn {elt, isMutable} =>
-                    if isMutable
-                    then seq [layout elt, str " ref"]
-                    else layout elt),
-              ","),
-              str ")"]
-         end
+                 if isMutable
+                 then seq [layout elt, str " ref"]
+                 else layout elt),
+            ","),
+            str ")"]
+         end
+
 
       val map: 'a t * ('a -> 'b) -> 'b t =
          fn (p, f) =>
@@ -97,15 +98,10 @@
          let
             open Layout
          in
-         case oc of
+            case oc of
                Con c => Con.layout c
-<<<<<<< HEAD
+             | Sequence => str "sequence"
              | Tuple => str "tuple"
-             | Vector => str "vector"
-=======
-             | Sequence => str "Sequence"
-             | Tuple => str "Tuple"
->>>>>>> 20350175
          end
    end
 
@@ -302,32 +298,25 @@
             (plist,
              Property.initRec
              (fn (t, layout) =>
-              case dest t of
-                 CPointer => str "cpointer"
-               | Datatype t => Tycon.layout t
-               | IntInf => str "intInf"
-               | Object {args, con} =>
-                    if isUnit t
-                       then str "unit"
-                    else
-                       let
-                          val args = Prod.layout (args, layout)
-                       in
-                          case con of
-<<<<<<< HEAD
-                             Con c => seq [args, str " ", Con.layout c]
-                           | Tuple => seq [args, str " tuple"]
-                           | Vector => seq [args, str " vector"]
-=======
-                             Con c => seq [Con.layout c, str " of ", args]
-                           | Sequence => seq [args, str " sequence"]
-                           | Tuple => args
->>>>>>> 20350175
-                       end
-               | Real s => str (concat ["real", RealSize.toString s])
-               | Thread => str "thread"
-               | Weak t => seq [str "(", layout t, str ") weak"]
-               | Word s => str (concat ["word", WordSize.toString s])))
+             CPointer => str "cpointer"
+              | Datatype t => Tycon.layout t
+              | IntInf => str "intInf"
+              | Object {args, con} =>
+                   if isUnit t
+                      then str "unit"
+                   else
+                      let
+                         val args = Prod.layout (args, layout)
+                      in
+                         case con of
+                            Con c => seq [args, str " ", Con.layout c]
+                          | Tuple => seq [args, str " tuple"]
+                          | Sequence => seq [args, str " sequence"]
+                      end
+              | Real s => str (concat ["real", RealSize.toString s])
+              | Thread => str "thread"
+              | Weak t => seq [str "(", layout t, str ") weak"]
+              | Word s => str (concat ["word", WordSize.toString s])))
       end
 
       fun checkPrimApp {args, prim, result}: bool =
@@ -644,15 +633,15 @@
              | Inject {sum, variant} =>
                   seq [str "inj ", paren (layoutVar variant), str ": ", Tycon.layout sum]
              | Object {con, args} =>
-                  seq [str "new ", (case con of
-                           NONE => str "tuple "
-                         | SOME c => seq [Con.layout c, str " "]),
-                       layoutArgs args]
+             seq [str "new ", (case con of
+                      NONE => str "tuple "
+                    | SOME c => seq [Con.layout c, str " "]),
+                  layoutArgs args]
              | PrimApp {args, prim} =>
                   seq [str "prim ", Prim.layoutFull (prim, Type.layout), str " ", layoutArgs args]
              | Select {base, offset} =>
                   seq [str "sel ", Int.layout offset, str " ",
-                       paren (Base.layout (base, layoutVar))]
+                                   paren (Base.layout (base, layoutVar))]
              | Var x => layoutVar x
          end
 
@@ -735,25 +724,22 @@
                   let
                      val (sep, ty) =
                         if !Control.showTypes
-                           then (str ":", indent (seq [Type.layout ty, str " ="], 2))
-                           else (str " =", empty)
+                            then (str ":", indent (seq [Type.layout ty, str " ="], 2))
+                            else (str " =", empty)
                   in
-                     mayAlign [mayAlign [seq [str "val ",
-                                            case var of
-                                                 NONE => str "_"
-                                               | SOME var => Var.layout var,
-                                              sep],
-                                         ty],
-                               indent (Exp.layout' (exp, layoutVar), 2)]
+                      mayAlign [mayAlign [seq [str "val ",
+                         case var of
+                                NONE => str "_"
+                              | SOME var => Var.layout var, sep], ty],
+                              indent (Exp.layout' (exp, layoutVar), 2)]
                   end
              | Profile p => seq [str "prof ", ProfileExp.layout p]
              | Update {base, offset, value} =>
-                  mayAlign [seq [str "upd ", Exp.layout' (Exp.Select {base = base,
-                                                          offset = offset},
-                                              layoutVar),
-                                 str " :="],
-                            layoutVar value]
-         end
+                    mayAlign [seq [str "upd ", Exp.layout' (Exp.Select {base = base,
+                                                     offset = offset}, layoutVar),
+                                   str " :="], layoutVar value]
+         end
+
       fun layout s = layout' (s, Var.layout)
 
       val profile = Profile
@@ -800,7 +786,7 @@
                              Const _ => set ()
                            | Object {con, args, ...} =>
                                 (case con of
-                                    NONE   => if Vector.isEmpty args then set () else ()
+                                    NONE => if Vector.isEmpty args then set () else ()
                                   | SOME _ => set ())
                            | _ => ()
                        end)
@@ -1081,10 +1067,6 @@
                   (l, fn (i, l) =>
                    seq [layout i, str " => ", Label.layout l])
                datatype z = datatype Cases.t
-               val suffix =
-                  case cases of
-                     Con _ => empty
-                   | Word (size, _) => str (WordSize.toString size)
                val cases =
                   case cases of
                      Con l => doit (l, Con.layout)
@@ -1095,7 +1077,7 @@
                    | SOME j =>
                         cases @ [seq [str "_ => ", Label.layout j]]
             in
-               align [seq [str "case", suffix, str " ", layoutVar test, str " of"],
+               align [seq [str "case ", layoutVar test, str " of"],
                       indent (alignPrefix (cases, "| "), 2)]
             end
       in
@@ -1110,34 +1092,34 @@
                    layoutVar)
             in
                case t of
-                  Arith {prim, args, overflow, success, ty}=>
-                  seq [str "arith ", Type.layout ty, str " ", Label.layout success, str " ",
-                       tuple [layoutPrim {prim = prim, args = args}],
-                       str " handle Overflow => ", Label.layout overflow]
-                | Bug => str "bug"
+                  Arith {prim, args, overflow, success, ...} =>
+                     seq [Label.layout success, str " ",
+                          tuple [layoutPrim {prim = prim, args = args}],
+                          str " handle Overflow => ", Label.layout overflow]
+                | Bug => str "Bug"
                 | Call {func, args, return} =>
                      let
                         val call = seq [Func.layout func, str " ", layoutArgs args]
                      in
                         case return of
-                           Return.Dead => seq [str "call dead ", paren call]
+                           Return.Dead => seq [str "dead ", paren call]
                          | Return.NonTail {cont, handler} =>
-                              seq [str "call ", Label.layout cont, str " ",
+                              seq [Label.layout cont, str " ",
                                    paren call,
                                    str " handle _ => ",
                                    case handler of
                                       Handler.Caller => str "raise"
                                     | Handler.Dead => str "dead"
                                     | Handler.Handle l => Label.layout l]
-                         | Return.Tail => seq [str "call return ", paren call]
+                         | Return.Tail => seq [str "return ", paren call]
                      end
                 | Case arg => layoutCase (arg, layoutVar)
                 | Goto {dst, args} =>
-                     seq [str "goto ", Label.layout dst, str " ", layoutArgs args]
+                     seq [Label.layout dst, str " ", layoutArgs args]
                 | Raise xs => seq [str "raise ", layoutArgs xs]
                 | Return xs => seq [str "return ", layoutArgs xs]
                 | Runtime {prim, args, return} =>
-                     seq [str "runtime ", Label.layout return, str " ",
+                     seq [Label.layout return, str " ",
                           tuple [layoutPrim {prim = prim, args = args}]]
             end
       end
@@ -1250,7 +1232,7 @@
             fun layoutStatement s = Statement.layout' (s, layoutVar)
             fun layoutTransfer t = Transfer.layout' (t, layoutVar)
          in
-            align [seq [str "block: ", Label.layout label, str " ",
+            align [seq [Label.layout label, str " ",
                         layoutFormals args],
                    indent (align
                            [align
@@ -1282,8 +1264,8 @@
                  alignPrefix
                  (Vector.toListMap
                   (cons, fn {con, args} =>
-                   seq [Prod.layout (args, Type.layout), str " ",
-                                Con.layout con]),
+                   seq [Con.layout con, str " of ",
+                        Prod.layout (args, Type.layout)]),
                   "| ")]
          end
 
