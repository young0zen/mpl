--- conflicted
+++ resolved
@@ -61,17 +61,17 @@
 
       fun layout (p, layoutElt) =
          let
-            open Layout
-         in
-            seq [str "(",
-                 (mayAlign o separateRight)
-                 (Vector.toListMap (dest p, fn {elt, isMutable} =>
-                                    if isMutable
+                    open Layout
+                 in
+                    seq [str "(",
+                         (mayAlign o separateRight)
+                         (Vector.toListMap (dest p, fn {elt, isMutable} =>
+                                            if isMutable
                                        then seq [layoutElt elt, str " mut"]
                                        else layoutElt elt),
                   ","),
-                 str ")"]
-         end
+                         str ")"]
+                 end
 
       fun parse (parseElt: 'a Parse.t): 'a t Parse.t =
          let
@@ -130,7 +130,7 @@
          val conAlts = Vector.fromList [("sequence", Sequence), ("tuple", Tuple)]
       in
          val parse = Con.parseAs (conAlts, Con)
-      end
+         end
    end
 
 datatype z = datatype ObjectCon.t
@@ -166,20 +166,7 @@
 
       fun equals (t, t') = PropertyList.equals (plist t, plist t')
 
-<<<<<<< HEAD
-      val deArrayOpt: t -> t Prod.t option =
-       fn t =>
-          case dest t of
-              Object {args, con = Array} => SOME args
-            | _ => NONE
-
-      val deArray: t -> t =
-       fn t => Prod.elt (valOf (deArrayOpt t), 0)
-
-      val deVectorOpt: t -> t Prod.t option =
-=======
       val deSequenceOpt: t -> t Prod.t option =
->>>>>>> 6af29f6c
          fn t =>
          case dest t of
             Object {args, con = Sequence} => SOME args
@@ -369,8 +356,7 @@
              List.map (WordSize.all, fn ws => ("word" ^ WordSize.toString ws, word ws)) @
              List.map (RealSize.all, fn rs => ("real" ^ RealSize.toString rs, real rs)))
          val unary =
-            Con.parseAs (Vector.new4 (("hierarchicalHap", hierarchicalHeap),
-                                      ("sequence", sequence o Prod.new1Immutable),
+            Con.parseAs (Vector.new3 (("sequence", sequence o Prod.new1Immutable),
                                       ("tuple", tuple o Prod.new1Immutable),
                                       ("weak", weak)),
                          fn con => fn ty =>
@@ -403,7 +389,7 @@
                      (prim,
                       {args = args,
                        result = result,
-                       typeOps = {deArray = deArray,
+                       typeOps = {deArray = fn _ => raise BadPrimApp,
                                   deArrow = fn _ => raise BadPrimApp,
                                   deRef = deRef,
                                   deVector = fn _ => raise BadPrimApp,
@@ -564,7 +550,7 @@
          in
             seq [str "#", Int.layout offset, str " ",
                  layout (base, layoutX)]
-         end
+   end
 
       fun parseWithOffset (parseX: 'a Parse.t): ('a t * int) Parse.t =
          let
@@ -799,18 +785,10 @@
                                          ty],
                                indent (Exp.layout' (exp, layoutVar), 2)]
                   end
-<<<<<<< HEAD
-             | Profile p => ProfileExp.layout p
+             | Profile p => seq [str "prof ", ProfileExp.layout p]
              | Update {base, offset, value, writeBarrier} =>
-                  mayAlign [seq [Exp.layout' (Exp.Select {base = base,
-                                                          offset = offset},
-                                              layoutVar),
-=======
-             | Profile p => seq [str "prof ", ProfileExp.layout p]
-             | Update {base, offset, value} =>
-                  mayAlign [seq [str "upd ",
+                  mayAlign [seq [str (if writeBarrier then "updWB" else "upd"),
                                  Base.layoutWithOffset (base, offset, layoutVar),
->>>>>>> 6af29f6c
                                  str " :="],
                             layoutVar value]
          end
@@ -831,7 +809,12 @@
              (kw "upd" *>
               Base.parseWithOffset Var.parse >>= (fn (base, offset) =>
               sym ":=" *> Var.parse >>= (fn value =>
-              pure {base = base, offset = offset, value = value})))]
+              pure {base = base, offset = offset, value = value, writeBarrier = false}))),
+             Update <$>
+             (kw "updWB" *>
+              Base.parseWithOffset Var.parse >>= (fn (base, offset) =>
+              sym ":=" *> Var.parse >>= (fn value =>
+              pure {base = base, offset = offset, value = value, writeBarrier = true})))]
          end
 
       val profile = Profile
@@ -874,7 +857,7 @@
                                    orelse String.hasSubstring (s, {substring = "*)"})
                                    then ()
                                    else setGlobal (var, Layout.seq [Var.layout var,
-                                                                    Layout.str (" (*" ^ s ^ "*)")])
+                                                            Layout.str (" (*" ^ s ^ "*)")])
                              end
                        in
                           case exp of
@@ -996,60 +979,60 @@
       fun replaceVar (t, f) = replaceLabelVar (t, fn l => l, f)
 
       fun layout' (t, layoutVar) =
-         let
-            open Layout
+            let
+               open Layout
             fun layoutArgs xs = Vector.layout layoutVar xs
             fun layoutCase {test, cases, default} =
                let
-                  fun doit (l, layout) =
-                     Vector.toListMap
-                     (l, fn (i, l) =>
-                      seq [layout i, str " => ", Label.layout l])
-                  datatype z = datatype Cases.t
+               fun doit (l, layout) =
+                  Vector.toListMap
+                  (l, fn (i, l) =>
+                   seq [layout i, str " => ", Label.layout l])
+               datatype z = datatype Cases.t
                   val (suffix, cases) =
-                     case cases of
+                  case cases of
                         Con l => (empty, doit (l, Con.layout))
                       | Word (size, l) => (str (WordSize.toString size),
                                            doit (l, fn w => (WordX.layout (w, {suffix = true}))))
-                  val cases =
-                     case default of
-                        NONE => cases
-                      | SOME j =>
-                           cases @ [seq [str "_ => ", Label.layout j]]
-               in
+               val cases =
+                  case default of
+                     NONE => cases
+                   | SOME j =>
+                        cases @ [seq [str "_ => ", Label.layout j]]
+            in
                   align [seq [str "case", suffix, str " ", layoutVar test, str " of"],
-                         indent (alignPrefix (cases, "| "), 2)]
-               end
-            fun layoutPrim {prim, args} =
+                      indent (alignPrefix (cases, "| "), 2)]
+            end
+               fun layoutPrim {prim, args} =
                seq [Prim.layoutFull (prim, Type.layout), str " ", layoutArgs args]
-         in
-            case t of
+            in
+               case t of
                Bug => str "bug"
-             | Call {func, args, return} =>
-                  let
-                     val call = seq [Func.layout func, str " ", layoutArgs args]
-                  in
-                     case return of
+                | Call {func, args, return} =>
+                     let
+                        val call = seq [Func.layout func, str " ", layoutArgs args]
+                     in
+                        case return of
                         Return.Dead => seq [str "call dead ", call]
-                      | Return.NonTail {cont, handler} =>
+                         | Return.NonTail {cont, handler} =>
                            seq [str "call ", Label.layout cont, str " ",
-                                paren call,
-                                str " handle _ => ",
-                                case handler of
-                                   Handler.Caller => str "raise"
-                                 | Handler.Dead => str "dead"
-                                 | Handler.Handle l => Label.layout l]
+                                   paren call,
+                                   str " handle _ => ",
+                                   case handler of
+                                      Handler.Caller => str "raise"
+                                    | Handler.Dead => str "dead"
+                                    | Handler.Handle l => Label.layout l]
                       | Return.Tail => seq [str "call tail ", call]
-                  end
+                     end
              | Case arg => layoutCase arg
-             | Goto {dst, args} =>
+                | Goto {dst, args} =>
                   seq [str "goto ", Label.layout dst, str " ", layoutArgs args]
-             | Raise xs => seq [str "raise ", layoutArgs xs]
-             | Return xs => seq [str "return ", layoutArgs xs]
-             | Runtime {prim, args, return} =>
+                | Raise xs => seq [str "raise ", layoutArgs xs]
+                | Return xs => seq [str "return ", layoutArgs xs]
+                | Runtime {prim, args, return} =>
                   seq [str "runtime ", Label.layout return, str " ",
                        paren (layoutPrim {prim = prim, args = args})]
-         end
+      end
       fun layout t = layout' (t, Var.layout)
 
       val parse =
@@ -1176,7 +1159,7 @@
 in
    fun layoutFormals (xts: (Var.t * Type.t) vector) =
       Vector.layout (fn (x, t) =>
-                     if !Control.showTypes
+                         if !Control.showTypes
                         then mayAlign [seq [Var.layout x, str ":"],
                                        indent (Type.layout t, 2)]
                         else Var.layout x)
@@ -2075,7 +2058,7 @@
       val toFile = {display = Control.Layouts layouts, style = Control.ML, suffix = "ssa2"}
 
       fun parse () =
-         let
+                 let
             open Parse
 
             val () = Tycon.parseReset {prims = Vector.new1 Tycon.bool}
@@ -2094,7 +2077,7 @@
                       globals = Vector.fromList globals,
                       functions = functions,
                       main = main})))))
-         in
+                 in
             compose (skipCommentsML, parseProgram <* (spaces *> (failing next <|> failCut "end of file")))
          end
 
