(* Copyright (C) 2009,2014,2017 Matthew Fluet.
 * Copyright (C) 1999-2008 Henry Cejtin, Matthew Fluet, Suresh
 *    Jagannathan, and Stephen Weeks.
 * Copyright (C) 1997-2000 NEC Research Institute.
 *
 * MLton is released under a BSD-style license.
 * See the file MLton-LICENSE for details.
 *)

functor SsaTree2 (S: SSA_TREE2_STRUCTS): SSA_TREE2 =
struct

open S

structure Prod =
   struct
      datatype 'a t = T of {elt: 'a, isMutable: bool} vector

      fun dest (T p) = p

      val make = T

      fun empty () = T (Vector.new0 ())

      fun fold (p, b, f) =
         Vector.fold (dest p, b, fn ({elt, ...}, b) => f (elt, b))

      fun foreach (p, f) = Vector.foreach (dest p, f o #elt)

      fun isEmpty p = Vector.isEmpty (dest p)

      fun allAreImmutable (T v) = Vector.forall (v, not o #isMutable)
      fun allAreMutable (T v) = Vector.forall (v, #isMutable)
      fun someIsImmutable (T v) = Vector.exists (v, not o #isMutable)
      fun someIsMutable (T v) = Vector.exists (v, #isMutable)

      fun sub (T p, i) = Vector.sub (p, i)

      fun elt (p, i) = #elt (sub (p, i))

      fun length p = Vector.length (dest p)

      val equals: 'a t * 'a t * ('a * 'a -> bool) -> bool =
         fn (p1, p2, equals) =>
         Vector.equals (dest p1, dest p2,
                        fn ({elt = e1, isMutable = m1},
                            {elt = e2, isMutable = m2}) =>
                        m1 = m2 andalso equals (e1, e2))

<<<<<<< HEAD
      local
         open Layout
      in
         fun layout (p, layout) =
            paren
            (#1 (Tycon.layoutApp
                 (Tycon.tuple,
                  Vector.map (dest p, fn {elt, isMutable} =>
                              let
                                 val lay =
                                    if isMutable
                                       then seq [layout elt, str " ref"]
                                    else layout elt
                              in
                                 (lay, ({isChar = false},
                                        Tycon.BindingStrength.unit))
                              end))))
      end
=======
      fun layout (p, layout) =
         if isEmpty p
            then Layout.str "unit"
            else let
                    open Layout
                 in
                    seq [str "(",
                         (mayAlign o separateRight)
                         (Vector.toListMap (dest p, fn {elt, isMutable} =>
                                            if isMutable
                                               then seq [layout elt, str " ref"]
                                               else layout elt),
                          " *"),
                         str ")"]
                 end
>>>>>>> c7ec0d6f

      val map: 'a t * ('a -> 'b) -> 'b t =
         fn (p, f) =>
         make (Vector.map (dest p, fn {elt, isMutable} =>
                           {elt = f elt,
                            isMutable = isMutable}))

      val keepAllMap: 'a t * ('a -> 'b option) -> 'b t =
         fn (p, f) =>
         make (Vector.keepAllMap (dest p, fn {elt, isMutable} =>
                                  Option.map (f elt, fn elt =>
                                              {elt = elt,
                                               isMutable = isMutable})))
   end

structure ObjectCon =
   struct
      datatype t =
         Con of Con.t
       | Tuple
       | Vector

      val equals: t * t -> bool =
         fn (Con c, Con c') => Con.equals (c, c')
          | (Tuple, Tuple) => true
          | (Vector, Vector) => true
          | _ => false

      val isVector: t -> bool =
         fn Vector => true
          | _ => false

      val layout: t -> Layout.t =
         fn oc =>
         let
            open Layout
         in
            case oc of
               Con c => Con.layout c
             | Tuple => str "Tuple"
             | Vector => str "Vector"
         end
   end

datatype z = datatype ObjectCon.t

structure Type =
   struct
      datatype t =
         T of {hash: Word.t,
               plist: PropertyList.t,
               tree: tree}
      and tree =
          CPointer
        | Datatype of Tycon.t
        | HierarchicalHeap of t
        | IntInf
        | Object of {args: t Prod.t,
                     con: ObjectCon.t}
        | Real of RealSize.t
        | Thread
        | Weak of t
        | Word of WordSize.t

      local
         fun make f (T r) = f r
      in
         val hash = make #hash
         val plist = make #plist
         val tree = make #tree
      end

      datatype dest = datatype tree

      val dest = tree

      fun equals (t, t') = PropertyList.equals (plist t, plist t')

      val deVectorOpt: t -> t Prod.t option =
         fn t =>
         case dest t of
            Object {args, con = Vector} => SOME args
          | _ => NONE

      val deVector1: t -> t =
         fn t =>
         case deVectorOpt t of
            SOME args =>
               if Prod.length args = 1
                  then Prod.elt (args, 0)
                  else Error.bug "SsaTree2.Type.deVector1"
          | _ => Error.bug "SsaTree2.Type.deVector1"

      val isVector: t -> bool = isSome o deVectorOpt

      val deWeakOpt: t -> t option =
         fn t =>
         case dest t of
            Weak t => SOME t
          | _ => NONE

      val deWeak: t -> t = valOf o deWeakOpt

      local
         val same: tree * tree -> bool =
            fn (CPointer, CPointer) => true
             | (Datatype t1, Datatype t2) => Tycon.equals (t1, t2)
             | (HierarchicalHeap t1, HierarchicalHeap t2) => equals (t1, t2)
             | (IntInf, IntInf) => true
             | (Object {args = a1, con = c1}, Object {args = a2, con = c2}) =>
                  ObjectCon.equals (c1, c2)
                  andalso Prod.equals (a1, a2, equals)
             | (Real s1, Real s2) => RealSize.equals (s1, s2)
             | (Thread, Thread) => true
             | (Weak t1, Weak t2) => equals (t1, t2)
             | (Word s1, Word s2) => WordSize.equals (s1, s2)
             | _ => false
         val table: t HashSet.t = HashSet.new {hash = hash}
      in
         fun lookup (hash, tr) =
            HashSet.lookupOrInsert (table, hash,
                                    fn t => same (tr, tree t),
                                    fn () => T {hash = hash,
                                                plist = PropertyList.new (),
                                                tree = tr})

         fun stats () =
            let open Layout
            in align [seq [str "num types in hash table = ",
                           Int.layout (HashSet.size table)],
                      Control.sizeMessage ("types hash table", lookup)]
            end
      end

      val newHash = Random.word

      local
         fun make f : t -> t =
            let
               val w = newHash ()
            in
               fn t => lookup (Word.xorb (w, hash t), f t)
            end
      in
         val weak = make Weak
      end

      fun hierarchicalHeap t =
          lookup (Word.xorb (Tycon.hash Tycon.hierarchicalHeap, hash t),
                  HierarchicalHeap t)

      val datatypee: Tycon.t -> t =
         fn t => lookup (Tycon.hash t, Datatype t)

      val bool = datatypee Tycon.bool

      val isBool: t -> bool =
         fn t =>
         case dest t of
            Datatype t => Tycon.equals (t, Tycon.bool)
          | _ => false

      local
         fun make (tycon, tree) = lookup (Tycon.hash tycon, tree)
      in
         val cpointer = make (Tycon.cpointer, CPointer)
         val intInf = make (Tycon.intInf, IntInf)
         val thread = make (Tycon.thread, Thread)
      end

      val real: RealSize.t -> t =
         fn s => lookup (Tycon.hash (Tycon.real s), Real s)

      val word: WordSize.t -> t =
         fn s => lookup (Tycon.hash (Tycon.word s), Word s)

      local
         val generator: Word.t = 0wx5555
         val tuple = newHash ()
         val vector = newHash ()
         fun hashProd (p, base) =
            Vector.fold (Prod.dest p, base, fn ({elt, ...}, w) =>
                         Word.xorb (w * generator, hash elt))
      in
         fun object {args, con}: t =
            let
               val base =
                  case con of
                     Con c => Con.hash c
                   | Tuple => tuple
                   | Vector => vector
               val hash = hashProd (args, base)
            in
               lookup (hash, Object {args = args, con = con})
            end
      end

      fun vector p = object {args = p, con = Vector}

      local
         fun make isMutable t =
            vector (Prod.make (Vector.new1 {elt = t, isMutable = isMutable}))
      in
         val array1 = make true
         val vector1 = make false
      end

      fun ofConst c =
         let
            datatype z = datatype Const.t
         in
            case c of
               IntInf _ => intInf
             | Null => cpointer
             | Real r => real (RealX.size r)
             | Word w => word (WordX.size w)
             | WordVector v => vector1 (word (WordXVector.elementSize v))
         end

      fun conApp (con, args) = object {args = args, con = Con con}

      fun tuple ts = object {args = ts, con = Tuple}

      fun reff1 t =
         object {args = Prod.make (Vector.new1 {elt = t, isMutable = true}),
                 con = Tuple}

      val unit: t = tuple (Prod.empty ())

      val isUnit: t -> bool =
         fn t =>
         case dest t of
            Object {args, con = Tuple} => Prod.isEmpty args
          | _ => false

      local
         open Layout
      in
         val {get = layout, ...} =
            Property.get
            (plist,
             Property.initRec
             (fn (t, layout) =>
              case dest t of
                 CPointer => str "cpointer"
               | Datatype t => Tycon.layout t
               | HierarchicalHeap t => seq [layout t, str " hierarchicalHeap"]
               | IntInf => str "intInf"
               | Object {args, con} =>
                    if isUnit t
                       then str "unit"
                    else
                       let
                          val args = Prod.layout (args, layout)
                       in
                          case con of
                             Con c => seq [Con.layout c, str " of ", args]
                           | Tuple => args
                           | Vector => seq [args, str " vector"]
                       end
               | Real s => str (concat ["real", RealSize.toString s])
               | Thread => str "thread"
               | Weak t => seq [layout t, str " weak"]
               | Word s => str (concat ["word", WordSize.toString s])))
      end

      fun checkPrimApp {args, prim, result}: bool =
         let
            exception BadPrimApp
            fun default () =
               let
                  val targs =
                     Prim.extractTargs
                     (prim,
                      {args = args,
                       result = result,
                       typeOps = {deArray = fn _ => raise BadPrimApp,
                                  deArrow = fn _ => raise BadPrimApp,
                                  deHierarchicalHeap = fn _ => raise BadPrimApp,
                                  deRef = fn _ => raise BadPrimApp,
                                  deVector = fn _ => raise BadPrimApp,
                                  deWeak = deWeak}})
               in
                  Prim.checkApp
                  (prim,
                   {args = args,
                    result = result,
                    targs = targs,
                    typeOps = {array = array1,
                               arrow = fn _ => raise BadPrimApp,
                               bool = bool,
                               cpointer = cpointer,
                               equals = equals,
                               exn = unit,
                               hierarchicalHeap = hierarchicalHeap,
                               intInf = intInf,
                               real = real,
                               reff = fn _ => raise BadPrimApp,
                               thread = thread,
                               unit = unit,
                               vector = vector1,
                               weak = weak,
                               word = word}})
               end
            val default = fn () =>
               (default ()) handle BadPrimApp => false

            datatype z = datatype Prim.Name.t
            fun arg i = Vector.sub (args, i)
            fun noArgs f = 0 = Vector.length args andalso f ()
            fun oneArg f = 1 = Vector.length args andalso f (arg 0)
            fun twoArgs f = 2 = Vector.length args andalso f (arg 0, arg 1)
            fun fiveArgs f = 5 = Vector.length args andalso f (arg 0, arg 1, arg 2, arg 3, arg 4)
            val seqIndex = word (WordSize.seqIndex ())
         in
            case Prim.name prim of
               Array_alloc _ =>
                  oneArg
                  (fn n =>
                   case deVectorOpt result of
                      SOME resp =>
                         Prod.allAreMutable resp
                         andalso equals (n, seqIndex)
                    | _ => false)
             | Array_copyArray =>
                  fiveArgs
                  (fn (dst, di, src, si, len) =>
                   case (deVectorOpt dst, deVectorOpt src) of
                      (SOME dstp, SOME srcp) =>
                         Vector.equals (Prod.dest dstp, Prod.dest srcp,
                                        fn ({elt = dstElt, isMutable = dstIsMutable},
                                            {elt = srcElt, isMutable = srcIsMutable}) =>
                                        dstIsMutable andalso srcIsMutable
                                        andalso equals (dstElt, srcElt))
                         andalso equals (di, seqIndex)
                         andalso equals (si, seqIndex)
                         andalso equals (len, seqIndex)
                         andalso isUnit result
                    | _ => false)
             | Array_copyVector =>
                  fiveArgs
                  (fn (dst, di, src, si, len) =>
                   case (deVectorOpt dst, deVectorOpt src) of
                      (SOME dstp, SOME srcp) =>
                         Vector.equals (Prod.dest dstp, Prod.dest srcp,
                                        fn ({elt = dstElt, isMutable = dstIsMutable},
                                            {elt = srcElt, ...}) =>
                                        dstIsMutable
                                        andalso equals (dstElt, srcElt))
                         andalso equals (di, seqIndex)
                         andalso equals (si, seqIndex)
                         andalso equals (len, seqIndex)
                         andalso isUnit result
                    | _ => false)
             | Array_length =>
                  oneArg
                  (fn a =>
                   isVector a andalso equals (result, seqIndex))
             | Array_toArray =>
                  oneArg
                  (fn arr =>
                   case (deVectorOpt arr, deVectorOpt result) of
                      (SOME arrp, SOME resp) =>
                         Vector.equals (Prod.dest arrp, Prod.dest resp,
                                        fn ({elt = arrElt, isMutable = arrIsMutable},
                                            {elt = resElt, isMutable = resIsMutable}) =>
                                        arrIsMutable andalso resIsMutable
                                        andalso equals (arrElt, resElt))
                    | _ => false)
             | Array_toVector =>
                  oneArg
                  (fn arr =>
                   case (deVectorOpt arr, deVectorOpt result) of
                      (SOME arrp, SOME resp) =>
                         Vector.equals (Prod.dest arrp, Prod.dest resp,
                                        fn ({elt = arrElt, isMutable = arrIsMutable},
                                            {elt = resElt, ...}) =>
                                        arrIsMutable
                                        andalso equals (arrElt, resElt))
                    | _ => false)
             | Array_uninit =>
                  twoArgs
                  (fn (arr, i) =>
                   case deVectorOpt arr of
                      SOME arrp =>
                         Prod.allAreMutable arrp
                         andalso equals (i, seqIndex)
                         andalso isUnit result
                    | _ => false)
             | Array_uninitIsNop =>
                  oneArg
                  (fn arr =>
                   case deVectorOpt arr of
                      SOME arrp =>
                         Prod.allAreMutable arrp
                         andalso isBool result
                    | _ => false)
             | HierarchicalHeap_new =>
               noArgs (fn () => case dest result
                                 of HierarchicalHeap _ => true
                                  | _ => false)
             | _ => default ()
         end
   end

structure Cases =
   struct
      datatype t =
         Con of (Con.t * Label.t) vector
       | Word of WordSize.t * (WordX.t * Label.t) vector

      fun equals (c1: t, c2: t): bool =
         let
            fun doit (l1, l2, eq') =
               Vector.equals
               (l1, l2, fn ((x1, a1), (x2, a2)) =>
                eq' (x1, x2) andalso Label.equals (a1, a2))
         in
            case (c1, c2) of
               (Con l1, Con l2) => doit (l1, l2, Con.equals)
             | (Word (_, l1), Word (_, l2)) => doit (l1, l2, WordX.equals)
             | _ => false
         end

      fun hd (c: t): Label.t =
         let
            fun doit v =
               if Vector.length v >= 1
                  then let val (_, a) = Vector.first v
                       in a
                       end
               else Error.bug "SsaTree2.Cases.hd"
         in
            case c of
               Con cs => doit cs
             | Word (_, cs) => doit cs
         end

      fun isEmpty (c: t): bool =
         let
            fun doit v = Vector.isEmpty v
         in
            case c of
               Con cs => doit cs
             | Word (_, cs) => doit cs
         end

      fun fold (c: t, b, f) =
         let
            fun doit l = Vector.fold (l, b, fn ((_, a), b) => f (a, b))
         in
            case c of
               Con l => doit l
             | Word (_, l) => doit l
         end

      fun map (c: t, f): t =
         let
            fun doit l = Vector.map (l, fn (i, x) => (i, f x))
         in
            case c of
               Con l => Con (doit l)
             | Word (s, l) => Word (s, doit l)
         end

      fun forall (c: t, f: Label.t -> bool): bool =
         let
            fun doit l = Vector.forall (l, fn (_, x) => f x)
         in
            case c of
               Con l => doit l
             | Word (_, l) => doit l
         end

      fun foreach (c, f) = fold (c, (), fn (x, ()) => f x)
   end

structure Base =
   struct
      datatype 'a t =
         Object of 'a
       | VectorSub of {index: 'a,
                       vector: 'a}

      fun layout (b: 'a t, layoutX: 'a -> Layout.t): Layout.t =
         let
            open Layout
         in
            case b of
               Object x => layoutX x
             | VectorSub {index, vector} =>
                  seq [str "$", Vector.layout layoutX (Vector.new2 (vector, index))]
         end

      val equals: 'a t * 'a t * ('a * 'a -> bool) -> bool =
         fn (b1, b2, equalsX) =>
         case (b1, b2) of
            (Object x1, Object x2) => equalsX (x1, x2)
          | (VectorSub {index = i1, vector = v1},
             VectorSub {index = i2, vector = v2}) =>
               equalsX (i1, i2) andalso equalsX (v1, v2)
          | _ => false

      fun object (b: 'a t): 'a =
         case b of
            Object x => x
          | VectorSub {vector = x, ...} => x

      local
         val newHash = Random.word
         val object = newHash ()
         val vectorSub = newHash ()
      in
         val hash: 'a t * ('a -> word) -> word =
            fn (b, hashX) =>
            case b of
               Object x => Word.xorb (object, hashX x)
             | VectorSub {index, vector} =>
                  Word.xorb (Word.xorb (hashX index, hashX vector),
                             vectorSub)
      end

      fun foreach (b: 'a t, f: 'a -> unit): unit =
         case b of
            Object x => f x
          | VectorSub {index, vector} => (f index; f vector)

      fun map (b: 'a t, f: 'a -> 'b): 'b t =
         case b of
            Object x => Object (f x)
          | VectorSub {index, vector} => VectorSub {index = f index,
                                                    vector = f vector}
   end

structure Exp =
   struct
      datatype t =
         Const of Const.t
       | Inject of {sum: Tycon.t,
                    variant: Var.t}
       | Object of {con: Con.t option,
                    args: Var.t vector}
       | PrimApp of {prim: Type.t Prim.t,
                     args: Var.t vector}
       | Select of {base: Var.t Base.t,
                    offset: int}
       | Var of Var.t

      val unit = Object {con = NONE, args = Vector.new0 ()}

      fun foreachVar (e, v) =
         let
            fun vs xs = Vector.foreach (xs, v)
         in
            case e of
               Const _ => ()
             | Inject {variant, ...} => v variant
             | Object {args, ...} => vs args
             | PrimApp {args, ...} => vs args
             | Select {base, ...} => Base.foreach (base, v)
             | Var x => v x
         end

      fun replaceVar (e, fx) =
         let
            fun fxs xs = Vector.map (xs, fx)
         in
            case e of
               Const _ => e
             | Inject {sum, variant} => Inject {sum = sum, variant = fx variant}
             | Object {con, args} => Object {con = con, args = fxs args}
             | PrimApp {prim, args} => PrimApp {args = fxs args, prim = prim}
             | Select {base, offset} =>
                  Select {base = Base.map (base, fx), offset = offset}
             | Var x => Var (fx x)
         end

      fun layout' (e, layoutVar) =
         let
            open Layout
            fun layoutArgs xs = Vector.layout layoutVar xs
         in
            case e of
               Const c => Const.layout c
             | Inject {sum, variant} =>
                  seq [paren (layoutVar variant), str ": ", Tycon.layout sum]
             | Object {con, args} =>
                  seq [(case con of
                           NONE => empty
                         | SOME c => seq [Con.layout c, str " "]),
                       layoutArgs args]
             | PrimApp {args, prim} =>
                  seq [Prim.layout prim, str " ", layoutArgs args]
             | Select {base, offset} =>
                  seq [str "#", Int.layout offset, str " ",
                       paren (Base.layout (base, layoutVar))]
             | Var x => layoutVar x
         end

      fun layout e = layout' (e, Var.layout)

      fun maySideEffect (e: t): bool =
         case e of
            Const _ => false
          | Inject _ => false
          | Object _ => false
          | PrimApp {prim,...} => Prim.maySideEffect prim
          | Select _ => false
          | Var _ => false

      fun varsEquals (xs, xs') = Vector.equals (xs, xs', Var.equals)

      fun equals (e: t, e': t): bool =
         case (e, e') of
            (Const c, Const c') => Const.equals (c, c')
          | (Object {con, args}, Object {con = con', args = args'}) =>
               Option.equals (con, con', Con.equals)
               andalso varsEquals (args, args')
          | (PrimApp {prim, args, ...},
             PrimApp {prim = prim', args = args', ...}) =>
               Prim.equals (prim, prim') andalso varsEquals (args, args')
          | (Select {base = b1, offset = i1}, Select {base = b2, offset = i2}) =>
               Base.equals (b1, b2, Var.equals) andalso i1 = i2
          | (Var x, Var x') => Var.equals (x, x')
          | _ => false
      (* quell unused warning *)
      val _ = equals

      local
         val newHash = Random.word
         val inject = newHash ()
         val primApp = newHash ()
         val select = newHash ()
         val tuple = newHash ()
         fun hashVars (xs: Var.t vector, w: Word.t): Word.t =
            Vector.fold (xs, w, fn (x, w) => Word.xorb (w, Var.hash x))
      in
         val hash: t -> Word.t =
            fn Const c => Const.hash c
             | Inject {sum, variant} =>
                  Word.xorb (inject,
                             Word.xorb (Tycon.hash sum, Var.hash variant))
             | Object {con, args, ...} =>
                  hashVars (args,
                            case con of
                               NONE => tuple
                             | SOME c => Con.hash c)
             | PrimApp {args, ...} => hashVars (args, primApp)
             | Select {base, offset} =>
                  Word.xorb (select,
                             Base.hash (base, Var.hash) + Word.fromInt offset)
             | Var x => Var.hash x
      end
      (* quell unused warning *)
      val _ = hash
   end
datatype z = datatype Exp.t

structure Statement =
   struct
      datatype t =
         Bind of {var: Var.t option,
                  ty: Type.t,
                  exp: Exp.t}
       | Profile of ProfileExp.t
       | Update of {base: Var.t Base.t,
                    offset: int,
                    value: Var.t}

      fun layout' (s: t, layoutVar): Layout.t =
         let
            open Layout
         in
            case s of
               Bind {var, ty, exp} =>
                  let
                     val (sep, ty) =
                        if !Control.showTypes
                           then (str ":", indent (seq [Type.layout ty, str " ="], 2))
                           else (str " =", empty)
                  in
                     mayAlign [mayAlign [seq [case var of
                                                 NONE => str "_"
                                               | SOME var => Var.layout var,
                                              sep],
                                         ty],
                               indent (Exp.layout' (exp, layoutVar), 2)]
                  end
             | Profile p => ProfileExp.layout p
             | Update {base, offset, value} =>
                  mayAlign [seq [Exp.layout' (Exp.Select {base = base,
                                                          offset = offset},
                                              layoutVar),
                                 str " :="],
                            layoutVar value]
         end
      fun layout s = layout' (s, Var.layout)

      val profile = Profile

      fun foreachDef (s: t, f: Var.t * Type.t -> unit): unit =
         case s of
            Bind {ty, var, ...} => Option.app (var, fn x => f (x, ty))
          | _ => ()

      fun clear s = foreachDef (s, Var.clear o #1)

      fun prettifyGlobals (v: t vector): Var.t -> Layout.t =
         let
<<<<<<< HEAD
            val {get = global: Var.t -> string option, set = setGlobal, ...} =
               Property.getSet (Var.plist, Property.initConst NONE)
            val _ =
=======
            val {get = global: Var.t -> Layout.t, set = setGlobal, ...} =
               Property.getSet (Var.plist, Property.initFun Var.layout)
            val _ = 
>>>>>>> c7ec0d6f
               Vector.foreach
               (v, fn s =>
                case s of
                   Bind {var, exp, ...} =>
                      Option.app
                      (var, fn var =>
                       let
                          fun set () =
                             let
<<<<<<< HEAD
                                val maxSize = 10
                                val s =
=======
                                val s = Layout.toString (Exp.layout' (exp, global))
                                val maxSize = 20
                                val dots = " ... "
                                val dotsSize = String.size dots
                                val frontSize = 2 * (maxSize - dotsSize) div 3
                                val backSize = maxSize - dotsSize - frontSize
                                val s = 
>>>>>>> c7ec0d6f
                                   if String.size s > maxSize
                                      then concat [String.prefix (s, frontSize),
                                                   dots,
                                                   String.suffix (s, backSize)]
                                      else s
                             in
                                setGlobal (var, Layout.seq [Var.layout var,
                                                            Layout.str (" (*" ^ s ^ "*)")])
                             end
                       in
                          case exp of
                             Const _ => set ()
                           | Object {con, args, ...} =>
                                (case con of
                                    NONE => if Vector.isEmpty args then set () else ()
                                  | SOME _ => set ())
                           | _ => ()
                       end)
                 | _ => ())
         in
            global
         end

      fun foreachUse (s: t, f: Var.t -> unit): unit =
         case s of
            Bind {exp, ...} => Exp.foreachVar (exp, f)
          | Profile _ => ()
          | Update {base, value, ...} => (Base.foreach (base, f); f value)

      fun replaceDefsUses (s: t, {def: Var.t -> Var.t, use: Var.t -> Var.t}): t =
         case s of
            Bind {exp, ty, var} =>
               Bind {exp = Exp.replaceVar (exp, use),
                     ty = ty,
                     var = Option.map (var, def)}
          | Profile _ => s
          | Update {base, offset, value} =>
               Update {base = Base.map (base, use),
                       offset = offset,
                       value = use value}

      fun replaceUses (s, f) = replaceDefsUses (s, {def = fn x => x, use = f})
   end

datatype z = datatype Statement.t

structure Handler =
   struct
      structure Label = Label

      datatype t =
         Caller
       | Dead
       | Handle of Label.t

      fun layout (h: t): Layout.t =
         let
            open Layout
         in
            case h of
               Caller => str "Caller"
             | Dead => str "Dead"
             | Handle l => seq [str "Handle ", Label.layout l]
         end

      val equals =
         fn (Caller, Caller) => true
          | (Dead, Dead) => true
          | (Handle l, Handle l') => Label.equals (l, l')
          | _ => false

      fun foldLabel (h: t, a: 'a, f: Label.t * 'a -> 'a): 'a =
         case h of
            Caller => a
          | Dead => a
          | Handle l => f (l, a)

      fun foreachLabel (h, f) = foldLabel (h, (), f o #1)

      fun map (h, f) =
         case h of
            Caller => Caller
          | Dead => Dead
          | Handle l => Handle (f l)

      local
         val newHash = Random.word
         val caller = newHash ()
         val dead = newHash ()
         val handlee = newHash ()
      in
         fun hash (h: t): word =
            case h of
               Caller => caller
             | Dead => dead
             | Handle l => Word.xorb (handlee, Label.hash l)
      end
   end

structure Return =
   struct
      structure Label = Label
      structure Handler = Handler

      datatype t =
         Dead
       | NonTail of {cont: Label.t,
                     handler: Handler.t}
       | Tail

      fun layout r =
         let
            open Layout
         in
            case r of
               Dead => str "Dead"
             | NonTail {cont, handler} =>
                  seq [str "NonTail ",
                       Layout.record
                       [("cont", Label.layout cont),
                        ("handler", Handler.layout handler)]]
             | Tail => str "Tail"
         end

      fun equals (r, r'): bool =
         case (r, r') of
            (Dead, Dead) => true
          | (NonTail {cont = c, handler = h},
             NonTail {cont = c', handler = h'}) =>
               Label.equals (c, c') andalso Handler.equals (h, h')
           | (Tail, Tail) => true
           | _ => false

      fun foldLabel (r: t, a, f) =
         case r of
            Dead => a
          | NonTail {cont, handler} =>
               Handler.foldLabel (handler, f (cont, a), f)
          | Tail => a

      fun foreachLabel (r, f) = foldLabel (r, (), f o #1)

      fun foreachHandler (r, f) =
         case r of
            Dead => ()
          | NonTail {handler, ...} => Handler.foreachLabel (handler, f)
          | Tail => ()

      fun map (r, f) =
         case r of
            Dead => Dead
          | NonTail {cont, handler} =>
               NonTail {cont = f cont,
                        handler = Handler.map (handler, f)}
          | Tail => Tail

      fun compose (r, r') =
         case r' of
            Dead => Dead
          | NonTail {cont, handler} =>
               NonTail
               {cont = cont,
                handler = (case handler of
                              Handler.Caller =>
                                 (case r of
                                     Dead => Handler.Caller
                                   | NonTail {handler, ...} => handler
                                   | Tail => Handler.Caller)
                            | Handler.Dead => handler
                            | Handler.Handle _ => handler)}
          | Tail => r
      (* quell unused warning *)
      val _ = compose

      local
         val newHash = Random.word
         val dead = newHash ()
         val nonTail = newHash ()
         val tail = newHash ()
      in
         fun hash r =
            case r of
               Dead => dead
             | NonTail {cont, handler} =>
                  Word.xorb (Word.xorb (nonTail, Label.hash cont),
                             Handler.hash handler)
             | Tail => tail
      end
   end

structure Transfer =
   struct
      datatype t =
         Arith of {prim: Type.t Prim.t,
                   args: Var.t vector,
                   overflow: Label.t, (* Must be nullary. *)
                   success: Label.t, (* Must be unary. *)
                   ty: Type.t}
       | Bug (* MLton thought control couldn't reach here. *)
       | Call of {args: Var.t vector,
                  func: Func.t,
                  return: Return.t}
       | Case of {test: Var.t,
                  cases: Cases.t,
                  default: Label.t option} (* Must be nullary. *)
       | Goto of {dst: Label.t,
                  args: Var.t vector}
       | Raise of Var.t vector
       | Return of Var.t vector
       | Runtime of {prim: Type.t Prim.t,
                     args: Var.t vector,
                     return: Label.t} (* Must be nullary. *)

      fun foreachFuncLabelVar (t, func: Func.t -> unit, label: Label.t -> unit, var) =
         let
            fun vars xs = Vector.foreach (xs, var)
         in
            case t of
               Arith {args, overflow, success, ...} =>
                  (vars args
                   ; label overflow
                   ; label success)
             | Bug => ()
             | Call {func = f, args, return, ...} =>
                  (func f
                   ; Return.foreachLabel (return, label)
                   ; vars args)
             | Case {test, cases, default, ...} =>
                  (var test
                   ; Cases.foreach (cases, label)
                   ; Option.app (default, label))
             | Goto {dst, args, ...} => (vars args; label dst)
             | Raise xs => vars xs
             | Return xs => vars xs
             | Runtime {args, return, ...} =>
                  (vars args
                   ; label return)
         end

      fun foreachFunc (t, func) =
         foreachFuncLabelVar (t, func, fn _ => (), fn _ => ())
      (* quell unused warning *)
      val _ = foreachFunc

      fun foreachLabelVar (t, label, var) =
         foreachFuncLabelVar (t, fn _ => (), label, var)

      fun foreachLabel (t, j) = foreachLabelVar (t, j, fn _ => ())
      fun foreachVar (t, v) = foreachLabelVar (t, fn _ => (), v)

      fun replaceLabelVar (t, fl, fx) =
         let
            fun fxs xs = Vector.map (xs, fx)
         in
            case t of
               Arith {prim, args, overflow, success, ty} =>
                  Arith {prim = prim,
                         args = fxs args,
                         overflow = fl overflow,
                         success = fl success,
                         ty = ty}
             | Bug => Bug
             | Call {func, args, return} =>
                  Call {func = func,
                        args = fxs args,
                        return = Return.map (return, fl)}
             | Case {test, cases, default} =>
                  Case {test = fx test,
                        cases = Cases.map(cases, fl),
                        default = Option.map(default, fl)}
             | Goto {dst, args} =>
                  Goto {dst = fl dst,
                        args = fxs args}
             | Raise xs => Raise (fxs xs)
             | Return xs => Return (fxs xs)
             | Runtime {prim, args, return} =>
                  Runtime {prim = prim,
                           args = fxs args,
                           return = fl return}
         end

      fun replaceLabel (t, f) = replaceLabelVar (t, f, fn x => x)
      (* quell unused warning *)
      val _ = replaceLabel
      fun replaceVar (t, f) = replaceLabelVar (t, fn l => l, f)

      local
         fun layoutCase ({test, cases, default}, layoutVar) =
            let
               open Layout
               fun doit (l, layout) =
                  Vector.toListMap
                  (l, fn (i, l) =>
                   seq [layout i, str " => ", Label.layout l])
               datatype z = datatype Cases.t
               val cases =
                  case cases of
                     Con l => doit (l, Con.layout)
                   | Word (_, l) => doit (l, WordX.layout)
               val cases =
                  case default of
                     NONE => cases
                   | SOME j =>
                        cases @ [seq [str "_ => ", Label.layout j]]
            in
               align [seq [str "case ", layoutVar test, str " of"],
                      indent (alignPrefix (cases, "| "), 2)]
            end
<<<<<<< HEAD

         val layout =
            fn Arith {prim, args, overflow, success, ...} =>
                  seq [Label.layout success, str " ",
                       tuple [Prim.layoutApp (prim, args, Var.layout)],
                       str " Overflow => ",
                       Label.layout overflow, str " ()"]
             | Bug => str "Bug"
             | Call {func, args, return} =>
                  seq [Func.layout func, str " ", layoutTuple args,
                       str " ", Return.layout return]
             | Case arg => layoutCase arg
             | Goto {dst, args} =>
                  seq [Label.layout dst, str " ", layoutTuple args]
             | Raise xs => seq [str "raise ", layoutTuple xs]
             | Return xs =>
                  seq [str "return ",
                       if 1 = Vector.length xs
                          then Var.layout (Vector.sub (xs, 0))
                       else layoutTuple xs]
             | Runtime {prim, args, return} =>
                  seq [Label.layout return, str " ",
                       tuple [Prim.layoutApp (prim, args, Var.layout)]]
=======
      in
         fun layout' (t, layoutVar) =
            let
               open Layout
               fun layoutArgs xs = Vector.layout layoutVar xs
               fun layoutPrim {prim, args} =
                  Exp.layout'
                  (Exp.PrimApp {prim = prim,
                                args = args},
                   layoutVar)
            in
               case t of
                  Arith {prim, args, overflow, success, ...} =>
                     seq [Label.layout success, str " ",
                          tuple [layoutPrim {prim = prim, args = args}],
                          str " handle Overflow => ", Label.layout overflow]
                | Bug => str "Bug"
                | Call {func, args, return} =>
                     let
                        val call = seq [Func.layout func, str " ", layoutArgs args]
                     in
                        case return of
                           Return.Dead => seq [str "dead ", paren call]
                         | Return.NonTail {cont, handler} =>
                              seq [Label.layout cont, str " ",
                                   paren call,
                                   str " handle _ => ",
                                   case handler of
                                      Handler.Caller => str "raise"
                                    | Handler.Dead => str "dead"
                                    | Handler.Handle l => Label.layout l]
                         | Return.Tail => seq [str "return ", paren call]
                     end
                | Case arg => layoutCase (arg, layoutVar)
                | Goto {dst, args} =>
                     seq [Label.layout dst, str " ", layoutArgs args]
                | Raise xs => seq [str "raise ", layoutArgs xs]
                | Return xs => seq [str "return ", layoutArgs xs]
                | Runtime {prim, args, return} =>
                     seq [Label.layout return, str " ",
                          tuple [layoutPrim {prim = prim, args = args}]]
            end
>>>>>>> c7ec0d6f
      end
      fun layout t = layout' (t, Var.layout)

      fun varsEquals (xs, xs') = Vector.equals (xs, xs', Var.equals)

      fun equals (e: t, e': t): bool =
         case (e, e') of
            (Arith {prim, args, overflow, success, ...},
             Arith {prim = prim', args = args',
                    overflow = overflow', success = success', ...}) =>
               Prim.equals (prim, prim') andalso
               varsEquals (args, args') andalso
               Label.equals (overflow, overflow') andalso
               Label.equals (success, success')
          | (Bug, Bug) => true
          | (Call {func, args, return},
             Call {func = func', args = args', return = return'}) =>
               Func.equals (func, func') andalso
               varsEquals (args, args') andalso
               Return.equals (return, return')
          | (Case {test, cases, default},
             Case {test = test', cases = cases', default = default'}) =>
               Var.equals (test, test')
               andalso Cases.equals (cases, cases')
               andalso Option.equals (default, default', Label.equals)
          | (Goto {dst, args}, Goto {dst = dst', args = args'}) =>
               Label.equals (dst, dst') andalso
               varsEquals (args, args')
          | (Raise xs, Raise xs') => varsEquals (xs, xs')
          | (Return xs, Return xs') => varsEquals (xs, xs')
          | (Runtime {prim, args, return},
             Runtime {prim = prim', args = args', return = return'}) =>
               Prim.equals (prim, prim') andalso
               varsEquals (args, args') andalso
               Label.equals (return, return')
          | _ => false
      (* quell unused warning *)
      val _ = equals

      local
         val newHash = Random.word
         val bug = newHash ()
         val raisee = newHash ()
         val return = newHash ()
         fun hashVars (xs: Var.t vector, w: Word.t): Word.t =
            Vector.fold (xs, w, fn (x, w) => Word.xorb (w, Var.hash x))
         fun hash2 (w1: Word.t, w2: Word.t) = Word.xorb (w1, w2)
      in
         val hash: t -> Word.t =
            fn Arith {args, overflow, success, ...} =>
                  hashVars (args, hash2 (Label.hash overflow,
                                         Label.hash success))
             | Bug => bug
             | Call {func, args, return} =>
                  hashVars (args, hash2 (Func.hash func, Return.hash return))
             | Case {test, cases, default} =>
                  hash2 (Var.hash test,
                         Cases.fold
                         (cases,
                          Option.fold
                          (default, 0wx55555555,
                           fn (l, w) =>
                           hash2 (Label.hash l, w)),
                          fn (l, w) =>
                          hash2 (Label.hash l, w)))
             | Goto {dst, args} =>
                  hashVars (args, Label.hash dst)
             | Raise xs => hashVars (xs, raisee)
             | Return xs => hashVars (xs, return)
             | Runtime {args, return, ...} => hashVars (args, Label.hash return)
      end
      (* quell unused warning *)
      val _ = hash
   end
datatype z = datatype Transfer.t

local
   open Layout
in
   fun layoutFormals (xts: (Var.t * Type.t) vector) =
      Vector.layout (fn (x, t) =>
                    seq [Var.layout x,
                         if !Control.showTypes
                            then seq [str ": ", Type.layout t]
                         else empty])
      xts
end

structure Block =
   struct
      datatype t =
         T of {args: (Var.t * Type.t) vector,
               label: Label.t,
               statements: Statement.t vector,
               transfer: Transfer.t}

      local
         fun make f (T r) = f r
      in
         val args = make #args
         val label = make #label
         val transfer = make #transfer
      end

      fun layout' (T {label, args, statements, transfer}, layoutVar) =
         let
            open Layout
            fun layoutStatement s = Statement.layout' (s, layoutVar)
            fun layoutTransfer t = Transfer.layout' (t, layoutVar)
         in
            align [seq [Label.layout label, str " ",
                        layoutFormals args],
                   indent (align
                           [align
                            (Vector.toListMap (statements, layoutStatement)),
                            layoutTransfer transfer],
                           2)]
         end
      fun layout b = layout' (b, Var.layout)

      fun clear (T {label, args, statements, ...}) =
         (Label.clear label
          ; Vector.foreach (args, Var.clear o #1)
          ; Vector.foreach (statements, Statement.clear))
   end

structure Datatype =
   struct
      datatype t =
         T of {cons: {args: Type.t Prod.t,
                      con: Con.t} vector,
               tycon: Tycon.t}

      fun layout (T {cons, tycon}) =
         let
            open Layout
         in
            seq [Tycon.layout tycon,
                 str " = ",
                 alignPrefix
                 (Vector.toListMap
                  (cons, fn {con, args} =>
                   seq [Con.layout con, str " of ",
                        Prod.layout (args, Type.layout)]),
                  "| ")]
         end

      fun clear (T {cons, tycon}) =
         (Tycon.clear tycon
          ; Vector.foreach (cons, Con.clear o #con))
   end

structure Function =
   struct
      structure CPromise = ClearablePromise

      type dest = {args: (Var.t * Type.t) vector,
                   blocks: Block.t vector,
                   mayInline: bool,
                   name: Func.t,
                   raises: Type.t vector option,
                   returns: Type.t vector option,
                   start: Label.t}

      (* There is a messy interaction between the laziness used in controlFlow
       * and the property lists on labels because the former stores
       * stuff on the property lists.  So, if you force the laziness, then
       * clear the property lists, then try to use the lazy stuff, you will
       * get screwed with undefined properties.  The right thing to do is reset
       * the laziness when the properties are cleared.
       *)
      datatype t =
         T of {controlFlow:
               {dfsTree: unit -> Block.t Tree.t,
                dominatorTree: unit -> Block.t Tree.t,
                graph: unit DirectedGraph.t,
                labelNode: Label.t -> unit DirectedGraph.Node.t,
                nodeBlock: unit DirectedGraph.Node.t -> Block.t} CPromise.t,
               dest: dest}

      local
         fun make f (T {dest, ...}) = f dest
      in
         val blocks = make #blocks
         val dest = make (fn d => d)
         val name = make #name
      end

      fun foreachVar (f: t, fx: Var.t * Type.t -> unit): unit =
         let
            val {args, blocks, ...} = dest f
            val _ = Vector.foreach (args, fx)
            val _ =
               Vector.foreach
               (blocks, fn Block.T {args, statements, ...} =>
                (Vector.foreach (args, fx)
                 ; Vector.foreach (statements, fn s =>
                                   Statement.foreachDef (s, fx))))
         in
            ()
         end

      fun controlFlow (T {controlFlow, ...}) =
         let
            val {graph, labelNode, nodeBlock, ...} = CPromise.force controlFlow
         in
            {graph = graph, labelNode = labelNode, nodeBlock = nodeBlock}
         end

      local
         fun make sel =
            fn T {controlFlow, ...} => sel (CPromise.force controlFlow) ()
      in
         val dominatorTree = make #dominatorTree
      end

      fun dfs (f, v) =
         let
            val {blocks, start, ...} = dest f
            val numBlocks = Vector.length blocks
            val {get = labelIndex, set = setLabelIndex, rem, ...} =
               Property.getSetOnce (Label.plist,
                                    Property.initRaise ("index", Label.layout))
            val _ = Vector.foreachi (blocks, fn (i, Block.T {label, ...}) =>
                                     setLabelIndex (label, i))
            val visited = Array.array (numBlocks, false)
            fun visit (l: Label.t): unit =
               let
                  val i = labelIndex l
               in
                  if Array.sub (visited, i)
                     then ()
                  else
                     let
                        val _ = Array.update (visited, i, true)
                        val b as Block.T {transfer, ...} =
                           Vector.sub (blocks, i)
                        val v' = v b
                        val _ = Transfer.foreachLabel (transfer, visit)
                        val _ = v' ()
                     in
                        ()
                     end
               end
            val _ = visit start
            val _ = Vector.foreach (blocks, rem o Block.label)
         in
            ()
         end

      local
         structure Graph = DirectedGraph
         structure Node = Graph.Node
         structure Edge = Graph.Edge
      in
         fun determineControlFlow ({blocks, start, ...}: dest) =
            let
               open Dot
               val g = Graph.new ()
               fun newNode () = Graph.newNode g
               val {get = labelNode, ...} =
                  Property.get
                  (Label.plist, Property.initFun (fn _ => newNode ()))
               val {get = nodeInfo: unit Node.t -> {block: Block.t},
                    set = setNodeInfo, ...} =
                  Property.getSetOnce
                  (Node.plist, Property.initRaise ("info", Node.layout))
               val _ =
                  Vector.foreach
                  (blocks, fn b as Block.T {label, transfer, ...} =>
                   let
                      val from = labelNode label
                      val _ = setNodeInfo (from, {block = b})
                      val _ =
                         Transfer.foreachLabel
                         (transfer, fn to =>
                          (ignore o Graph.addEdge)
                          (g, {from = from, to = labelNode to}))
                   in
                      ()
                   end)
               val root = labelNode start
               val dfsTree =
                  Promise.lazy
                  (fn () =>
                   Graph.dfsTree (g, {root = root,
                                      nodeValue = #block o nodeInfo}))
               val dominatorTree =
                  Promise.lazy
                  (fn () =>
                   Graph.dominatorTree (g, {root = root,
                                            nodeValue = #block o nodeInfo}))
            in
               {dfsTree = dfsTree,
                dominatorTree = dominatorTree,
                graph = g,
                labelNode = labelNode,
                nodeBlock = #block o nodeInfo}
            end

         fun layoutDot (f, layoutVar) =
            let
               fun toStringStatement s = Layout.toString (Statement.layout' (s, layoutVar))
               fun toStringTransfer t =
                  Layout.toString
                  (case t of
                      Case {test, ...} =>
                         Layout.seq [Layout.str "case ", layoutVar test]
                    | _ => Transfer.layout' (t, layoutVar))
               fun toStringFormals args = Layout.toString (layoutFormals args)
               fun toStringHeader (name, args) = concat [name, " ", toStringFormals args]
               val {name, args, start, blocks, returns, raises, ...} = dest f
               open Dot
               val graph = Graph.new ()
               val {get = nodeOptions, ...} =
                  Property.get (Node.plist, Property.initFun (fn _ => ref []))
               fun setNodeText (n: unit Node.t, l): unit =
                  List.push (nodeOptions n, NodeOption.Label l)
               fun newNode () = Graph.newNode graph
               val {destroy, get = labelNode} =
                  Property.destGet (Label.plist,
                                    Property.initFun (fn _ => newNode ()))
               val {get = edgeOptions, set = setEdgeOptions, ...} =
                  Property.getSetOnce (Edge.plist, Property.initConst [])
               fun edge (from, to, label: string, style: style): unit =
                  let
                     val e = Graph.addEdge (graph, {from = from,
                                                    to = to})
                     val _ = setEdgeOptions (e, [EdgeOption.label label,
                                                 EdgeOption.Style style])
                  in
                     ()
                  end
               val _ =
                  Vector.foreach
                  (blocks, fn Block.T {label, args, statements, transfer} =>
                   let
                      val from = labelNode label
                      val edge = fn (to, label, style) =>
                         edge (from, labelNode to, label, style)
                      val () =
                         case transfer of
                            Arith {overflow, success, ...} =>
                               (edge (success, "", Solid)
                                ; edge (overflow, "Overflow", Dashed))
                          | Bug => ()
                          | Call {return, ...} =>
                               let
                                  val _ =
                                     case return of
                                        Return.Dead => ()
                                      | Return.NonTail {cont, handler} =>
                                           (edge (cont, "", Dotted)
                                            ; (Handler.foreachLabel
                                               (handler, fn l =>
                                                edge (l, "Handle", Dashed))))
                                      | Return.Tail => ()
                               in
                                  ()
                               end
                          | Case {cases, default, ...} =>
                               let
                                  fun doit (v, toString) =
                                     Vector.foreach
                                     (v, fn (x, j) =>
                                      edge (j, toString x, Solid))
                                  val _ =
                                     case cases of
                                        Cases.Con v =>
                                           doit (v, Con.toString)
                                      | Cases.Word (_, v) =>
                                           doit (v, WordX.toString)
                                  val _ =
                                     case default of
                                        NONE => ()
                                      | SOME j =>
                                           edge (j, "Default", Solid)
                               in
                                  ()
                               end
                          | Goto {dst, ...} => edge (dst, "", Solid)
                          | Raise _ => ()
                          | Return _ => ()
                          | Runtime {return, ...} => edge (return, "", Dotted)
                      val lab =
                         [(toStringTransfer transfer, Left)]
                      val lab =
                         Vector.foldr
                         (statements, lab, fn (s, ac) =>
                          (toStringStatement s, Left) :: ac)
                      val lab =
                         (toStringHeader (Label.toString label, args), Left)::lab
                      val _ = setNodeText (from, lab)
                   in
                      ()
                   end)
               val startNode = labelNode start
               val funNode =
                  let
                     val funNode = newNode ()
                     val _ = edge (funNode, startNode, "Start", Solid)
                     val lab =
                        [(toStringTransfer (Transfer.Goto {dst = start, args = Vector.new0 ()}), Left)]
                     val lab =
                        if !Control.showTypes
                           then ((Layout.toString o Layout.seq)
                                 [Layout.str ": ",
                                  Layout.record [("returns",
                                                  Option.layout
                                                  (Vector.layout Type.layout)
                                                  returns),
                                                 ("raises",
                                                  Option.layout
                                                  (Vector.layout Type.layout)
                                                  raises)]],
                                 Left)::lab
                           else lab
                     val lab =
                        (toStringHeader ("fun " ^ Func.toString name, args), Left)::
                        lab
                     val _ = setNodeText (funNode, lab)
                  in
                     funNode
                  end
               val controlFlowGraphLayout =
                  Graph.layoutDot
                  (graph, fn {nodeName} =>
                   {title = concat [Func.toString name, " control-flow graph"],
                    options = [GraphOption.Rank (Min, [{nodeName = nodeName funNode}])],
                    edgeOptions = edgeOptions,
                    nodeOptions =
                    fn n => let
                               val l = ! (nodeOptions n)
                               open NodeOption
                            in FontColor Black :: Shape Box :: l
                            end})
               val () = Graph.removeNode (graph, funNode)
               fun dominatorTreeLayout () =
                  let
                     val {get = nodeOptions, set = setNodeOptions, ...} =
                        Property.getSetOnce (Node.plist, Property.initConst [])
                     val _ =
                        Vector.foreach
                        (blocks, fn Block.T {label, ...} =>
                         setNodeOptions (labelNode label,
                                         [NodeOption.label (Label.toString label)]))
                     val dominatorTreeLayout =
                        Tree.layoutDot
                        (Graph.dominatorTree (graph,
                                              {root = startNode,
                                               nodeValue = fn n => n}),
                         {title = concat [Func.toString name, " dominator tree"],
                          options = [],
                          nodeOptions = nodeOptions})
                  in
                     dominatorTreeLayout
                  end
               fun loopForestLayout () =
                  let
                     val {get = nodeName, set = setNodeName, ...} =
                        Property.getSetOnce (Node.plist, Property.initConst "")
                     val _ =
                        Vector.foreach
                        (blocks, fn Block.T {label, ...} =>
                         setNodeName (labelNode label, Label.toString label))
                     val loopForestLayout =
                        Graph.LoopForest.layoutDot
                        (Graph.loopForestSteensgaard (graph,
                                                      {root = startNode}),
                         {title = concat [Func.toString name, " loop forest"],
                          options = [],
                          nodeName = nodeName})
                  in
                     loopForestLayout
                  end
            in
               {destroy = destroy,
                controlFlowGraph = controlFlowGraphLayout,
                dominatorTree = dominatorTreeLayout,
                loopForest = loopForestLayout}
            end
      end

      fun new (dest: dest) =
         let
            val controlFlow = CPromise.delay (fn () => determineControlFlow dest)
         in
            T {controlFlow = controlFlow,
               dest = dest}
         end

      fun clear (T {controlFlow, dest, ...}) =
         let
            val {args, blocks, ...} = dest
            val _ = (Vector.foreach (args, Var.clear o #1)
                     ; Vector.foreach (blocks, Block.clear))
            val _ = CPromise.clear controlFlow
         in
            ()
         end

      fun layoutHeader (f: t): Layout.t =
         let
            val {args, name, raises, returns, start, ...} = dest f
            open Layout
            val (sep, rty) =
               if !Control.showTypes
                  then (str ":",
                        indent (seq [record [("returns",
                                              Option.layout
                                              (Vector.layout Type.layout)
                                              returns),
                                             ("raises",
                                              Option.layout
                                              (Vector.layout Type.layout)
                                              raises)],
                                     str " ="],
                                2))
                  else (str " =", empty)
         in
            mayAlign [mayAlign [seq [str "fun ",
                                     Func.layout name,
                                     str " ",
                                     layoutFormals args,
                                     sep],
                                rty],
                      Transfer.layout (Transfer.Goto {dst = start, args = Vector.new0 ()})]
         end

      fun layout' (f: t, layoutVar) =
         let
            val {blocks, ...} = dest f
            open Layout
            fun layoutBlock b = Block.layout' (b, layoutVar)
         in
            align [layoutHeader f,
                   indent (align (Vector.toListMap (blocks, layoutBlock)), 2)]
         end
      fun layout f = layout' (f, Var.layout)

      fun layouts (f: t, layoutVar, output: Layout.t -> unit): unit =
         let
            val {blocks, name, ...} = dest f
            val _ = output (layoutHeader f)
            val _ =
               Vector.foreach
               (blocks, fn b =>
                output (Layout.indent (Block.layout' (b, layoutVar), 2)))
            val _ =
               if not (!Control.keepDot)
                  then ()
               else
                  let
                     val {destroy, controlFlowGraph, dominatorTree, loopForest} =
                        layoutDot (f, layoutVar)
                     val name = Func.toString name
                     fun doit (s, g) =
                        let
                           open Control
                        in
                           saveToFile
                           ({suffix = concat [name, ".", s, ".dot"]},
                            Dot, (), Layout (fn () => g))
                        end
                     val _ = doit ("cfg", controlFlowGraph)
                        handle _ => Error.warning "SsaTree2.layouts: couldn't layout cfg"
                     val _ = doit ("dom", dominatorTree ())
                        handle _ => Error.warning "SsaTree2.layouts: couldn't layout dom"
                     val _ = doit ("lf", loopForest ())
                        handle _ => Error.warning "SsaTree2.layouts: couldn't layout lf"
                     val () = destroy ()
                  in
                     ()
                  end
         in
            ()
         end

      fun alphaRename f =
         let
            local
               fun make (new, plist) =
                  let
                     val {get, set, destroy, ...} =
                        Property.destGetSetOnce (plist, Property.initConst NONE)
                     fun bind x =
                        let
                           val x' = new x
                           val _ = set (x, SOME x')
                        in
                           x'
                        end
                     fun lookup x =
                        case get x of
                           NONE => x
                         | SOME y => y
                  in (bind, lookup, destroy)
                  end
            in
               val (bindVar, lookupVar, destroyVar) =
                  make (Var.new, Var.plist)
               val (bindLabel, lookupLabel, destroyLabel) =
                  make (Label.new, Label.plist)
            end
            val {args, blocks, mayInline, name, raises, returns, start, ...} =
               dest f
            val args = Vector.map (args, fn (x, ty) => (bindVar x, ty))
            val bindLabel = ignore o bindLabel
            val bindVar = ignore o bindVar
            val _ =
               Vector.foreach
               (blocks, fn Block.T {label, args, statements, ...} =>
                (bindLabel label
                 ; Vector.foreach (args, fn (x, _) => bindVar x)
                 ; Vector.foreach (statements, fn s =>
                                   Statement.foreachDef (s, bindVar o #1))))
            val blocks =
               Vector.map
               (blocks, fn Block.T {label, args, statements, transfer} =>
                Block.T {label = lookupLabel label,
                         args = Vector.map (args, fn (x, ty) =>
                                            (lookupVar x, ty)),
                         statements = (Vector.map
                                       (statements, fn s =>
                                        Statement.replaceDefsUses
                                        (s, {def = lookupVar,
                                             use = lookupVar}))),
                         transfer = Transfer.replaceLabelVar
                                    (transfer, lookupLabel, lookupVar)})
            val start = lookupLabel start
            val _ = destroyVar ()
            val _ = destroyLabel ()
         in
            new {args = args,
                 blocks = blocks,
                 mayInline = mayInline,
                 name = name,
                 raises = raises,
                 returns = returns,
                 start = start}
         end
      (* quell unused warning *)
      val _ = alphaRename

      fun profile (f: t, sourceInfo): t =
         if !Control.profile = Control.ProfileNone
            orelse !Control.profileIL <> Control.ProfileSource
            then f
         else
         let
            val _ = Control.diagnostic (fn () => layout f)
            val {args, blocks, mayInline, name, raises, returns, start} = dest f
            val extraBlocks = ref []
            val {get = labelBlock, set = setLabelBlock, rem} =
               Property.getSetOnce
               (Label.plist, Property.initRaise ("block", Label.layout))
            val _ =
               Vector.foreach
               (blocks, fn block as Block.T {label, ...} =>
                setLabelBlock (label, block))
            val blocks =
               Vector.map
               (blocks, fn Block.T {args, label, statements, transfer} =>
                let
                   val statements =
                      if Label.equals (label, start)
                         then (Vector.concat
                               [Vector.new1
                                (Profile (ProfileExp.Enter sourceInfo)),
                                statements])
                      else statements
                   fun leave () = Profile (ProfileExp.Leave sourceInfo)
                   fun prefix (l: Label.t,
                               statements: Statement.t vector): Label.t =
                      let
                         val Block.T {args, ...} = labelBlock l
                         val c = Label.newNoname ()
                         val xs = Vector.map (args, fn (x, _) => Var.new x)
                         val _ =
                            List.push
                            (extraBlocks,
                             Block.T
                             {args = Vector.map2 (xs, args, fn (x, (_, t)) =>
                                                  (x, t)),
                              label = c,
                              statements = statements,
                              transfer = Goto {args = xs,
                                               dst = l}})
                      in
                         c
                      end
                   fun genHandler (cont: Label.t)
                      : Statement.t vector * Label.t * Handler.t =
                      case raises of
                         NONE => (statements, cont, Handler.Caller)
                       | SOME ts =>
                            let
                               val xs = Vector.map (ts, fn _ => Var.newNoname ())
                               val l = Label.newNoname ()
                               val _ =
                                  List.push
                                  (extraBlocks,
                                   Block.T
                                   {args = Vector.zip (xs, ts),
                                    label = l,
                                    statements = Vector.new1 (leave ()),
                                    transfer = Transfer.Raise xs})
                            in
                               (statements,
                                prefix (cont, Vector.new0 ()),
                                Handler.Handle l)
                            end
                   fun addLeave () =
                      (Vector.concat [statements,
                                      Vector.new1 (leave ())],
                       transfer)
                   val (statements, transfer) =
                      case transfer of
                         Call {args, func, return} =>
                            let
                               datatype z = datatype Return.t
                            in
                               case return of
                                  Dead => (statements, transfer)
                                | NonTail {cont, handler} =>
                                     (case handler of
                                         Handler.Dead => (statements, transfer)
                                       | Handler.Caller =>
                                            let
                                               val (statements, cont, handler) =
                                                  genHandler cont
                                               val return =
                                                  Return.NonTail
                                                  {cont = cont,
                                                   handler = handler}
                                            in
                                               (statements,
                                                Call {args = args,
                                                      func = func,
                                                      return = return})
                                            end
                                       | Handler.Handle _ =>
                                            (statements, transfer))
                                | Tail => addLeave ()
                            end
                       | Raise _ => addLeave ()
                       | Return _ => addLeave ()
                       | _ => (statements, transfer)
                in
                   Block.T {args = args,
                            label = label,
                            statements = statements,
                            transfer = transfer}
                end)
            val _ = Vector.foreach (blocks, rem o Block.label)
            val blocks = Vector.concat [Vector.fromList (!extraBlocks), blocks]
            val f =
               new {args = args,
                    blocks = blocks,
                    mayInline = mayInline,
                    name = name,
                    raises = raises,
                    returns = returns,
                    start = start}
            val _ = Control.diagnostic (fn () => layout f)
         in
            f
         end

      val profile =
         Trace.trace2 ("SsaTree2.Function.profile", layout, SourceInfo.layout, layout)
         profile
   end

structure Program =
   struct
      datatype t =
         T of {
               datatypes: Datatype.t vector,
               globals: Statement.t vector,
               functions: Function.t list,
               main: Func.t
               }
   end

structure Program =
   struct
      open Program

      local
         structure Graph = DirectedGraph
         structure Node = Graph.Node
         structure Edge = Graph.Edge
      in
         fun layoutCallGraph (T {functions, main, ...},
                              title: string): Layout.t =
            let
               open Dot
               val graph = Graph.new ()
               val {get = nodeOptions, set = setNodeOptions, ...} =
                  Property.getSetOnce
                  (Node.plist, Property.initRaise ("options", Node.layout))
               val {get = funcNode, destroy} =
                  Property.destGet
                  (Func.plist, Property.initFun
                   (fn f =>
                    let
                       val n = Graph.newNode graph
                       val _ =
                          setNodeOptions
                          (n,
                           let open NodeOption
                           in [FontColor Black, label (Func.toString f)]
                           end)
                    in
                       n
                    end))
               val {get = edgeOptions, set = setEdgeOptions, ...} =
                  Property.getSetOnce (Edge.plist, Property.initConst [])
               val _ =
                  List.foreach
                  (functions, fn f =>
                   let
                      val {name, blocks, ...} = Function.dest f
                      val from = funcNode name
                      val {get, destroy} =
                         Property.destGet
                         (Node.plist,
                          Property.initFun (fn _ => {nontail = ref false,
                                                     tail = ref false}))
                      val _ =
                         Vector.foreach
                         (blocks, fn Block.T {transfer, ...} =>
                          case transfer of
                             Call {func, return, ...} =>
                                let
                                   val to = funcNode func
                                   val {tail, nontail} = get to
                                   datatype z = datatype Return.t
                                   val is =
                                      case return of
                                         Dead => false
                                       | NonTail _ => true
                                       | Tail => false
                                   val r = if is then nontail else tail
                                in
                                   if !r
                                      then ()
                                   else (r := true
                                         ; (setEdgeOptions
                                            (Graph.addEdge
                                             (graph, {from = from, to = to}),
                                             if is
                                                then []
                                             else [EdgeOption.Style Dotted])))
                                end
                           | _ => ())
                      val _ = destroy ()
                   in
                      ()
                   end)
               val root = funcNode main
               val l =
                  Graph.layoutDot
                  (graph, fn {nodeName} =>
                   {title = title,
                    options = [GraphOption.Rank (Min, [{nodeName = nodeName root}])],
                    edgeOptions = edgeOptions,
                    nodeOptions = nodeOptions})
               val _ = destroy ()
            in
               l
            end
      end

      fun layouts (p as T {datatypes, globals, functions, main},
                   output': Layout.t -> unit) =
         let
            val layoutVar = Statement.prettifyGlobals globals
            open Layout
            (* Layout includes an output function, so we need to rebind output
             * to the one above.
             *)
            val output = output'
         in
            output (str "\n\nDatatypes:")
            ; Vector.foreach (datatypes, output o Datatype.layout)
            ; output (str "\n\nGlobals:")
            ; Vector.foreach (globals, output o (fn s => Statement.layout' (s, layoutVar)))
            ; output (seq [str "\n\nMain: ", Func.layout main])
            ; output (str "\n\nFunctions:")
            ; List.foreach (functions, fn f =>
                            Function.layouts (f, layoutVar, output))
            ; if not (!Control.keepDot)
                 then ()
              else
                 let
                    open Control
                 in
                    saveToFile
                    ({suffix = "call-graph.dot"},
                     Dot, (), Layout (fn () =>
                                      layoutCallGraph (p, !Control.inputFile)))
                 end
         end

      fun layoutStats (T {datatypes, globals, functions, main, ...}) =
         let
            val (mainNumVars, mainNumBlocks) =
               case List.peek (functions, fn f =>
                               Func.equals (main, Function.name f)) of
                  NONE => Error.bug "SsaTree2.Program.layoutStats: no main"
                | SOME f =>
                     let
                        val numVars = ref 0
                        val _ = Function.foreachVar (f, fn _ => Int.inc numVars)
                        val {blocks, ...} = Function.dest f
                        val numBlocks = Vector.length blocks
                     in
                        (!numVars, numBlocks)
                     end
            val numTypes = ref 0
            val {get = countType, destroy} =
               Property.destGet
               (Type.plist,
                Property.initRec
                (fn (t, countType) =>
                 let
                    datatype z = datatype Type.dest
                    val _ =
                       case Type.dest t of
                          CPointer => ()
                        | Datatype _ => ()
                        | HierarchicalHeap t => countType t
                        | IntInf => ()
                        | Object {args, ...} => Prod.foreach (args, countType)
                        | Real _ => ()
                        | Thread => ()
                        | Weak t => countType t
                        | Word _ => ()
                    val _ = Int.inc numTypes
                 in
                    ()
                 end))
            val _ =
               Vector.foreach
               (datatypes, fn Datatype.T {cons, ...} =>
                Vector.foreach (cons, fn {args, ...} =>
                                Prod.foreach (args, countType)))
            val numStatements = ref (Vector.length globals)
            val numBlocks = ref 0
            val _ =
               List.foreach
               (functions, fn f =>
                let
                   val {args, blocks, ...} = Function.dest f
                   val _ = Vector.foreach (args, countType o #2)
                   val _ =
                      Vector.foreach
                      (blocks, fn Block.T {args, statements, ...} =>
                       let
                          val _ = Int.inc numBlocks
                          val _ = Vector.foreach (args, countType o #2)
                          val _ =
                             Vector.foreach
                             (statements, fn stmt =>
                              let
                                 val _ = Int.inc numStatements
                                 datatype z = datatype Statement.t
                                 val _ =
                                    case stmt of
                                       Bind {ty, ...} => countType ty
                                     | _ => ()
                              in () end)
                       in () end)
                in () end)
            val numFunctions = List.length functions
            val _ = destroy ()
            open Layout
         in
            align
            [seq [str "num vars in main = ", Int.layout mainNumVars],
             seq [str "num blocks in main = ", Int.layout mainNumBlocks],
             seq [str "num functions in program = ", Int.layout numFunctions],
             seq [str "num blocks in program = ", Int.layout (!numBlocks)],
             seq [str "num statements in program = ", Int.layout (!numStatements)],
             seq [str "num types in program = ", Int.layout (!numTypes)],
             Type.stats ()]
         end

      (* clear all property lists reachable from program *)
      fun clear (T {datatypes, globals, functions, ...}) =
         ((* Can't do Type.clear because it clears out the info needed for
           * Type.dest.
           *)
          Vector.foreach (datatypes, Datatype.clear)
          ; Vector.foreach (globals, Statement.clear)
          ; List.foreach (functions, Function.clear))

      fun clearGlobals (T {globals, ...}) =
         Vector.foreach (globals, Statement.clear)

      fun clearTop (p as T {datatypes, functions, ...}) =
         (Vector.foreach (datatypes, Datatype.clear)
          ; List.foreach (functions, Func.clear o Function.name)
          ; clearGlobals p)

      fun foreachVar (T {globals, functions, ...}, f) =
         (Vector.foreach (globals, fn s => Statement.foreachDef (s, f))
          ; List.foreach (functions, fn g => Function.foreachVar (g, f)))

      fun foreachPrimApp (T {globals, functions, ...}, f) =
         let
            fun loopStatement (s: Statement.t) =
               case s of
                  Bind {exp = PrimApp {args, prim}, ...} =>
                     f {args = args, prim = prim}
                 | _ => ()
             fun loopTransfer t =
                case t of
                   Arith {args, prim, ...} => f {args = args, prim = prim}
                 | Runtime {args, prim, ...} => f {args = args, prim = prim}
                 | _ => ()
             val _ = Vector.foreach (globals, loopStatement)
             val _ =
                List.foreach
                (functions, fn f =>
                 Vector.foreach
                 (Function.blocks f, fn Block.T {statements, transfer, ...} =>
                  (Vector.foreach (statements, loopStatement);
                   loopTransfer transfer)))
         in
            ()
         end

      fun hasPrim (p, f) =
         Exn.withEscape
         (fn escape =>
          (foreachPrimApp (p, fn {prim, ...} =>
                           if f prim then escape true else ())
           ; false))

      fun dfs (p, v) =
         let
            val T {functions, main, ...} = p
            val functions = Vector.fromList functions
            val numFunctions = Vector.length functions
            val {get = funcIndex, set = setFuncIndex, rem, ...} =
               Property.getSetOnce (Func.plist,
                                    Property.initRaise ("index", Func.layout))
            val _ = Vector.foreachi (functions, fn (i, f) =>
                                     setFuncIndex (#name (Function.dest f), i))
            val visited = Array.array (numFunctions, false)
            fun visit (f: Func.t): unit =
               let
                  val i = funcIndex f
               in
                  if Array.sub (visited, i)
                     then ()
                  else
                     let
                        val _ = Array.update (visited, i, true)
                        val f = Vector.sub (functions, i)
                        val v' = v f
                        val _ = Function.dfs
                                (f, fn Block.T {transfer, ...} =>
                                 (Transfer.foreachFunc (transfer, visit)
                                  ; fn () => ()))
                        val _ = v' ()
                     in
                        ()
                     end
               end
            val _ = visit main
            val _ = Vector.foreach (functions, rem o Function.name)
         in
            ()
         end

   end

end<|MERGE_RESOLUTION|>--- conflicted
+++ resolved
@@ -47,26 +47,6 @@
                             {elt = e2, isMutable = m2}) =>
                         m1 = m2 andalso equals (e1, e2))
 
-<<<<<<< HEAD
-      local
-         open Layout
-      in
-         fun layout (p, layout) =
-            paren
-            (#1 (Tycon.layoutApp
-                 (Tycon.tuple,
-                  Vector.map (dest p, fn {elt, isMutable} =>
-                              let
-                                 val lay =
-                                    if isMutable
-                                       then seq [layout elt, str " ref"]
-                                    else layout elt
-                              in
-                                 (lay, ({isChar = false},
-                                        Tycon.BindingStrength.unit))
-                              end))))
-      end
-=======
       fun layout (p, layout) =
          if isEmpty p
             then Layout.str "unit"
@@ -82,7 +62,6 @@
                           " *"),
                          str ")"]
                  end
->>>>>>> c7ec0d6f
 
       val map: 'a t * ('a -> 'b) -> 'b t =
          fn (p, f) =>
@@ -792,15 +771,9 @@
 
       fun prettifyGlobals (v: t vector): Var.t -> Layout.t =
          let
-<<<<<<< HEAD
-            val {get = global: Var.t -> string option, set = setGlobal, ...} =
-               Property.getSet (Var.plist, Property.initConst NONE)
-            val _ =
-=======
             val {get = global: Var.t -> Layout.t, set = setGlobal, ...} =
                Property.getSet (Var.plist, Property.initFun Var.layout)
             val _ = 
->>>>>>> c7ec0d6f
                Vector.foreach
                (v, fn s =>
                 case s of
@@ -810,10 +783,6 @@
                        let
                           fun set () =
                              let
-<<<<<<< HEAD
-                                val maxSize = 10
-                                val s =
-=======
                                 val s = Layout.toString (Exp.layout' (exp, global))
                                 val maxSize = 20
                                 val dots = " ... "
@@ -821,7 +790,6 @@
                                 val frontSize = 2 * (maxSize - dotsSize) div 3
                                 val backSize = maxSize - dotsSize - frontSize
                                 val s = 
->>>>>>> c7ec0d6f
                                    if String.size s > maxSize
                                       then concat [String.prefix (s, frontSize),
                                                    dots,
@@ -1130,31 +1098,6 @@
                align [seq [str "case ", layoutVar test, str " of"],
                       indent (alignPrefix (cases, "| "), 2)]
             end
-<<<<<<< HEAD
-
-         val layout =
-            fn Arith {prim, args, overflow, success, ...} =>
-                  seq [Label.layout success, str " ",
-                       tuple [Prim.layoutApp (prim, args, Var.layout)],
-                       str " Overflow => ",
-                       Label.layout overflow, str " ()"]
-             | Bug => str "Bug"
-             | Call {func, args, return} =>
-                  seq [Func.layout func, str " ", layoutTuple args,
-                       str " ", Return.layout return]
-             | Case arg => layoutCase arg
-             | Goto {dst, args} =>
-                  seq [Label.layout dst, str " ", layoutTuple args]
-             | Raise xs => seq [str "raise ", layoutTuple xs]
-             | Return xs =>
-                  seq [str "return ",
-                       if 1 = Vector.length xs
-                          then Var.layout (Vector.sub (xs, 0))
-                       else layoutTuple xs]
-             | Runtime {prim, args, return} =>
-                  seq [Label.layout return, str " ",
-                       tuple [Prim.layoutApp (prim, args, Var.layout)]]
-=======
       in
          fun layout' (t, layoutVar) =
             let
@@ -1197,7 +1140,6 @@
                      seq [Label.layout return, str " ",
                           tuple [layoutPrim {prim = prim, args = args}]]
             end
->>>>>>> c7ec0d6f
       end
       fun layout t = layout' (t, Var.layout)
 
