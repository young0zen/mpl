--- conflicted
+++ resolved
@@ -355,7 +355,8 @@
              List.map (WordSize.all, fn ws => ("word" ^ WordSize.toString ws, word ws)) @
              List.map (RealSize.all, fn rs => ("real" ^ RealSize.toString rs, real rs)))
          val unary =
-            Con.parseAs (Vector.new3 (("sequence", sequence o Prod.new1Immutable),
+            Con.parseAs (Vector.new4 (("hierarchicalHap", hierarchicalHeap),
+                                      ("sequence", sequence o Prod.new1Immutable),
                                       ("tuple", tuple o Prod.new1Immutable),
                                       ("weak", weak)),
                          fn con => fn ty =>
@@ -519,52 +520,10 @@
 
 structure Base =
    struct
-<<<<<<< HEAD
-      datatype t =
-         Con of (Con.t * Label.t) vector
-       | Word of WordSize.t * (WordX.t * Label.t) vector
-
-      fun equals (c1: t, c2: t): bool =
-         let
-            fun doit (l1, l2, eq') =
-               Vector.equals
-               (l1, l2, fn ((x1, a1), (x2, a2)) =>
-                eq' (x1, x2) andalso Label.equals (a1, a2))
-         in
-            case (c1, c2) of
-               (Con l1, Con l2) => doit (l1, l2, Con.equals)
-             | (Word (_, l1), Word (_, l2)) => doit (l1, l2, WordX.equals)
-             | _ => false
-         end
-
-      fun hd (c: t): Label.t =
-         let
-            fun doit v =
-               if Vector.length v >= 1
-                  then let val (_, a) = Vector.first v
-                       in a
-                       end
-               else Error.bug "SsaTree2.Cases.hd"
-         in
-            case c of
-               Con cs => doit cs
-             | Word (_, cs) => doit cs
-         end
-
-      fun isEmpty (c: t): bool =
-         let
-            fun doit v = Vector.isEmpty v
-         in
-            case c of
-               Con cs => doit cs
-             | Word (_, cs) => doit cs
-         end
-=======
       datatype 'a t =
          Object of 'a
        | SequenceSub of {index: 'a,
                          sequence: 'a}
->>>>>>> 324b32c1
 
       fun layout (base: 'a t, layoutX: 'a -> Layout.t): Layout.t =
          let
@@ -960,15 +919,7 @@
             fun vars xs = Vector.foreach (xs, var)
          in
             case t of
-<<<<<<< HEAD
-               Arith {args, overflow, success, ...} =>
-                  (vars args
-                   ; label overflow
-                   ; label success)
-             | Bug => ()
-=======
                Bug => ()
->>>>>>> 324b32c1
              | Call {func = f, args, return, ...} =>
                   (func f
                    ; Return.foreachLabel (return, label)
@@ -1143,20 +1094,8 @@
 
       fun equals (e: t, e': t): bool =
          case (e, e') of
-<<<<<<< HEAD
-            (Arith {prim, args, overflow, success, ...},
-             Arith {prim = prim', args = args',
-                    overflow = overflow', success = success', ...}) =>
-               Prim.equals (prim, prim') andalso
-               varsEquals (args, args') andalso
-               Label.equals (overflow, overflow') andalso
-               Label.equals (success, success')
-          | (Bug, Bug) => true
+            (Bug, Bug) => true
           | (Call {func, args, return},
-=======
-            (Bug, Bug) => true
-          | (Call {func, args, return}, 
->>>>>>> 324b32c1
              Call {func = func', args = args', return = return'}) =>
                Func.equals (func, func') andalso
                varsEquals (args, args') andalso
@@ -1545,13 +1484,8 @@
                                         Cases.Con v =>
                                            doit (v, Con.toString)
                                       | Cases.Word (_, v) =>
-<<<<<<< HEAD
-                                           doit (v, WordX.toString)
+                                           doit (v, fn w => WordX.toString (w, {suffix = true}))
                                   val _ =
-=======
-                                           doit (v, fn w => WordX.toString (w, {suffix = true}))
-                                  val _ = 
->>>>>>> 324b32c1
                                      case default of
                                         NONE => ()
                                       | SOME j =>
