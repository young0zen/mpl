--- conflicted
+++ resolved
@@ -7,7 +7,7 @@
  * See the file MLton-LICENSE for details.
  *)
 
-functor SsaTree2 (S: SSA_TREE2_STRUCTS): SSA_TREE2 = 
+functor SsaTree2 (S: SSA_TREE2_STRUCTS): SSA_TREE2 =
 struct
 
 open S
@@ -44,7 +44,7 @@
                             {elt = e2, isMutable = m2}) =>
                         m1 = m2 andalso equals (e1, e2))
 
-      local 
+      local
          open Layout
       in
          fun layout (p, layout) =
@@ -72,8 +72,8 @@
       val keepAllMap: 'a t * ('a -> 'b option) -> 'b t =
          fn (p, f) =>
          make (Vector.keepAllMap (dest p, fn {elt, isMutable} =>
-                                  Option.map (f elt, fn elt => 
-                                              {elt = elt, 
+                                  Option.map (f elt, fn elt =>
+                                              {elt = elt,
                                                isMutable = isMutable})))
    end
 
@@ -368,130 +368,7 @@
                                         (not vi orelse ai)
                                         andalso equals (ae, ve))
                     | _ => false)
-<<<<<<< HEAD
              | _ => default ()
-=======
-             | CPointer_add => done ([cpointer, csize], cpointer)
-             | CPointer_diff => done ([cpointer, cpointer], csize)
-             | CPointer_equal => done ([cpointer, cpointer], bool)
-             | CPointer_fromWord => done ([csize], cpointer)
-             | CPointer_getCPointer => done ([cpointer, cptrdiff], cpointer)
-             | CPointer_getObjptr => 
-                  twoArgs (fn _ => done ([cpointer, cptrdiff], result))
-             | CPointer_getReal s => done ([cpointer, cptrdiff], real s)
-             | CPointer_getWord s => done ([cpointer, cptrdiff], word s)
-             | CPointer_lt => done ([cpointer, cpointer], bool)
-             | CPointer_setCPointer => done ([cpointer, cptrdiff, cpointer], unit)
-             | CPointer_setObjptr =>
-                  threeArgs (fn (_, _, t) => done ([cpointer, cptrdiff, t], unit))
-             | CPointer_setReal s => done ([cpointer, cptrdiff, real s], unit)
-             | CPointer_setWord s => done ([cpointer, cptrdiff, word s], unit)
-             | CPointer_sub => done ([cpointer, csize], cpointer)
-             | CPointer_toWord => done ([cpointer], csize)
-             | FFI f => done (Vector.toList (CFunction.args f),
-                              CFunction.return f)
-             | FFI_getOp => done ([], cint)
-             | FFI_Symbol _ => done ([], cpointer)
-             | GC_collect => done ([], unit)
-             | IntInf_add => intInfBinary ()
-             | IntInf_andb => intInfBinary ()
-             | IntInf_arshift => intInfShift ()
-             | IntInf_compare => done ([intInf, intInf], compareRes)
-             | IntInf_equal => done ([intInf, intInf], bool)
-             | IntInf_gcd => intInfBinary ()
-             | IntInf_lshift => intInfShift ()
-             | IntInf_mul => intInfBinary ()
-             | IntInf_neg => intInfUnary ()
-             | IntInf_notb => intInfUnary ()
-             | IntInf_orb => intInfBinary ()
-             | IntInf_quot => intInfBinary ()
-             | IntInf_rem => intInfBinary ()
-             | IntInf_sub => intInfBinary ()
-             | IntInf_toString => done ([intInf, word32, csize], string)
-             | IntInf_toVector => done ([intInf], vector1 bigIntInfWord)
-             | IntInf_toWord => done ([intInf], smallIntInfWord)
-             | IntInf_xorb => intInfBinary ()
-             | MLton_bogus => noArgs ()
-             | MLton_bug => done ([string], unit)
-             | MLton_eq => eq ()
-             | MLton_equal => eq ()
-             | MLton_halt => done ([cint], unit)
-             | MLton_handlesSignals => done ([], bool)
-             | MLton_installSignalHandler => done ([], unit)
-             | MLton_share => oneArg (fn x => done ([x], unit))
-             | MLton_size => oneArg (fn x => done ([x], csize))
-             | MLton_touch => oneArg (fn x => done ([x], unit))
-             | Real_Math_acos s => realUnary s
-             | Real_Math_asin s => realUnary s
-             | Real_Math_atan s => realUnary s
-             | Real_Math_atan2 s => realBinary s
-             | Real_Math_cos s => realUnary s
-             | Real_Math_exp s => realUnary s
-             | Real_Math_ln s => realUnary s
-             | Real_Math_log10 s => realUnary s
-             | Real_Math_sin s => realUnary s
-             | Real_Math_sqrt s => realUnary s
-             | Real_Math_tan s => realUnary s
-             | Real_abs s => realUnary s
-             | Real_add s => realBinary s
-             | Real_castToWord (s, s') => done ([real s], word s')
-             | Real_div s => realBinary s
-             | Real_equal s => realCompare s
-             | Real_ldexp s => done ([real s, cint], real s)
-             | Real_le s => realCompare s
-             | Real_lt s => realCompare s
-             | Real_mul s => realBinary s
-             | Real_muladd s => realTernary s
-             | Real_mulsub s => realTernary s
-             | Real_neg s => realUnary s
-             | Real_qequal s => realCompare s
-             | Real_rndToReal (s, s') => done ([real s], real s')
-             | Real_rndToWord (s, s', _) => done ([real s], word s')
-             | Real_round s => realUnary s
-             | Real_sub s => realBinary s
-             | Thread_atomicBegin => done ([], unit)
-             | Thread_atomicEnd => done ([], unit)
-             | Thread_atomicState => done ([], word32)
-             | Thread_copy => done ([thread], thread)
-             | Thread_copyCurrent => done ([], unit)
-             | Thread_returnToC => done ([], unit)
-             | Thread_switchTo => done ([thread], unit)
-             | Weak_canGet =>
-                  oneArg (fn w => isWeak w andalso equals (result, bool))
-             | Weak_get => oneArg (fn _ => done ([weak result], result))
-             | Weak_new => oneArg (fn x => done ([x], weak x))
-             | Word8Array_subWord s => done ([word8Array, seqIndex], word s)
-             | Word8Array_updateWord s => done ([word8Array, seqIndex, word s], unit)
-             | Word8Vector_subWord s => done ([word8Vector, seqIndex], word s)
-             | WordVector_toIntInf => done ([vector1 bigIntInfWord], intInf)
-             | Word_add s => wordBinary s
-             | Word_addCheck (s, _) => wordBinary s
-             | Word_andb s => wordBinary s
-             | Word_castToReal (s, s') => done ([word s], real s')
-             | Word_equal s => wordCompare s
-             | Word_extdToWord (s, s', _) => done ([word s], word s')
-             | Word_lshift s => wordShift s
-             | Word_lt (s, _) => wordCompare s
-             | Word_mul (s, _) => wordBinary s
-             | Word_mulCheck (s, _) => wordBinary s
-             | Word_neg s => wordUnary s
-             | Word_negCheck s => wordUnary s
-             | Word_notb s => wordUnary s
-             | Word_orb s => wordBinary s
-             | Word_quot (s, _) => wordBinary s
-             | Word_rem (s, _) => wordBinary s
-             | Word_rndToReal (s, s', _) => done ([word s], real s')
-             | Word_rol s => wordShift s
-             | Word_ror s => wordShift s
-             | Word_rshift (s, _) => wordShift s
-             | Word_sub s => wordBinary s
-             | Word_subCheck (s, _) => wordBinary s
-             | Word_toIntInf => done ([smallIntInfWord], intInf)
-             | Word_xorb s => wordBinary s
-             | World_save => done ([string], unit)
-             | _ => Error.bug (concat ["SsaTree2.Type.checkPrimApp got strange prim: ",
-                                       Prim.toString prim])
->>>>>>> 5081907d
          end
    end
 
@@ -503,8 +380,8 @@
 
       fun equals (c1: t, c2: t): bool =
          let
-            fun doit (l1, l2, eq') = 
-               Vector.equals 
+            fun doit (l1, l2, eq') =
+               Vector.equals
                (l1, l2, fn ((x1, a1), (x2, a2)) =>
                 eq' (x1, x2) andalso Label.equals (a1, a2))
          in
@@ -832,7 +709,7 @@
          let
             val {get = global: Var.t -> string option, set = setGlobal, ...} =
                Property.getSet (Var.plist, Property.initConst NONE)
-            val _ = 
+            val _ =
                Vector.foreach
                (v, fn s =>
                 case s of
@@ -843,7 +720,7 @@
                           fun set s =
                              let
                                 val maxSize = 10
-                                val s = 
+                                val s =
                                    if String.size s > maxSize
                                       then concat [String.prefix (s, maxSize),
                                                    "..."]
@@ -1066,7 +943,7 @@
             case t of
                Arith {args, overflow, success, ...} =>
                   (vars args
-                   ; label overflow 
+                   ; label overflow
                    ; label success)
              | Bug => ()
              | Call {func = f, args, return, ...} =>
@@ -1109,15 +986,15 @@
                          ty = ty}
              | Bug => Bug
              | Call {func, args, return} =>
-                  Call {func = func, 
+                  Call {func = func,
                         args = fxs args,
                         return = Return.map (return, fl)}
              | Case {test, cases, default} =>
-                  Case {test = fx test, 
+                  Case {test = fx test,
                         cases = Cases.map(cases, fl),
                         default = Option.map(default, fl)}
-             | Goto {dst, args} => 
-                  Goto {dst = fl dst, 
+             | Goto {dst, args} =>
+                  Goto {dst = fl dst,
                         args = fxs args}
              | Raise xs => Raise (fxs xs)
              | Return xs => Return (fxs xs)
@@ -1175,7 +1052,7 @@
                           then Var.layout (Vector.sub (xs, 0))
                        else layoutTuple xs]
              | Runtime {prim, args, return} =>
-                  seq [Label.layout return, str " ", 
+                  seq [Label.layout return, str " ",
                        tuple [Prim.layoutApp (prim, args, Var.layout)]]
       end
 
@@ -1184,14 +1061,14 @@
       fun equals (e: t, e': t): bool =
          case (e, e') of
             (Arith {prim, args, overflow, success, ...},
-             Arith {prim = prim', args = args', 
+             Arith {prim = prim', args = args',
                     overflow = overflow', success = success', ...}) =>
                Prim.equals (prim, prim') andalso
                varsEquals (args, args') andalso
                Label.equals (overflow, overflow') andalso
                Label.equals (success, success')
           | (Bug, Bug) => true
-          | (Call {func, args, return}, 
+          | (Call {func, args, return},
              Call {func = func', args = args', return = return'}) =>
                Func.equals (func, func') andalso
                varsEquals (args, args') andalso
@@ -1232,14 +1109,14 @@
              | Call {func, args, return} =>
                   hashVars (args, hash2 (Func.hash func, Return.hash return))
              | Case {test, cases, default} =>
-                  hash2 (Var.hash test, 
+                  hash2 (Var.hash test,
                          Cases.fold
-                         (cases, 
+                         (cases,
                           Option.fold
-                          (default, 0wx55555555, 
-                           fn (l, w) => 
+                          (default, 0wx55555555,
+                           fn (l, w) =>
                            hash2 (Label.hash l, w)),
-                          fn (l, w) => 
+                          fn (l, w) =>
                           hash2 (Label.hash l, w)))
              | Goto {dst, args} =>
                   hashVars (args, Label.hash dst)
@@ -1453,7 +1330,7 @@
                       val _ =
                          Transfer.foreachLabel
                          (transfer, fn to =>
-                          (ignore o Graph.addEdge) 
+                          (ignore o Graph.addEdge)
                           (g, {from = from, to = labelNode to}))
                    in
                       ()
@@ -1561,7 +1438,7 @@
                                         Cases.Con v => doit (v, Con.toString)
                                       | Cases.Word (_, v) =>
                                            doit (v, WordX.toString)
-                                  val _ = 
+                                  val _ =
                                      case default of
                                         NONE => ()
                                       | SOME j =>
@@ -1617,7 +1494,7 @@
                val root = labelNode start
                val graphLayout =
                   Graph.layoutDot
-                  (graph, fn {nodeName} => 
+                  (graph, fn {nodeName} =>
                    {title = concat [Func.toString name, " control-flow graph"],
                     options = [GraphOption.Rank (Min, [{nodeName = nodeName root}])],
                     edgeOptions = edgeOptions,
@@ -1764,7 +1641,7 @@
             local
                fun make (new, plist) =
                   let
-                     val {get, set, destroy, ...} = 
+                     val {get, set, destroy, ...} =
                         Property.destGetSetOnce (plist, Property.initConst NONE)
                      fun bind x =
                         let
@@ -1790,14 +1667,14 @@
             val args = Vector.map (args, fn (x, ty) => (bindVar x, ty))
             val bindLabel = ignore o bindLabel
             val bindVar = ignore o bindVar
-            val _ = 
+            val _ =
                Vector.foreach
-               (blocks, fn Block.T {label, args, statements, ...} => 
+               (blocks, fn Block.T {label, args, statements, ...} =>
                 (bindLabel label
                  ; Vector.foreach (args, fn (x, _) => bindVar x)
                  ; Vector.foreach (statements, fn s =>
                                    Statement.foreachDef (s, bindVar o #1))))
-            val blocks = 
+            val blocks =
                Vector.map
                (blocks, fn Block.T {label, args, statements, transfer} =>
                 Block.T {label = lookupLabel label,
@@ -1829,7 +1706,7 @@
          if !Control.profile = Control.ProfileNone
             orelse !Control.profileIL <> Control.ProfileSource
             then f
-         else 
+         else
          let
             val _ = Control.diagnostic (fn () => layout f)
             val {args, blocks, mayInline, name, raises, returns, start} = dest f
@@ -1876,7 +1753,7 @@
                       : Statement.t vector * Label.t * Handler.t =
                       case raises of
                          NONE => (statements, cont, Handler.Caller)
-                       | SOME ts => 
+                       | SOME ts =>
                             let
                                val xs = Vector.map (ts, fn _ => Var.newNoname ())
                                val l = Label.newNoname ()
@@ -1937,7 +1814,7 @@
                 end)
             val _ = Vector.foreach (blocks, rem o Block.label)
             val blocks = Vector.concat [Vector.fromList (!extraBlocks), blocks]
-            val f = 
+            val f =
                new {args = args,
                     blocks = blocks,
                     mayInline = mayInline,
@@ -2011,7 +1888,7 @@
                          (Node.plist,
                           Property.initFun (fn _ => {nontail = ref false,
                                                      tail = ref false}))
-                      val _ = 
+                      val _ =
                          Vector.foreach
                          (blocks, fn Block.T {transfer, ...} =>
                           case transfer of
@@ -2064,7 +1941,7 @@
             (* Layout includes an output function, so we need to rebind output
              * to the one above.
              *)
-            val output = output' 
+            val output = output'
          in
             output (str "\n\nDatatypes:")
             ; Vector.foreach (datatypes, output o Datatype.layout)
@@ -2244,7 +2121,7 @@
                         val _ = Array.update (visited, i, true)
                         val f = Vector.sub (functions, i)
                         val v' = v f
-                        val _ = Function.dfs 
+                        val _ = Function.dfs
                                 (f, fn Block.T {transfer, ...} =>
                                  (Transfer.foreachFunc (transfer, visit)
                                   ; fn () => ()))
