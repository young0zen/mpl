(* Copyright (C) 2009,2017 Matthew Fluet.
 * Copyright (C) 1999-2008 Henry Cejtin, Matthew Fluet, Suresh
 *    Jagannathan, and Stephen Weeks.
 * Copyright (C) 1997-2000 NEC Research Institute.
 *
 * MLton is released under a BSD-style license.
 * See the file MLton-LICENSE for details.
 *)

signature SSA_TREE_STRUCTS = 
   sig
      include ATOMS
   end

signature HANDLER =
   sig
      structure Label: LABEL

      datatype t =
         Caller
       | Dead
       | Handle of Label.t

      val equals: t * t -> bool
      val foldLabel: t * 'a * (Label.t * 'a -> 'a) -> 'a
      val foreachLabel: t * (Label.t -> unit) -> unit
      val layout: t -> Layout.t
      val map: t * (Label.t -> Label.t) -> t
   end

signature RETURN =
   sig
      structure Label: LABEL

      structure Handler: HANDLER
      sharing Label = Handler.Label

      datatype t =
         Dead
       | NonTail of {cont: Label.t,
                     handler: Handler.t}
       | Tail

      val compose: t * t -> t
      val foldLabel: t * 'a * (Label.t * 'a -> 'a) -> 'a
      val foreachHandler: t * (Label.t -> unit) -> unit
      val foreachLabel: t * (Label.t -> unit) -> unit
      val layout: t -> Layout.t
      val map: t * (Label.t -> Label.t) -> t
   end

signature SSA_TREE = 
   sig
      include SSA_TREE_STRUCTS

      structure Type:
         sig
            type t

            datatype dest =
               Array of t
             | CPointer
             | Datatype of Tycon.t
             | IntInf
             | Real of RealSize.t
             | Ref of t
             | Thread
             | Tuple of t vector
             | Vector of t
             | Weak of t
             | Word of WordSize.t

            val array: t -> t
            val bool: t
            val checkPrimApp: {targs: t vector,
                               args: t vector,
                               prim: t Prim.t,
                               result: t} -> bool
            val cpointer: t
            val datatypee: Tycon.t -> t
            val dest: t -> dest
            val deArray: t -> t
            val deDatatype: t -> Tycon.t
            val deRef: t -> t
            val deTuple: t -> t vector
            val deTupleOpt: t -> t vector option
            val deVector: t -> t
            val deWeak: t -> t
            val deWord: t -> WordSize.t
            val deWordOpt: t -> WordSize.t option
            val equals: t * t -> bool
            val hash: t -> word
            val intInf: t
            val isTuple: t -> bool
            val isUnit: t -> bool
            val layout: t -> Layout.t
            val ofConst: Const.t -> t
            val plist: t -> PropertyList.t
            val real: RealSize.t -> t
            val reff: t -> t
            val thread: t
            val tuple: t vector -> t
            val vector: t -> t
            val weak: t -> t
            val word: WordSize.t -> t
            val unit: t
         end

      structure Exp:
         sig
            datatype t =
               ConApp of {args: Var.t vector,
                          con: Con.t}
             | Const of Const.t
             | PrimApp of {args: Var.t vector,
                           prim: Type.t Prim.t,
                           targs: Type.t vector}
             | Profile of ProfileExp.t
             | Select of {offset: int,
                          tuple: Var.t}
             | Tuple of Var.t vector
             | Var of Var.t

            val equals: t * t -> bool
            val foreachVar: t * (Var.t -> unit) -> unit
            val hash: t -> Word.t
            val layout: t -> Layout.t
            val maySideEffect: t -> bool
            val replaceVar: t * (Var.t -> Var.t) -> t
            val unit: t
         end

      structure Statement:
         sig
            datatype t = T of {exp: Exp.t,
                               ty: Type.t,
                               var: Var.t option}

            val clear: t -> unit (* clear the var *)
            val exp: t -> Exp.t
            val layout: t -> Layout.t
            val profile: ProfileExp.t -> t
            val var: t -> Var.t option
         end

      structure Cases:
         sig
            datatype t =
               Con of (Con.t * Label.t) vector
             | Word of WordSize.t * (WordX.t * Label.t) vector

            val forall: t * (Label.t -> bool) -> bool
            val foreach: t * (Label.t -> unit) -> unit
            val hd: t -> Label.t
            val isEmpty: t -> bool
            val length: t -> int
            val map: t * (Label.t -> Label.t) -> t
         end

      structure Handler: HANDLER
      sharing Handler.Label = Label

      structure Return: RETURN
      sharing Return.Handler = Handler

      structure Transfer:
         sig
            datatype t =
               Arith of {args: Var.t vector,
                         overflow: Label.t, (* Must be nullary. *)
                         prim: Type.t Prim.t,
                         success: Label.t, (* Must be unary. *)
                         ty: Type.t} (* int or word *)
             | Bug  (* MLton thought control couldn't reach here. *)
             | Call of {args: Var.t vector,
                        func: Func.t,
                        return: Return.t}
             | Case of {cases: Cases.t,
                        default: Label.t option, (* Must be nullary. *)
                        test: Var.t}
             | Goto of {args: Var.t vector,
                        dst: Label.t}
             (* Raise implicitly raises to the caller.  
              * I.E. the local handler stack must be empty.
              *)
             | Raise of Var.t vector
             | Return of Var.t vector
             | Runtime of {args: Var.t vector,
                           prim: Type.t Prim.t,
                           return: Label.t} (* Must be nullary. *)

            val equals: t * t -> bool
            val foreachFunc : t * (Func.t -> unit) -> unit
            val foreachLabel: t * (Label.t -> unit) -> unit
            val foreachLabelVar: t * (Label.t -> unit) * (Var.t -> unit) -> unit
            val foreachVar: t * (Var.t -> unit) -> unit
            val hash: t -> Word.t 
            val layout: t -> Layout.t
            val replaceLabelVar: t * (Label.t -> Label.t) * (Var.t -> Var.t) -> t
            val replaceLabel: t * (Label.t -> Label.t) -> t
            val replaceVar: t * (Var.t -> Var.t) -> t
         end

      structure Block:
         sig
            datatype t =
               T of {args: (Var.t * Type.t) vector,
                     label: Label.t,
                     statements: Statement.t vector,
                     transfer: Transfer.t}

            val args: t -> (Var.t * Type.t) vector
            val clear: t -> unit
            val label: t -> Label.t
            val layout: t -> Layout.t
            val statements: t -> Statement.t vector
            val transfer: t -> Transfer.t
         end

      structure Datatype:
         sig
            datatype t =
               T of {cons: {args: Type.t vector,
                            con: Con.t} vector,
                     tycon: Tycon.t}

            val layout: t -> Layout.t
         end

      structure Function:
         sig
            type t

            val alphaRename: t -> t
            val blocks: t -> Block.t vector
            (* clear the plists for all bound variables and labels that appear
             * in the function, but not the function name's plist.
             *)
            val clear: t -> unit
            val controlFlow:
               t -> {graph: unit DirectedGraph.t,
                     labelNode: Label.t -> unit DirectedGraph.Node.t,
                     nodeBlock: unit DirectedGraph.Node.t -> Block.t}
            val dest: t -> {args: (Var.t * Type.t) vector,
                            blocks: Block.t vector,
                            mayInline: bool,
                            name: Func.t,
                            raises: Type.t vector option,
                            returns: Type.t vector option,
                            start: Label.t}
            (* dfs (f, v) visits the blocks in depth-first order, applying v b
             * for block b to yield v', then visiting b's descendents,
             * then applying v' ().
             *)
            val dfs: t * (Block.t -> unit -> unit) -> unit
            val dominatorTree: t -> Block.t Tree.t
            val foreachVar: t * (Var.t * Type.t -> unit) -> unit
            val layout: t -> Layout.t
            val layoutDot:
<<<<<<< HEAD
               t * (Var.t -> string option) -> {destroy: unit -> unit,
                                                graph: Layout.t,
                                                tree: unit -> Layout.t,
                                                loopForest: unit -> Layout.t}
=======
               t * (Var.t -> Layout.t) -> {destroy: unit -> unit,
                                           controlFlowGraph: Layout.t,
                                           dominatorTree: unit -> Layout.t,
                                           loopForest: unit -> Layout.t}
>>>>>>> 89267b1d
            val mayInline: t -> bool
            val name: t -> Func.t
            val new: {args: (Var.t * Type.t) vector,
                      blocks: Block.t vector,
                      mayInline: bool,
                      name: Func.t,
                      raises: Type.t vector option,
                      returns: Type.t vector option,
                      start: Label.t} -> t
            val profile: t * SourceInfo.t -> t
         end

      structure Program:
         sig
            datatype t =
               T of {datatypes: Datatype.t vector,
                     functions: Function.t list,
                     globals: Statement.t vector,
                     main: Func.t (* Must be nullary. *)}

            val clear: t -> unit
            val clearTop: t -> unit
            (* dfs (p, v) visits the functions in depth-first order, applying v f
             * for function f to yield v', then visiting f's descendents,
             * then applying v' ().
             *)
            val dfs: t * (Function.t -> unit -> unit) -> unit
            val foreachPrim: t * (Type.t Prim.t -> unit) -> unit
            val foreachVar: t * (Var.t * Type.t -> unit) -> unit
            val hasPrim: t * (Type.t Prim.t -> bool) -> bool
            val layouts: t * (Layout.t -> unit) -> unit
            val layoutStats: t -> Layout.t
            val mainFunction: t -> Function.t
         end
   end<|MERGE_RESOLUTION|>--- conflicted
+++ resolved
@@ -257,17 +257,10 @@
             val foreachVar: t * (Var.t * Type.t -> unit) -> unit
             val layout: t -> Layout.t
             val layoutDot:
-<<<<<<< HEAD
-               t * (Var.t -> string option) -> {destroy: unit -> unit,
-                                                graph: Layout.t,
-                                                tree: unit -> Layout.t,
-                                                loopForest: unit -> Layout.t}
-=======
                t * (Var.t -> Layout.t) -> {destroy: unit -> unit,
                                            controlFlowGraph: Layout.t,
                                            dominatorTree: unit -> Layout.t,
                                            loopForest: unit -> Layout.t}
->>>>>>> 89267b1d
             val mayInline: t -> bool
             val name: t -> Func.t
             val new: {args: (Var.t * Type.t) vector,
