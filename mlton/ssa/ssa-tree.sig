--- conflicted
+++ resolved
@@ -7,53 +7,12 @@
  * See the file MLton-LICENSE for details.
  *)
 
-signature SSA_TREE_STRUCTS =
+signature SSA_TREE_STRUCTS = 
    sig
       include ATOMS
    end
 
-<<<<<<< HEAD
-signature HANDLER =
-   sig
-      structure Label: LABEL
-
-      datatype t =
-         Caller
-       | Dead
-       | Handle of Label.t
-
-      val equals: t * t -> bool
-      val foldLabel: t * 'a * (Label.t * 'a -> 'a) -> 'a
-      val foreachLabel: t * (Label.t -> unit) -> unit
-      val layout: t -> Layout.t
-      val map: t * (Label.t -> Label.t) -> t
-   end
-
-signature RETURN =
-   sig
-      structure Label: LABEL
-
-      structure Handler: HANDLER
-      sharing Label = Handler.Label
-
-      datatype t =
-         Dead
-       | NonTail of {cont: Label.t,
-                     handler: Handler.t}
-       | Tail
-
-      val compose: t * t -> t
-      val foldLabel: t * 'a * (Label.t * 'a -> 'a) -> 'a
-      val foreachHandler: t * (Label.t -> unit) -> unit
-      val foreachLabel: t * (Label.t -> unit) -> unit
-      val layout: t -> Layout.t
-      val map: t * (Label.t -> Label.t) -> t
-   end
-
-signature SSA_TREE =
-=======
 signature SSA_TREE = 
->>>>>>> 324b32c1
    sig
       include SSA_TREE_STRUCTS
 
