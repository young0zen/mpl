--- conflicted
+++ resolved
@@ -1018,7 +1018,6 @@
                      v
                   end
             in
-<<<<<<< HEAD
                case prim of
                   Prim.Array_alloc {raw} => array (raw, arg 0, bear ())
                 | Prim.Array_array =>
@@ -1035,20 +1034,6 @@
                         a
                      end
                 | Prim.Array_cas _ =>
-=======
-               case Prim.name prim of
-                  Array_alloc {raw} => array (raw, arg 0, bear ())
-                | Array_copyArray =>
-                     update (arg 0, dearray (arg 2))
-                | Array_copyVector =>
-                     update (arg 0, devector (arg 2))
-                | Array_length => arrayLength (arg 0)
-                | Array_sub _ => dearray (arg 0)
-                | Array_toArray => arrayFromArray (arg 0)
-                | Array_toVector => vectorFromArray (arg 0)
-                | Array_update _ => update (arg 0, arg 2)
-                | Array_cas _ =>
->>>>>>> 3b807857
                     (coerce {from = arg 3, to = dearray (arg 0)}
                      ; dearray (arg 0))
                 | Prim.Array_copyArray =>
@@ -1056,22 +1041,17 @@
                 | Prim.Array_copyVector =>
                      update (arg 0, devector (arg 2))
                 | Prim.Array_length => arrayLength (arg 0)
-                | Prim.Array_sub => dearray (arg 0)
+                | Prim.Array_sub _ => dearray (arg 0)
                 | Prim.Array_toArray => arrayFromArray (arg 0)
                 | Prim.Array_toVector => vectorFromArray (arg 0)
                 | Prim.Array_update _ => update (arg 0, arg 2)
                 | Prim.Ref_assign _ =>
                      (coerce {from = arg 1, to = deref (arg 0)}; unit ())
-<<<<<<< HEAD
                 | Prim.Ref_cas _ =>
                     (coerce {from = arg 2, to = deref (arg 0)}
                      ; deref (arg 0))
-                | Prim.Ref_deref => deref (arg 0)
+                | Prim.Ref_deref _ => deref (arg 0)
                 | Prim.Ref_ref =>
-=======
-                | Ref_deref _ => deref (arg 0)
-                | Ref_ref =>
->>>>>>> 3b807857
                      let
                         val v = arg 0
                         val r = fromType resultType
