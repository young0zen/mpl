(* Copyright (C) 2009,2017,2019-2020 Matthew Fluet.
 * Copyright (C) 1999-2008 Henry Cejtin, Matthew Fluet, Suresh
 *    Jagannathan, and Stephen Weeks.
 * Copyright (C) 1997-2000 NEC Research Institute.
 *
 * MLton is released under a HPND-style license.
 * See the file MLton-LICENSE for details.
 *)

signature SSA_TREE2_STRUCTS =
   sig
      include ATOMS
   end

signature SSA_TREE2 =
   sig
      include SSA_TREE2_STRUCTS

      structure ObjectCon:
         sig
            datatype t =
               Con of Con.t
             | Sequence
             | Tuple

            val isSequence: t -> bool
            val layout: t -> Layout.t
         end

      structure Type:
         sig
            type t

            datatype dest =
               CPointer
             | Datatype of Tycon.t
             | IntInf
             | Object of {args: t Prod.t,
                          con: ObjectCon.t}
             | Real of RealSize.t
             | Thread
             | Weak of t
             | Word of WordSize.t

            val array1: t -> t
            val bool: t
            val conApp: Con.t * t Prod.t -> t
            val checkPrimApp: {args: t vector,
                               prim: t Prim.t,
                               result: t} -> bool
            val cpointer: t
            val datatypee: Tycon.t -> t
            val dest: t -> dest
            val deSequence1: t -> t
            val deSequenceOpt: t -> t Prod.t option
            val deRef1Opt : t -> t option
            val deRef1 : t -> t
            val equals: t * t -> bool
            val intInf: t
            val isSequence: t -> bool
            val isUnit: t -> bool
            val layout: t -> Layout.t
            val object: {args: t Prod.t, con: ObjectCon.t} -> t
            val ofConst: Const.t -> t
            val plist: t -> PropertyList.t
            val real: RealSize.t -> t
            val reff1: t -> t
            val sequence: t Prod.t -> t
            val thread: t
            val tuple: t Prod.t -> t
            val vector1: t -> t
            val weak: t -> t
            val word: WordSize.t -> t
            val unit: t
         end

      structure Base:
         sig
            datatype 'a t =
               Object of 'a
             | SequenceSub of {index: 'a,
                               sequence: 'a}

            val foreach: 'a t * ('a -> unit) -> unit
            val layout: 'a t * ('a -> Layout.t) -> Layout.t
            val map: 'a t * ('a -> 'b) -> 'b t
            val object: 'a t -> 'a
         end

      structure Exp:
         sig
            datatype t =
               Const of Const.t
             | Inject of {sum: Tycon.t,
                          variant: Var.t}
             | Object of {args: Var.t vector,
                          con: Con.t option}
             | PrimApp of {args: Var.t vector,
                           prim: Type.t Prim.t}
             | Select of {base: Var.t Base.t,
<<<<<<< HEAD
                          offset: int}
             | Sequence of {args: Var.t vector vector}
=======
                          offset: int,
                          readBarrier: bool}
>>>>>>> 3b807857
             | Var of Var.t

            val equals: t * t -> bool
            val foreachVar: t * (Var.t -> unit) -> unit
            val hash: t -> Word.t
            val layout: t -> Layout.t
            val maySideEffect: t -> bool
            val replaceVar: t * (Var.t -> Var.t) -> t
            val unit: t
         end

      structure Statement:
         sig
            datatype t =
               Bind of {exp: Exp.t,
                        ty: Type.t,
                        var: Var.t option}
             | Profile of ProfileExp.t
             | Update of {base: Var.t Base.t,
                          offset: int,
                          value: Var.t,
                          writeBarrier: bool}

            val clear: t -> unit (* clear the var *)
            val foreachDef: t * (Var.t * Type.t -> unit) -> unit
            val foreachUse: t * (Var.t -> unit) -> unit
            val layout: t -> Layout.t
            val profile: ProfileExp.t -> t
            val replaceUses: t * (Var.t -> Var.t) -> t
         end

      structure Transfer:
         sig
            datatype t =
               Bug  (* MLton thought control couldn't reach here. *)
             | Call of {args: Var.t vector,
                        func: Func.t,
                        return: Return.t}
             | Case of {cases: (Con.t, Label.t) Cases.t,
                        default: Label.t option, (* Must be nullary. *)
                        test: Var.t}
             | Goto of {args: Var.t vector,
                        dst: Label.t}
             (* Raise implicitly raises to the caller.
              * I.E. the local handler stack must be empty.
              *)
             | Raise of Var.t vector
             | Return of Var.t vector
             | Runtime of {args: Var.t vector,
                           prim: Type.t Prim.t,
                           return: Label.t}

            val equals: t * t -> bool
            val foreachFunc : t * (Func.t -> unit) -> unit
            val foreachLabel: t * (Label.t -> unit) -> unit
            val foreachLabelVar: t * (Label.t -> unit) * (Var.t -> unit) -> unit
            val foreachVar: t * (Var.t -> unit) -> unit
            val hash: t -> Word.t
            val layout: t -> Layout.t
            val replaceLabelVar: t * (Label.t -> Label.t) * (Var.t -> Var.t) -> t
            val replaceLabel: t * (Label.t -> Label.t) -> t
            val replaceVar: t * (Var.t -> Var.t) -> t
         end

      structure Block:
         sig
            datatype t =
               T of {args: (Var.t * Type.t) vector,
                     label: Label.t,
                     statements: Statement.t vector,
                     transfer: Transfer.t}

            val args: t -> (Var.t * Type.t) vector
            val clear: t -> unit
            val label: t -> Label.t
            val layout: t -> Layout.t
            val transfer: t -> Transfer.t
         end

      structure Datatype:
         sig
            datatype t =
               T of {cons: {args: Type.t Prod.t,
                            con: Con.t} vector,
                     tycon: Tycon.t}

            val layout: t -> Layout.t
         end

      structure Function:
         sig
            type t

            val alphaRename: t -> t
            val blocks: t -> Block.t vector
            (* clear the plists for all bound variables and labels that appear
             * in the function, but not the function name's plist.
             *)
            val clear: t -> unit
            val controlFlow:
               t -> {graph: unit DirectedGraph.t,
                     labelNode: Label.t -> unit DirectedGraph.Node.t,
                     nodeBlock: unit DirectedGraph.Node.t -> Block.t}
            val dest: t -> {args: (Var.t * Type.t) vector,
                            blocks: Block.t vector,
                            mayInline: bool,
                            name: Func.t,
                            raises: Type.t vector option,
                            returns: Type.t vector option,
                            start: Label.t}
            (* dfs (f, v) visits the blocks in depth-first order, applying v b
             * for block b to yield v', then visiting b's descendents,
             * then applying v' ().
             *)
            val dfs: t * (Block.t -> unit -> unit) -> unit
            val dominatorTree: t -> Block.t Tree.t
            val foreachVar: t * (Var.t * Type.t -> unit) -> unit
            val layout: t -> Layout.t
            val layoutDot:
               t * (Var.t -> Layout.t) -> {destroy: unit -> unit,
                                           controlFlowGraph: Layout.t,
                                           dominatorTree: unit -> Layout.t,
                                           loopForest: unit -> Layout.t}
            val name: t -> Func.t
            val new: {args: (Var.t * Type.t) vector,
                      blocks: Block.t vector,
                      mayInline: bool,
                      name: Func.t,
                      raises: Type.t vector option,
                      returns: Type.t vector option,
                      start: Label.t} -> t
            val profile: t * SourceInfo.t -> t
         end

      structure Program:
         sig
            datatype t =
               T of {datatypes: Datatype.t vector,
                     functions: Function.t list,
                     globals: Statement.t vector,
                     main: Func.t (* Must be nullary. *)}

            val clear: t -> unit
            val clearTop: t -> unit
            (* dfs (p, v) visits the functions in depth-first order, applying v f
             * for function f to yield v', then visiting f's descendents,
             * then applying v' ().
             *)
            val dfs: t * (Function.t -> unit -> unit) -> unit
            val foreachPrimApp:
               t * ({args: Var.t vector, prim: Type.t Prim.t} -> unit) -> unit
            val foreachVar: t * (Var.t * Type.t -> unit) -> unit
            val hasPrim: t * (Type.t Prim.t -> bool) -> bool
            val layouts: t * (Layout.t -> unit) -> unit
            val layoutStats: t -> Layout.t
            val parse: unit -> t Parse.t
            val toFile: {display: t Control.display, style: Control.style, suffix: string}
         end
   end<|MERGE_RESOLUTION|>--- conflicted
+++ resolved
@@ -98,13 +98,9 @@
              | PrimApp of {args: Var.t vector,
                            prim: Type.t Prim.t}
              | Select of {base: Var.t Base.t,
-<<<<<<< HEAD
-                          offset: int}
-             | Sequence of {args: Var.t vector vector}
-=======
                           offset: int,
                           readBarrier: bool}
->>>>>>> 3b807857
+             | Sequence of {args: Var.t vector vector}
              | Var of Var.t
 
             val equals: t * t -> bool
