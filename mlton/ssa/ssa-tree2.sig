(* Copyright (C) 2009,2017,2019 Matthew Fluet.
 * Copyright (C) 1999-2008 Henry Cejtin, Matthew Fluet, Suresh
 *    Jagannathan, and Stephen Weeks.
 * Copyright (C) 1997-2000 NEC Research Institute.
 *
 * MLton is released under a HPND-style license.
 * See the file MLton-LICENSE for details.
 *)

signature SSA_TREE2_STRUCTS =
   sig
      include ATOMS
   end

signature SSA_TREE2 =
   sig
      include SSA_TREE2_STRUCTS

      structure Prod:
         sig
            type 'a t

            val allAreImmutable: 'a t -> bool
            val allAreMutable: 'a t -> bool
            val dest: 'a t -> {elt: 'a, isMutable: bool} vector
            val elt: 'a t * int -> 'a
            val empty: unit -> 'a t
            val fold: 'a t * 'b * ('a * 'b -> 'b) -> 'b
            val foreach: 'a t * ('a -> unit) -> unit
            val isEmpty: 'a t -> bool
            val keepAllMap: 'a t * ('a -> 'b option) -> 'b t
            val layout: 'a t * ('a -> Layout.t) -> Layout.t
            val length: 'a t -> int
            val make: {elt: 'a, isMutable: bool} vector -> 'a t
            val map: 'a t * ('a -> 'b) -> 'b t
            val someIsImmutable: 'a t -> bool
            val someIsMutable: 'a t -> bool
            val sub: 'a t * int -> {elt: 'a, isMutable: bool}
         end

      structure ObjectCon:
         sig
            datatype t =
               Con of Con.t
             | Sequence
             | Tuple

            val isSequence: t -> bool
            val layout: t -> Layout.t
         end

      structure Type:
         sig
            type t

            datatype dest =
               CPointer
             | Datatype of Tycon.t
             | IntInf
             | Object of {args: t Prod.t,
                          con: ObjectCon.t}
             | Real of RealSize.t
             | Thread
             | Weak of t
             | Word of WordSize.t

            val array1: t -> t
            val bool: t
            val conApp: Con.t * t Prod.t -> t
            val checkPrimApp: {args: t vector,
                               prim: t Prim.t,
                               result: t} -> bool
            val cpointer: t
            val datatypee: Tycon.t -> t
            val dest: t -> dest
<<<<<<< HEAD
            val deSequence1: t -> t
            val deSequenceOpt: t -> t Prod.t option
=======
            val deVector1: t -> t
            val deVectorOpt: t -> t Prod.t option
            val deRef1Opt : t -> t option
            val deRef1 : t -> t
>>>>>>> 0f1480c9
            val equals: t * t -> bool
            val intInf: t
            val isSequence: t -> bool
            val isUnit: t -> bool
            val layout: t -> Layout.t
            val object: {args: t Prod.t, con: ObjectCon.t} -> t
            val ofConst: Const.t -> t
            val plist: t -> PropertyList.t
            val real: RealSize.t -> t
            val reff1: t -> t
            val sequence: t Prod.t -> t
            val thread: t
            val tuple: t Prod.t -> t
            val vector1: t -> t
            val weak: t -> t
            val word: WordSize.t -> t
            val unit: t
         end

      structure Base:
         sig
            datatype 'a t =
               Object of 'a
             | SequenceSub of {index: 'a,
                               sequence: 'a}

            val foreach: 'a t * ('a -> unit) -> unit
            val layout: 'a t * ('a -> Layout.t) -> Layout.t
            val map: 'a t * ('a -> 'b) -> 'b t
            val object: 'a t -> 'a
         end

      structure Exp:
         sig
            datatype t =
               Const of Const.t
             | Inject of {sum: Tycon.t,
                          variant: Var.t}
             | Object of {args: Var.t vector,
                          con: Con.t option}
             | PrimApp of {args: Var.t vector,
                           prim: Type.t Prim.t}
             | Select of {base: Var.t Base.t,
                          offset: int}
             | Var of Var.t

            val equals: t * t -> bool
            val foreachVar: t * (Var.t -> unit) -> unit
            val hash: t -> Word.t
            val layout: t -> Layout.t
            val maySideEffect: t -> bool
            val replaceVar: t * (Var.t -> Var.t) -> t
            val unit: t
         end

      structure Statement:
         sig
            datatype t =
               Bind of {exp: Exp.t,
                        ty: Type.t,
                        var: Var.t option}
             | Profile of ProfileExp.t
             | Update of {base: Var.t Base.t,
                          offset: int,
                          value: Var.t,
                          writeBarrier: bool}

            val clear: t -> unit (* clear the var *)
            val foreachDef: t * (Var.t * Type.t -> unit) -> unit
            val foreachUse: t * (Var.t -> unit) -> unit
            val layout: t -> Layout.t
            val profile: ProfileExp.t -> t
            val replaceUses: t * (Var.t -> Var.t) -> t
         end

      structure Transfer:
         sig
            datatype t =
               Bug  (* MLton thought control couldn't reach here. *)
             | Call of {args: Var.t vector,
                        func: Func.t,
                        return: Return.t}
             | Case of {cases: (Con.t, Label.t) Cases.t,
                        default: Label.t option, (* Must be nullary. *)
                        test: Var.t}
             | Goto of {args: Var.t vector,
                        dst: Label.t}
             (* Raise implicitly raises to the caller.
              * I.E. the local handler stack must be empty.
              *)
             | Raise of Var.t vector
             | Return of Var.t vector
             | Runtime of {args: Var.t vector,
                           prim: Type.t Prim.t,
                           return: Label.t}

            val equals: t * t -> bool
            val foreachFunc : t * (Func.t -> unit) -> unit
            val foreachLabel: t * (Label.t -> unit) -> unit
            val foreachLabelVar: t * (Label.t -> unit) * (Var.t -> unit) -> unit
            val foreachVar: t * (Var.t -> unit) -> unit
            val hash: t -> Word.t
            val layout: t -> Layout.t
            val replaceLabelVar: t * (Label.t -> Label.t) * (Var.t -> Var.t) -> t
            val replaceLabel: t * (Label.t -> Label.t) -> t
            val replaceVar: t * (Var.t -> Var.t) -> t
         end

      structure Block:
         sig
            datatype t =
               T of {args: (Var.t * Type.t) vector,
                     label: Label.t,
                     statements: Statement.t vector,
                     transfer: Transfer.t}

            val args: t -> (Var.t * Type.t) vector
            val clear: t -> unit
            val label: t -> Label.t
            val layout: t -> Layout.t
            val transfer: t -> Transfer.t
         end

      structure Datatype:
         sig
            datatype t =
               T of {cons: {args: Type.t Prod.t,
                            con: Con.t} vector,
                     tycon: Tycon.t}

            val layout: t -> Layout.t
         end

      structure Function:
         sig
            type t

            val alphaRename: t -> t
            val blocks: t -> Block.t vector
            (* clear the plists for all bound variables and labels that appear
             * in the function, but not the function name's plist.
             *)
            val clear: t -> unit
            val controlFlow:
               t -> {graph: unit DirectedGraph.t,
                     labelNode: Label.t -> unit DirectedGraph.Node.t,
                     nodeBlock: unit DirectedGraph.Node.t -> Block.t}
            val dest: t -> {args: (Var.t * Type.t) vector,
                            blocks: Block.t vector,
                            mayInline: bool,
                            name: Func.t,
                            raises: Type.t vector option,
                            returns: Type.t vector option,
                            start: Label.t}
            (* dfs (f, v) visits the blocks in depth-first order, applying v b
             * for block b to yield v', then visiting b's descendents,
             * then applying v' ().
             *)
            val dfs: t * (Block.t -> unit -> unit) -> unit
            val dominatorTree: t -> Block.t Tree.t
            val foreachVar: t * (Var.t * Type.t -> unit) -> unit
            val layout: t -> Layout.t
            val layoutDot:
               t * (Var.t -> Layout.t) -> {destroy: unit -> unit,
                                           controlFlowGraph: Layout.t,
                                           dominatorTree: unit -> Layout.t,
                                           loopForest: unit -> Layout.t}
            val name: t -> Func.t
            val new: {args: (Var.t * Type.t) vector,
                      blocks: Block.t vector,
                      mayInline: bool,
                      name: Func.t,
                      raises: Type.t vector option,
                      returns: Type.t vector option,
                      start: Label.t} -> t
            val profile: t * SourceInfo.t -> t
         end

      structure Program:
         sig
            datatype t =
               T of {datatypes: Datatype.t vector,
                     functions: Function.t list,
                     globals: Statement.t vector,
                     main: Func.t (* Must be nullary. *)}

            val clear: t -> unit
            val clearTop: t -> unit
            (* dfs (p, v) visits the functions in depth-first order, applying v f
             * for function f to yield v', then visiting f's descendents,
             * then applying v' ().
             *)
            val dfs: t * (Function.t -> unit -> unit) -> unit
            val foreachPrimApp:
               t * ({args: Var.t vector, prim: Type.t Prim.t} -> unit) -> unit
            val foreachVar: t * (Var.t * Type.t -> unit) -> unit
            val hasPrim: t * (Type.t Prim.t -> bool) -> bool
            val layouts: t * (Layout.t -> unit) -> unit
            val layoutStats: t -> Layout.t
            val parse: unit -> t Parse.t
            val toFile: {display: t Control.display, style: Control.style, suffix: string}
         end
   end<|MERGE_RESOLUTION|>--- conflicted
+++ resolved
@@ -73,15 +73,10 @@
             val cpointer: t
             val datatypee: Tycon.t -> t
             val dest: t -> dest
-<<<<<<< HEAD
             val deSequence1: t -> t
             val deSequenceOpt: t -> t Prod.t option
-=======
-            val deVector1: t -> t
-            val deVectorOpt: t -> t Prod.t option
             val deRef1Opt : t -> t option
             val deRef1 : t -> t
->>>>>>> 0f1480c9
             val equals: t * t -> bool
             val intInf: t
             val isSequence: t -> bool
