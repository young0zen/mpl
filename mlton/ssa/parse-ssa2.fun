--- conflicted
+++ resolved
@@ -476,18 +476,10 @@
           success = success
         }
 
-<<<<<<< HEAD
         val parseTransferArith = token "arith" *> P.spaces *> makeTransferArith <$$$>
                                                                         (P.spaces *> label' <* P.spaces,
-                                                                         parenOf((parsePrimAppExp resolveTycon resolveVar)),
+                                                                         parenOf(parsePrimAppExp resolveTycon resolveVar),
                                                                          P.spaces *> P.str "handle Overflow => " *> label' <* P.spaces)
-=======
-        val parseTransferArith = makeTransferArith <$$$$>
-                                                   (P.str "arith" *> P.spaces *> (parseType resolveTycon) <* P.spaces,
-                                                    label',
-                                                    parenOf((parsePrimAppExp resolveTycon resolveVar)),
-                                                    P.spaces *> P.str "handle Overflow => " *> label' <* P.spaces)
->>>>>>> 53d32126
 
         fun makeReturnNonTail cont (handler) =
         Return.NonTail {
