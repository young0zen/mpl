(* Copyright (C) 2009,2011,2017,2019 Matthew Fluet.
 * Copyright (C) 1999-2008 Henry Cejtin, Matthew Fluet, Suresh
 *    Jagannathan, and Stephen Weeks.
 * Copyright (C) 1997-2000 NEC Research Institute.
 *
 * MLton is released under a HPND-style license.
 * See the file MLton-LICENSE for details.
 *)

functor TypeCheck2 (S: TYPE_CHECK2_STRUCTS): TYPE_CHECK2 =
struct

open S

datatype z = datatype Exp.t
datatype z = datatype Statement.t
datatype z = datatype Transfer.t

fun checkScopes (program as
                 Program.T {datatypes, globals, functions, main}): unit =
   let
      datatype 'a status =
         Undefined
       | InScope of 'a
       | Defined

      fun make' (layout, plist) =
         let
            val {get, set, ...} =
               Property.getSet (plist, Property.initConst Undefined)
            fun bind (x, v) =
               case get x of
                  Undefined => set (x, InScope v)
                | _ => Error.bug (concat ["Ssa2.TypeCheck2.checkScopes: duplicate definition of ",
                                          Layout.toString (layout x)])
            fun reference x =
               case get x of
                  InScope v => v
                | _ => Error.bug (concat ["Ssa2.TypeCheck2.checkScopes: reference to ",
                                          Layout.toString (layout x),
                                          " not in scope"])

            fun unbind x = set (x, Defined)
         in (bind, ignore o reference, reference, unbind)
         end
      fun make (layout, plist) =
         let val (bind, reference, _, unbind) = make' (layout, plist)
         in (fn x => bind (x, ()), reference, unbind)
         end

      val (bindTycon, getTycon, getTycon', _) = make' (Tycon.layout, Tycon.plist)
      val (bindCon, getCon, _) = make (Con.layout, Con.plist)
      val (bindVar, getVar, getVar', unbindVar) = make' (Var.layout, Var.plist)
      fun getVars xs = Vector.foreach (xs, getVar)
      val (bindFunc, getFunc, _) = make (Func.layout, Func.plist)
      val (bindLabel, getLabel, unbindLabel) = make (Label.layout, Label.plist)

      fun loopObjectCon oc =
         let
            datatype z = datatype ObjectCon.t
            val _ =
               case oc of
                  Con con => getCon con
                | Sequence => ()
                | Tuple => ()
         in
            ()
         end
      val {destroy = destroyLoopType, get = loopType, ...} =
         Property.destGet
         (Type.plist,
          Property.initRec
          (fn (ty, loopType) =>
           let
              datatype z = datatype Type.dest
              val _ =
                 case Type.dest ty of
                    CPointer => ()
                  | Datatype tycon => getTycon tycon
                  | HierarchicalHeap ty =>  loopType ty
                  | IntInf => ()
                  | Object {args, con, ...} =>
                       let
                          val _ = loopObjectCon con
                          val _ = Prod.foreach (args, loopType)
                       in
                          ()
                       end
                  | Real _ => ()
                  | Thread => ()
                  | Weak ty => loopType ty
                  | Word _ => ()
           in
              ()
           end))
      fun loopTypes tys = Vector.foreach (tys, loopType)
      (* Redefine bindVar to check well-formedness of types. *)
      val bindVar = fn (x, ty) => (loopType ty; bindVar (x, ty))
      fun loopExp exp =
         let
            val _ =
               case exp of
                  Const _ => ()
                | Inject {sum, variant, ...} => (getTycon sum; getVar variant)
                | Object {args, con, ...} => (Option.app (con, getCon); getVars args)
                | PrimApp {args, ...} => getVars args
                | Select {base, ...} => Base.foreach (base, getVar)
                | Var x => getVar x
         in
            ()
         end
      fun loopStatement (s: Statement.t): unit =
         let
            val _ =
               case s of
                  Bind {exp, ty, var, ...} =>
                     let
                        val _ = loopExp exp
                        val _ = loopType ty
                        val _ = Option.app (var, fn x => bindVar (x, ty))
                     in
                        ()
                     end
                | Profile _ => ()
                | Update {base, value, ...} =>
                     (Base.foreach (base, getVar); getVar value)
         in
            ()
         end
         handle exn => Error.reraiseSuffix (exn, concat [" in ", Layout.toString (Statement.layout s)])
      val loopTransfer =
         fn Bug => ()
          | Call {func, args, ...} => (getFunc func; getVars args)
          | Case {test, cases, default, ...} =>
               let
                  fun doit (cases: ('a * 'b) vector,
                            equals: 'a * 'a -> bool,
                            hash: 'a -> word,
                            numExhaustiveCases: IntInf.t) =
                     let
                        val table = HashSet.new {hash = hash}
                        val _ =
                           Vector.foreach
                           (cases, fn (x, _) =>
                            let
                               val _ =
                                  HashSet.insertIfNew
                                  (table, hash x, fn y => equals (x, y),
                                   fn () => x,
                                   fn _ => Error.bug "Ssa2.TypeCheck2.loopTransfer: redundant branch in case")
                            in
                               ()
                            end)
                        val numCases = Int.toIntInf (Vector.length cases)
                     in
                        case (IntInf.equals (numCases, numExhaustiveCases), isSome default) of
                           (true, true) =>
                              Error.bug "Ssa2.TypeCheck2.loopTransfer: exhaustive case has default"
                         | (false, false) =>
                              Error.bug "Ssa2.TypeCheck2.loopTransfer: non-exhaustive case has no default"
                         | _ => ()
                     end
                  fun doitWord (ws, cases) =
                     doit (cases, WordX.equals, WordX.hash, WordSize.cardinality ws)
                  fun doitCon cases =
                     let
                        val numExhaustiveCases =
                           case Type.dest (getVar' test) of
                              Type.Datatype t => Int.toIntInf (getTycon' t)
                            | _ => Error.bug "Ssa2.TypeCheck2.loopTransfer: case test is not a datatype"
                     in
                        doit (cases, Con.equals, Con.hash, numExhaustiveCases)
                     end
                  val _ = getVar test
                  val _ =
                     case cases of
                        Cases.Con cs => doitCon cs
                      | Cases.Word (ws, cs) => doitWord (ws, cs)
               in
                  ()
               end
          | Goto {args, ...} => getVars args
          | Raise xs => getVars xs
          | Return xs => getVars xs
          | Runtime {args, ...} => getVars args
      val loopTransfer =
         fn t =>
         (loopTransfer t)
         handle exn => Error.reraiseSuffix (exn, concat [" in ", Layout.toString (Transfer.layout t)])
      fun loopFunc (f: Function.t) =
         let
            val {args, blocks, raises, returns, start, ...} = Function.dest f
            (* Descend the dominator tree, verifying that variable definitions
             * dominate variable uses.
             *)
            fun loop (Tree.T (block, children)): unit =
               let
                  val Block.T {label, args, statements, transfer, ...} = block
                  val _ = (Vector.foreach (args, bindVar)
                           ; Vector.foreach (statements, loopStatement)
                           ; loopTransfer transfer)
                          handle exn => Error.reraiseSuffix (exn, concat [" in ", Label.toString label])
                  val _ = Vector.foreach (children, loop)
                  val _ = Vector.foreach
                          (statements, fn s =>
                           Statement.foreachDef (s, unbindVar o #1))
                  val _ = Vector.foreach (args, unbindVar o #1)
               in
                  ()
               end
            val _ = Vector.foreach (args, bindVar)
            val _ = Vector.foreach (blocks, bindLabel o Block.label)
            (* Check that 'start' and all transfer labels are in scope.
             * In the case that something is not in scope,
             * "getLabel" gives a more informative error message
             * than the CFG/dominatorTree construction failure.
             *)
            val _ = getLabel start
            val _ = Vector.foreach
                    (blocks, fn Block.T {transfer, ...} =>
                     Transfer.foreachLabel (transfer, getLabel))
            val _ = loop (Function.dominatorTree f)
            val _ = Vector.foreach (blocks, unbindLabel o Block.label)
            val _ = Vector.foreach (args, unbindVar o #1)
            val _ = Option.app (returns, loopTypes)
            val _ = Option.app (raises, loopTypes)
            val _ = Function.clear f
         in
             ()
         end
         handle exn => Error.reraiseSuffix (exn, concat [" in ", Func.toString (Function.name f)])
      val _ = Vector.foreach
              (datatypes, fn Datatype.T {tycon, cons} =>
               (bindTycon (tycon, Vector.length cons)
                ; Vector.foreach (cons, fn {con, ...} =>
                                  bindCon con)))
              handle exn => Error.reraiseSuffix (exn, concat [" in Datatypes"])
      val _ = Vector.foreach
              (datatypes, fn Datatype.T {cons, ...} =>
               Vector.foreach (cons, fn {args, ...} =>
                               Prod.foreach (args, loopType)))
              handle exn => Error.reraiseSuffix (exn, concat [" in Datatypes"])
      val _ = Vector.foreach (globals, loopStatement)
              handle exn => Error.reraiseSuffix (exn, concat [" in Globals"])
      val _ = List.foreach (functions, bindFunc o Function.name)
      val _ = List.foreach (functions, loopFunc)
      val _ = getFunc main
      val _ = Program.clearTop program
      val _ = destroyLoopType ()
   in
      ()
   end

val checkScopes = Control.trace (Control.Detail, "checkScopes") checkScopes

structure Function =
   struct
      open Function

      fun checkProf (f: t): unit =
         let
            val debug = false
            val {blocks, start, ...} = dest f
            val {get = labelInfo, rem, set = setLabelInfo, ...} =
               Property.getSetOnce
               (Label.plist,
                Property.initRaise ("info", Label.layout))
            val _ = Vector.foreach (blocks, fn b as Block.T {label, ...} =>
                                    setLabelInfo (label,
                                                  {block = b,
                                                   sources = ref NONE}))
            fun goto (l: Label.t, sources: SourceInfo.t list) =
               let
                  fun bug (msg: string): 'a =
                     let
                        val _ =
                           Vector.foreach
                           (blocks, fn Block.T {label, ...} =>
                            let
                               val {sources, ...} = labelInfo label
                               open Layout
                            in
                               outputl
                               (seq [Label.layout label,
                                     str " ",
                                     Option.layout
                                     (List.layout SourceInfo.layout)
                                     (!sources)],
                                Out.error)
                            end)
                     in
                        Error.bug
                        (concat ["Ssa2.TypeCheck2.checkProf: bug found in ", Label.toString l,
                                 ": ", msg])
                     end
                  val _ =
                     if not debug
                        then ()
                     else
                     let
                        open Layout
                     in
                        outputl (seq [str "goto (",
                                      Label.layout l,
                                      str ", ",
                                      List.layout SourceInfo.layout sources,
                                      str ")"],
                                 Out.error)
                     end
                  val {block, sources = r} = labelInfo l
               in
                  case !r of
                     NONE =>
                        let
                           val _ = r := SOME sources
                           val Block.T {statements, transfer, ...} = block
                           datatype z = datatype Statement.t
                           datatype z = datatype ProfileExp.t
                           val sources =
                              Vector.fold
                              (statements, sources, fn (s, sources) =>
                               case s of
                                  Profile pe =>
                                     (case pe of
                                         Enter s => s :: sources
                                       | Leave s =>
                                            (case sources of
                                                [] => bug "unmatched Leave"
                                              | s' :: sources =>
                                                   if SourceInfo.equals (s, s')
                                                      then sources
                                                   else bug "mismatched Leave"))
                                | _ => sources)
                           val _ =
                              if not debug
                                 then ()
                              else
                              let
                                 open Layout
                              in
                                 outputl (List.layout SourceInfo.layout sources,
                                          Out.error)
                              end
                           val _ =
                              if (case transfer of
                                     Call {return, ...} =>
                                        let
                                           datatype z = datatype Return.t
                                        in
                                           case return of
                                              Dead => false
                                            | NonTail _ => false
                                            | Tail => true
                                        end
                                   | Raise _ => true
                                   | Return _ => true
                                   | _ => false)
                                 then (case sources of
                                          [] => ()
                                        | _ => bug "nonempty sources when leaving function")
                              else ()
                        in
                           Transfer.foreachLabel
                           (transfer, fn l => goto (l, sources))
                        end
                   | SOME sources' =>
                        if List.equals (sources, sources', SourceInfo.equals)
                           then ()
                        else bug "mismatched block"
               end
            val _ = goto (start, [])
            val _ = Vector.foreach (blocks, fn Block.T {label, ...} => rem label)
         in
            ()
         end
   end

fun checkProf (Program.T {functions, ...}): unit =
   List.foreach (functions, fn f => Function.checkProf f)

val checkProf = Control.trace (Control.Detail, "checkProf") checkProf

fun typeCheck (program as Program.T {datatypes, ...}): unit =
   let
      val _ = checkScopes program
      val _ =
         if !Control.profile <> Control.ProfileNone
            then checkProf program
         else ()
      val {get = conInfo: Con.t -> {result: Type.t,
                                    ty: Type.t,
                                    tycon: Tycon.t},
           set = setConInfo, ...} =
         Property.getSetOnce
         (Con.plist, Property.initRaise ("Ssa2.TypeCheck2.conInfo", Con.layout))
      val conTycon = #tycon o conInfo
      val _ =
         Vector.foreach
         (datatypes, fn Datatype.T {tycon, cons} =>
          let
             val result = Type.datatypee tycon
          in
             Vector.foreach (cons, fn {con, args} =>
                             setConInfo (con, {result = result,
                                               ty = Type.conApp (con, args),
                                               tycon = tycon}))
          end)
      fun inject {sum: Tycon.t, variant: Type.t}: Type.t =
         let
            val error = fn msg =>
               Error.bug (concat ["Ssa2.TypeCheck2.inject (",
                                  msg, " ",
                                  (Layout.toString o Layout.record)
                                  [("sum", Tycon.layout sum),
                                   ("variant", Type.layout variant)],
                                  ")"])
         in
            case Type.dest variant of
               Type.Object {con, ...} =>
                  (case con of
                      ObjectCon.Con c =>
                         if Tycon.equals (conTycon c, sum)
                            then Type.datatypee sum
                         else error "wrong sum"
                    | _ => error "no object-con")
             | _ => error "no object"
         end
      fun coerce {from: Type.t, to: Type.t}: unit =
         if Type.equals (from, to)
            then ()
         else Error.bug (concat ["SSa2.TypeCheck2.coerce (",
                                 (Layout.toString o Layout.record)
                                 [("from", Type.layout from),
                                  ("to", Type.layout to)],
                                 ")"])
      val coerce =
         Trace.trace ("Ssa2.TypeCheck2.coerce",
                      fn {from, to} => let open Layout
                                       in record [("from", Type.layout from),
                                                  ("to", Type.layout to)]
                                       end,
                                    Unit.layout) coerce
      fun object {args, con, resultType} =
         let
            fun err () = Error.bug "Ssa2.TypeCheck2.object (bad object)"
         in
            case Type.dest resultType of
               Type.Object {args = args', con = con'} =>
                  (if (case (con, con') of
                          (NONE, ObjectCon.Tuple) => true
                        | (SOME c, ObjectCon.Con c') => Con.equals (c, c')
                        | _ => false)
                      andalso (Vector.foreach2
                               (Prod.dest args, Prod.dest args',
                                fn ({elt = t, isMutable = _}, {elt = t', ...}) =>
                                coerce {from = t, to = t'})
                               ; true)
                      then resultType
                   else err ())
             | _ => err ()
         end
      fun base b =
         case b of
            Base.Object ty => ty
<<<<<<< HEAD
          | Base.VectorSub {index, vector} =>
               if Type.isVector vector
=======
          | Base.SequenceSub {index, sequence} =>
               if Type.isSequence sequence
>>>>>>> 324b32c1
                  then let
                          val _ =
                             if Type.equals (index, Type.word (WordSize.seqIndex ()))
                                then ()
                             else Error.bug "Ssa2.TypeCheck2.base (sequence-sub of non seqIndex)"
                       in
                          sequence
                       end
               else Error.bug "Ssa2.TypeCheck2.base (sequence-sub of non sequence)"
      fun select {base: Type.t, offset: int, resultType = _}: Type.t =
         case Type.dest base of
            Type.Object {args, ...} => Prod.elt (args, offset)
          | _ => Error.bug "Ssa2.TypeCheck2.select (non object)"
      fun update {base, offset, value} =
         case Type.dest base of
            Type.Object {args, ...} =>
               let
                  val {elt, isMutable} = Prod.sub (args, offset)
                  val () = coerce {from = value, to = elt}
                  val () =
                     if isMutable
                        then ()
                     else Error.bug "Ssa2.TypeCheck2.update (non-mutable field)"
               in
                  ()
               end
          | _ => Error.bug "Ssa2.TypeCheck2.update (non object)"
      fun filter {con, test, variant} =
         let
            val {result, ty, ...} = conInfo con
            val () = coerce {from = test, to = result}
            val () = Option.app (variant, fn to => coerce {from = ty, to = to})
         in
            ()
         end
      fun filterWord (from, s) = coerce {from = from, to = Type.word s}
      fun primApp {args, prim, resultType, resultVar = _} =
         let
            datatype z = datatype Prim.Name.t
            val () =
               if Type.checkPrimApp {args = args,
                                     prim = prim,
                                     result = resultType}
                  then ()
               else Error.bug (concat ["Ssa2.TypeCheck2.primApp (",
                                       let
                                          open Layout
                                       in
                                          (toString o seq)
                                          [Prim.layout prim,
                                           str " ",
                                           Vector.layout Type.layout args]
                                       end,
                                       ")"])
         in
            resultType
         end
      val _ =
         analyze {base = base,
                  coerce = coerce,
                  const = Type.ofConst,
                  filter = filter,
                  filterWord = filterWord,
                  fromType = fn x => x,
                  inject = inject,
                  layout = Type.layout,
                  object = object,
                  primApp = primApp,
                  program = program,
                  select = select,
                  update = update,
                  useFromTypeOnBinds = true}
      val _ = Program.clear program
   in
      ()
   end

val typeCheck = fn p =>
   (typeCheck p)
   handle exn => Error.reraisePrefix (exn, "TypeError (SSA2): ")

end<|MERGE_RESOLUTION|>--- conflicted
+++ resolved
@@ -462,13 +462,8 @@
       fun base b =
          case b of
             Base.Object ty => ty
-<<<<<<< HEAD
-          | Base.VectorSub {index, vector} =>
-               if Type.isVector vector
-=======
           | Base.SequenceSub {index, sequence} =>
                if Type.isSequence sequence
->>>>>>> 324b32c1
                   then let
                           val _ =
                              if Type.equals (index, Type.word (WordSize.seqIndex ()))
