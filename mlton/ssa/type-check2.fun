(* Copyright (C) 2009,2011,2017 Matthew Fluet.
 * Copyright (C) 1999-2008 Henry Cejtin, Matthew Fluet, Suresh
 *    Jagannathan, and Stephen Weeks.
 * Copyright (C) 1997-2000 NEC Research Institute.
 *
 * MLton is released under a BSD-style license.
 * See the file MLton-LICENSE for details.
 *)

functor TypeCheck2 (S: TYPE_CHECK2_STRUCTS): TYPE_CHECK2 =
struct

open S

datatype z = datatype Exp.t
datatype z = datatype Statement.t
datatype z = datatype Transfer.t

fun checkScopes (program as
                 Program.T {datatypes, globals, functions, main}): unit =
   let
      datatype 'a status =
         Undefined
       | InScope of 'a
       | Defined

      fun make' (layout, plist) =
         let
            val {get, set, ...} =
               Property.getSet (plist, Property.initConst Undefined)
            fun bind (x, v) =
               case get x of
                  Undefined => set (x, InScope v)
                | _ => Error.bug (concat ["Ssa2.TypeCheck2.checkScopes: duplicate definition of ",
                                          Layout.toString (layout x)])
            fun reference x =
               case get x of
                  InScope v => v
                | _ => Error.bug (concat ["Ssa2.TypeCheck2.checkScopes: reference to ",
                                          Layout.toString (layout x),
                                          " not in scope"])

            fun unbind x = set (x, Defined)
         in (bind, ignore o reference, reference, unbind)
         end
      fun make (layout, plist) =
         let val (bind, reference, _, unbind) = make' (layout, plist)
         in (fn x => bind (x, ()), reference, unbind)
         end

      val (bindTycon, getTycon, getTycon', _) = make' (Tycon.layout, Tycon.plist)
      val (bindCon, getCon, _) = make (Con.layout, Con.plist)
      val (bindVar, getVar, getVar', unbindVar) = make' (Var.layout, Var.plist)
      fun getVars xs = Vector.foreach (xs, getVar)
      val (bindFunc, getFunc, _) = make (Func.layout, Func.plist)
      val (bindLabel, getLabel, unbindLabel) = make (Label.layout, Label.plist)

      fun loopObjectCon oc =
         let
            datatype z = datatype ObjectCon.t
            val _ =
               case oc of
                  Con con => getCon con
                | Tuple => ()
                | Vector => ()
         in
            ()
         end
      val {destroy = destroyLoopType, get = loopType, ...} =
         Property.destGet
         (Type.plist,
          Property.initRec
          (fn (ty, loopType) =>
           let
              datatype z = datatype Type.dest
              val _ =
                 case Type.dest ty of
                    CPointer => ()
                  | Datatype tycon => getTycon tycon
                  | HierarchicalHeap ty =>  loopType ty
                  | IntInf => ()
                  | Object {args, con, ...} =>
                       let
                          val _ = loopObjectCon con
                          val _ = Prod.foreach (args, loopType)
                       in
                          ()
                       end
                  | Real _ => ()
                  | Thread => ()
                  | Weak ty => loopType ty
                  | Word _ => ()
           in
              ()
           end))
      fun loopTypes tys = Vector.foreach (tys, loopType)
      (* Redefine bindVar to check well-formedness of types. *)
      val bindVar = fn (x, ty) => (loopType ty; bindVar (x, ty))
      fun loopExp exp =
         let
            val _ =
               case exp of
                  Const _ => ()
                | Inject {sum, variant, ...} => (getTycon sum; getVar variant)
                | Object {args, con, ...} => (Option.app (con, getCon); getVars args)
                | PrimApp {args, ...} => getVars args
                | Select {base, ...} => Base.foreach (base, getVar)
                | Var x => getVar x
         in
            ()
         end
      fun loopStatement (s: Statement.t): unit =
         let
            val _ =
               case s of
                  Bind {exp, ty, var, ...} =>
                     let
                        val _ = loopExp exp
                        val _ = loopType ty
                        val _ = Option.app (var, fn x => bindVar (x, ty))
                     in
                        ()
                     end
                | Profile _ => ()
                | Update {base, value, ...} =>
                     (Base.foreach (base, getVar); getVar value)
         in
            ()
         end
         handle exn => Error.reraiseSuffix (exn, concat [" in ", Layout.toString (Statement.layout s)])
      val loopTransfer =
         fn Arith {args, ty, ...} => (getVars args; loopType ty)
          | Bug => ()
          | Call {func, args, ...} => (getFunc func; getVars args)
          | Case {test, cases, default, ...} =>
               let
                  fun doit (cases: ('a * 'b) vector,
                            equals: 'a * 'a -> bool,
                            hash: 'a -> word,
                            numExhaustiveCases: IntInf.t) =
                     let
                        val table = HashSet.new {hash = hash}
                        val _ =
                           Vector.foreach
                           (cases, fn (x, _) =>
                            let
                               val _ =
                                  HashSet.insertIfNew
                                  (table, hash x, fn y => equals (x, y),
                                   fn () => x,
                                   fn _ => Error.bug "Ssa2.TypeCheck2.loopTransfer: redundant branch in case")
                            in
                               ()
                            end)
                        val numCases = Int.toIntInf (Vector.length cases)
                     in
                        case (IntInf.equals (numCases, numExhaustiveCases), isSome default) of
                           (true, true) =>
                              Error.bug "Ssa2.TypeCheck2.loopTransfer: exhaustive case has default"
                         | (false, false) =>
                              Error.bug "Ssa2.TypeCheck2.loopTransfer: non-exhaustive case has no default"
                         | _ => ()
                     end
                  fun doitWord (ws, cases) =
                     doit (cases, WordX.equals, WordX.hash, WordSize.cardinality ws)
                  fun doitCon cases =
                     let
                        val numExhaustiveCases =
                           case Type.dest (getVar' test) of
                              Type.Datatype t => Int.toIntInf (getTycon' t)
                            | _ => Error.bug "Ssa2.TypeCheck2.loopTransfer: case test is not a datatype"
                     in
                        doit (cases, Con.equals, Con.hash, numExhaustiveCases)
                     end
                  val _ = getVar test
                  val _ =
                     case cases of
                        Cases.Con cs => doitCon cs
                      | Cases.Word (ws, cs) => doitWord (ws, cs)
               in
                  ()
               end
          | Goto {args, ...} => getVars args
          | Raise xs => getVars xs
          | Return xs => getVars xs
          | Runtime {args, ...} => getVars args
      val loopTransfer =
         fn t =>
         (loopTransfer t)
         handle exn => Error.reraiseSuffix (exn, concat [" in ", Layout.toString (Transfer.layout t)])
      fun loopFunc (f: Function.t) =
         let
            val {args, blocks, raises, returns, start, ...} = Function.dest f
            (* Descend the dominator tree, verifying that variable definitions
             * dominate variable uses.
             *)
            fun loop (Tree.T (block, children)): unit =
               let
                  val Block.T {label, args, statements, transfer, ...} = block
                  val _ = (Vector.foreach (args, bindVar)
                           ; Vector.foreach (statements, loopStatement)
                           ; loopTransfer transfer)
                          handle exn => Error.reraiseSuffix (exn, concat [" in ", Label.toString label])
                  val _ = Vector.foreach (children, loop)
                  val _ = Vector.foreach
                          (statements, fn s =>
                           Statement.foreachDef (s, unbindVar o #1))
                  val _ = Vector.foreach (args, unbindVar o #1)
               in
                  ()
               end
            val _ = Vector.foreach (args, bindVar)
            val _ = Vector.foreach (blocks, bindLabel o Block.label)
            (* Check that 'start' and all transfer labels are in scope.
             * In the case that something is not in scope,
             * "getLabel" gives a more informative error message
             * than the CFG/dominatorTree construction failure.
             *)
            val _ = getLabel start
            val _ = Vector.foreach
                    (blocks, fn Block.T {transfer, ...} =>
                     Transfer.foreachLabel (transfer, getLabel))
            val _ = loop (Function.dominatorTree f)
            val _ = Vector.foreach (blocks, unbindLabel o Block.label)
            val _ = Vector.foreach (args, unbindVar o #1)
            val _ = Option.app (returns, loopTypes)
            val _ = Option.app (raises, loopTypes)
            val _ = Function.clear f
         in
             ()
         end
         handle exn => Error.reraiseSuffix (exn, concat [" in ", Func.toString (Function.name f)])
      val _ = Vector.foreach
              (datatypes, fn Datatype.T {tycon, cons} =>
               (bindTycon (tycon, Vector.length cons)
                ; Vector.foreach (cons, fn {con, ...} =>
                                  bindCon con)))
              handle exn => Error.reraiseSuffix (exn, concat [" in Datatypes"])
      val _ = Vector.foreach
              (datatypes, fn Datatype.T {cons, ...} =>
               Vector.foreach (cons, fn {args, ...} =>
                               Prod.foreach (args, loopType)))
              handle exn => Error.reraiseSuffix (exn, concat [" in Datatypes"])
      val _ = Vector.foreach (globals, loopStatement)
              handle exn => Error.reraiseSuffix (exn, concat [" in Globals"])
      val _ = List.foreach (functions, bindFunc o Function.name)
      val _ = List.foreach (functions, loopFunc)
      val _ = getFunc main
      val _ = Program.clearTop program
      val _ = destroyLoopType ()
   in
      ()
   end

val checkScopes = Control.trace (Control.Detail, "checkScopes") checkScopes

structure Function =
   struct
      open Function

      fun checkProf (f: t): unit =
         let
            val debug = false
            val {blocks, start, ...} = dest f
            val {get = labelInfo, rem, set = setLabelInfo, ...} =
               Property.getSetOnce
               (Label.plist,
                Property.initRaise ("info", Label.layout))
            val _ = Vector.foreach (blocks, fn b as Block.T {label, ...} =>
                                    setLabelInfo (label,
                                                  {block = b,
                                                   sources = ref NONE}))
            fun goto (l: Label.t, sources: SourceInfo.t list) =
               let
                  fun bug (msg: string): 'a =
                     let
                        val _ =
                           Vector.foreach
                           (blocks, fn Block.T {label, ...} =>
                            let
                               val {sources, ...} = labelInfo label
                               open Layout
                            in
                               outputl
                               (seq [Label.layout label,
                                     str " ",
                                     Option.layout
                                     (List.layout SourceInfo.layout)
                                     (!sources)],
                                Out.error)
                            end)
                     in
                        Error.bug
                        (concat ["Ssa2.TypeCheck2.checkProf: bug found in ", Label.toString l,
                                 ": ", msg])
                     end
                  val _ =
                     if not debug
                        then ()
                     else
                     let
                        open Layout
                     in
                        outputl (seq [str "goto (",
                                      Label.layout l,
                                      str ", ",
                                      List.layout SourceInfo.layout sources,
                                      str ")"],
                                 Out.error)
                     end
                  val {block, sources = r} = labelInfo l
               in
                  case !r of
                     NONE =>
                        let
                           val _ = r := SOME sources
                           val Block.T {statements, transfer, ...} = block
                           datatype z = datatype Statement.t
                           datatype z = datatype ProfileExp.t
                           val sources =
                              Vector.fold
                              (statements, sources, fn (s, sources) =>
                               case s of
                                  Profile pe =>
                                     (case pe of
                                         Enter s => s :: sources
                                       | Leave s =>
                                            (case sources of
                                                [] => bug "unmatched Leave"
                                              | s' :: sources =>
                                                   if SourceInfo.equals (s, s')
                                                      then sources
                                                   else bug "mismatched Leave"))
                                | _ => sources)
                           val _ =
                              if not debug
                                 then ()
                              else
                              let
                                 open Layout
                              in
                                 outputl (List.layout SourceInfo.layout sources,
                                          Out.error)
                              end
                           val _ =
                              if (case transfer of
                                     Call {return, ...} =>
                                        let
                                           datatype z = datatype Return.t
                                        in
                                           case return of
                                              Dead => false
                                            | NonTail _ => false
                                            | Tail => true
                                        end
                                   | Raise _ => true
                                   | Return _ => true
                                   | _ => false)
                                 then (case sources of
                                          [] => ()
                                        | _ => bug "nonempty sources when leaving function")
                              else ()
                        in
                           Transfer.foreachLabel
                           (transfer, fn l => goto (l, sources))
                        end
                   | SOME sources' =>
                        if List.equals (sources, sources', SourceInfo.equals)
                           then ()
                        else bug "mismatched block"
               end
            val _ = goto (start, [])
            val _ = Vector.foreach (blocks, fn Block.T {label, ...} => rem label)
         in
            ()
         end
   end

fun checkProf (Program.T {functions, ...}): unit =
   List.foreach (functions, fn f => Function.checkProf f)

val checkProf = Control.trace (Control.Detail, "checkProf") checkProf

fun typeCheck (program as Program.T {datatypes, ...}): unit =
   let
      val _ = checkScopes program
      val _ =
         if !Control.profile <> Control.ProfileNone
            then checkProf program
         else ()
      val {get = conInfo: Con.t -> {result: Type.t,
                                    ty: Type.t,
                                    tycon: Tycon.t},
           set = setConInfo, ...} =
         Property.getSetOnce
         (Con.plist, Property.initRaise ("Ssa2.TypeCheck2.conInfo", Con.layout))
      val conTycon = #tycon o conInfo
      val _ =
         Vector.foreach
         (datatypes, fn Datatype.T {tycon, cons} =>
          let
             val result = Type.datatypee tycon
          in
             Vector.foreach (cons, fn {con, args} =>
                             setConInfo (con, {result = result,
                                               ty = Type.conApp (con, args),
                                               tycon = tycon}))
          end)
      fun inject {sum: Tycon.t, variant: Type.t}: Type.t =
         let
            val error = fn msg =>
               Error.bug (concat ["Ssa2.TypeCheck2.inject (",
                                  msg, " ",
                                  (Layout.toString o Layout.record)
                                  [("sum", Tycon.layout sum),
                                   ("variant", Type.layout variant)],
                                  ")"])
         in
            case Type.dest variant of
               Type.Object {con, ...} =>
                  (case con of
                      ObjectCon.Con c =>
                         if Tycon.equals (conTycon c, sum)
                            then Type.datatypee sum
                         else error "wrong sum"
                    | _ => error "no object-con")
             | _ => error "no object"
         end
      fun coerce {from: Type.t, to: Type.t}: unit =
         if Type.equals (from, to)
            then ()
         else Error.bug (concat ["SSa2.TypeCheck2.coerce (",
                                 (Layout.toString o Layout.record)
                                 [("from", Type.layout from),
                                  ("to", Type.layout to)],
                                 ")"])
      val coerce =
         Trace.trace ("Ssa2.TypeCheck2.coerce",
                      fn {from, to} => let open Layout
                                       in record [("from", Type.layout from),
                                                  ("to", Type.layout to)]
                                       end,
                                    Unit.layout) coerce
      fun object {args, con, resultType} =
         let
            fun err () = Error.bug "Ssa2.TypeCheck2.object (bad object)"
         in
            case Type.dest resultType of
               Type.Object {args = args', con = con'} =>
                  (if (case (con, con') of
                          (NONE, ObjectCon.Tuple) => true
                        | (SOME c, ObjectCon.Con c') => Con.equals (c, c')
                        | _ => false)
                      andalso (Vector.foreach2
                               (Prod.dest args, Prod.dest args',
                                fn ({elt = t, isMutable = _}, {elt = t', ...}) =>
                                coerce {from = t, to = t'})
                               ; true)
                      then resultType
                   else err ())
             | _ => err ()
         end
      fun base b =
         case b of
            Base.Object ty => ty
          | Base.VectorSub {index, vector} =>
               if Type.isVector vector
                  then let
                          val _ =
                             if Type.equals (index, Type.word (WordSize.seqIndex ()))
                                then ()
                             else Error.bug "Ssa2.TypeCheck2.base (vector-sub of non seqIndex)"
                       in
                          vector
                       end
               else Error.bug "Ssa2.TypeCheck2.base (vector-sub of non vector)"
      fun select {base: Type.t, offset: int, resultType = _}: Type.t =
         case Type.dest base of
            Type.Object {args, ...} => Prod.elt (args, offset)
          | _ => Error.bug "Ssa2.TypeCheck2.select (non object)"
      fun update {base, offset, value} =
         case Type.dest base of
            Type.Object {args, ...} =>
               let
                  val {elt, isMutable} = Prod.sub (args, offset)
                  val () = coerce {from = value, to = elt}
                  val () =
                     if isMutable
                        then ()
                     else Error.bug "Ssa2.TypeCheck2.update (non-mutable field)"
               in
                  ()
               end
          | _ => Error.bug "Ssa2.TypeCheck2.update (non object)"
      fun filter {con, test, variant} =
         let
            val {result, ty, ...} = conInfo con
            val () = coerce {from = test, to = result}
            val () = Option.app (variant, fn to => coerce {from = ty, to = to})
         in
            ()
         end
      fun filterWord (from, s) = coerce {from = from, to = Type.word s}
      fun primApp {args, prim, resultType, resultVar = _} =
         let
            datatype z = datatype Prim.Name.t
            val () =
               if Type.checkPrimApp {args = args,
                                     prim = prim,
                                     result = resultType}
                  then ()
<<<<<<< HEAD
               else error ("bad primapp",
                           let
                              open Layout
                           in
                              seq [Prim.layout prim, str " @ ",
                                   tuple (Vector.toListMap (args, Type.layout)),
                                   str " : ", Type.layout resultType]
                           end)
=======
               else Error.bug (concat ["Ssa2.TypeCheck2.primApp (",
                                       let
                                          open Layout
                                       in
                                          (toString o seq)
                                          [Prim.layout prim,
                                           str " ",
                                           Vector.layout Type.layout args]
                                       end,
                                       ")"])
>>>>>>> 4ea72e6e
         in
            resultType
         end
      val _ =
         analyze {base = base,
                  coerce = coerce,
                  const = Type.ofConst,
                  filter = filter,
                  filterWord = filterWord,
                  fromType = fn x => x,
                  inject = inject,
                  layout = Type.layout,
                  object = object,
                  primApp = primApp,
                  program = program,
                  select = select,
                  update = update,
                  useFromTypeOnBinds = true}
      val _ = Program.clear program
   in
      ()
   end

val typeCheck = fn p =>
   (typeCheck p)
   handle exn => Error.reraisePrefix (exn, "TypeError (SSA2): ")

val typeCheck = Control.trace (Control.Pass, "typeCheck") typeCheck

end<|MERGE_RESOLUTION|>--- conflicted
+++ resolved
@@ -509,16 +509,6 @@
                                      prim = prim,
                                      result = resultType}
                   then ()
-<<<<<<< HEAD
-               else error ("bad primapp",
-                           let
-                              open Layout
-                           in
-                              seq [Prim.layout prim, str " @ ",
-                                   tuple (Vector.toListMap (args, Type.layout)),
-                                   str " : ", Type.layout resultType]
-                           end)
-=======
                else Error.bug (concat ["Ssa2.TypeCheck2.primApp (",
                                        let
                                           open Layout
@@ -529,7 +519,6 @@
                                            Vector.layout Type.layout args]
                                        end,
                                        ")"])
->>>>>>> 4ea72e6e
          in
             resultType
          end
