--- conflicted
+++ resolved
@@ -438,7 +438,16 @@
                 ; result ())
          in
             case prim of
-               Prim.Array_toArray =>
+               Prim.Array_cas _ =>
+                 let
+                   val r1 = arg 2
+                   val r2 = arg 3
+                 in
+                   Value.dontFlatten r1;
+                   Value.dontFlatten r2;
+                   result ()
+                 end
+             | Prim.Array_toArray =>
                   let
                      val res = result ()
                      datatype z = datatype Value.value
@@ -477,34 +486,16 @@
                    * be flattened.
                    *)
                   dontFlatten ()
-<<<<<<< HEAD
-             | Ref_cas _ =>
-                 let val a = arg 0
-                 in (Value.dontFlatten a; result ())
-                 end
-             | Array_cas _ =>
-                 let
-                   val r1 = arg 2
-                   val r2 = arg 3
-                 in
-                   Value.dontFlatten r1;
-                   Value.dontFlatten r2;
-                   result ()
-                 end
-             | MLton_eq => equal ()
-             | MLton_equal => equal ()
-             | MLton_size => dontFlatten ()
-             | MLton_share => dontFlatten ()
-             | Weak_get => deWeak (arg 0)
-             | Weak_new =>
-=======
              | Prim.MLton_eq => equal ()
              | Prim.MLton_equal => equal ()
              | Prim.MLton_size => dontFlatten ()
              | Prim.MLton_share => dontFlatten ()
+             | Prim.Ref_cas _ =>
+                 let val a = arg 0
+                 in (Value.dontFlatten a; result ())
+                 end
              | Prim.Weak_get => deWeak (arg 0)
              | Prim.Weak_new =>
->>>>>>> f2ec21a4
                   let val a = arg 0
                   in (Value.dontFlatten a; weak a)
                   end
@@ -545,7 +536,8 @@
                 (Prod.dest args, fn (offset, {elt, ...}) =>
                  update {base = v,
                          offset = offset,
-                         value = elt}))
+                         value = elt,
+                         writeBarrier = false}))
          in
             v
          end
