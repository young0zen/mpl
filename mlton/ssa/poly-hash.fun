(* Copyright (C) 2009-2010,2020 Matthew Fluet.
 * Copyright (C) 1999-2008 Henry Cejtin, Matthew Fluet, Suresh
 *    Jagannathan, and Stephen Weeks.
 * Copyright (C) 1997-2000 NEC Research Institute.
 *
 * MLton is released under a HPND-style license.
 * See the file MLton-LICENSE for details.
 *)

functor PolyHash (S: SSA_TRANSFORM_STRUCTS): SSA_TRANSFORM =
struct

open S

(*
 * This pass implements polymorphic, structural hashing.
 *
 * For each datatype tycon and vector type, it builds a hashing function and
 * translates calls to MLton_hash into calls to that function.
 *
 * For tuples, it does the hashing inline.  I.E. it does not create
 * a separate hashing function for each tuple type.
 *
 * All hashing functions are only created if necessary, i.e. if hashing
 * is actually used at a type.
 *
 * Optimizations:
 *)

open Exp Transfer

structure Dexp =
   struct
      open DirectExp

      fun wordFromWord (w: word, ws: WordSize.t): t =
         word (WordX.fromWord (w, ws))

      fun shiftInt i =
         word (WordX.fromIntInf (i, WordSize.shiftArg))
      fun shiftBits b = shiftInt (Bits.toIntInf b)

      local
         fun mk prim =
            fn (e1: t, e2: t, s) =>
            primApp {prim = prim s,
                     targs = Vector.new0 (),
                     args = Vector.new2 (e1, e2),
                     ty = Type.word s}
      in
         val add = mk Prim.Word_add
         val andb = mk Prim.Word_andb
         val rshift = mk (fn s => Prim.Word_rshift (s, {signed = false}))
         val xorb = mk Prim.Word_xorb
      end
      local
         fun mk prim =
            fn (e1: t, e2: t, s, sg) =>
            primApp {prim = prim (s, sg),
                     targs = Vector.new0 (),
                     args = Vector.new2 (e1, e2),
                     ty = Type.word s}
      in
         val mul = mk Prim.Word_mul
      end

      fun wordEqual (e1: t, e2: t, s): t =
         primApp {prim = Prim.Word_equal s,
                  targs = Vector.new0 (),
                  args = Vector.new2 (e1, e2),
                  ty = Type.bool}
end

structure Hash =
   struct
      val resWordSize = WordSize.word32
      val resTy = Type.word resWordSize

      fun mkWordBytes {stateTy: Type.t,
                       workWordSize: WordSize.t,
                       combByte: Dexp.t * Dexp.t -> Dexp.t,
                       mix: Dexp.t -> Dexp.t} =
         let
            val workBits = WordSize.bits workWordSize
            val workTy = Type.word workWordSize
            fun wordBytes (st,w,ws) =
               let
                  fun extdW w =
                     if WordSize.equals (ws, workWordSize)
                        then w
<<<<<<< HEAD
                     else Dexp.primApp {prim = Prim.wordExtdToWord
                                               (ws, workWordSize,
=======
                     else Dexp.primApp {prim = Prim.Word_extdToWord
                                               (ws, workWordSize, 
>>>>>>> f2ec21a4
                                                {signed = false}),
                                        targs = Vector.new0 (),
                                        args = Vector.new1 w,
                                        ty = workTy}

                  val mask =
                     (Dexp.word o WordX.resize)
                     (WordX.allOnes WordSize.word8,
                      workWordSize)

                  fun loop (st, w, b) =
                     if Bits.<= (b, Bits.zero)
                        then st
                     else let
                             val dst0 = st
                             val w0 = Var.newNoname ()
                             val dw0 = Dexp.var (w0, workTy)
                             val bw = Var.newNoname ()
                             val dbw = Dexp.var (bw, workTy)
                             val st1 = Var.newNoname ()
                             val dst1 = Dexp.var (st1, stateTy)
                             val st2 = Var.newNoname ()
                             val dst2 = Dexp.var (st2, stateTy)
                          in
                             Dexp.lett
                             {decs = [{var = w0, exp = w},
                                      {var = bw, exp =
                                       Dexp.andb (dw0, mask, workWordSize)},
                                      {var = st1, exp =
                                       combByte (dst0, dbw)},
                                      {var = st2, exp =
                                       mix dst1}],
                              body = loop (dst2,
                                           Dexp.rshift (dw0,
                                                        Dexp.shiftBits Bits.inWord8,
                                                        workWordSize),
                                           Bits.- (b, Bits.inWord8))}
                          end
                  fun lp (st, w, b) =
                     if Bits.<= (b, Bits.zero)
                        then st
                     else let
                             val dst0 = st
                             val w0 = Var.newNoname ()
                             val dw0 = Dexp.var (w0, Type.word ws)
                             val ew = Var.newNoname ()
                             val dew = Dexp.var (ew, workTy)
                             val loopBits = Bits.min (b, workBits)
                             val st1 = Var.newNoname ()
                             val dst1 = Dexp.var (st1, stateTy)
                          in
                             Dexp.lett
                             {decs = [{var = w0, exp = w},
                                      {var = ew, exp = extdW dw0},
                                      {var = st1, exp = loop (dst0, dew, loopBits)}],
                              body = lp (dst1,
                                         Dexp.rshift (dw0,
                                                      Dexp.shiftBits workBits,
                                                      ws),
                                         Bits.- (b, workBits))}
                          end
                  val st0 = Var.newNoname ()
                  val dst0 = Dexp.var (st0, stateTy)
               in
                  Dexp.lett
                  {decs = [{var = st0, exp = st}],
                   body = lp (dst0, w, WordSize.bits ws)}
               end
         in
            wordBytes
         end

(*
      (* Jenkins hash function
       * http://en.wikipedia.org/wiki/Jenkins_hash_function  (20100315)
       *)
      val {stateTy: Type.t,
           init: unit -> Dexp.t,
           wordBytes: Dexp.t * Dexp.t * WordSize.t -> Dexp.t,
           fini: Dexp.t -> Dexp.t} =
         let
            val stateWordSize = resWordSize
            val stateTy = Type.word stateWordSize
            val workWordSize = resWordSize
            val workTy = Type.word workWordSize

            local
               fun mk prim =
                  fn (w1, w2) => prim (w1, w2, stateWordSize)
            in
               val add = mk Dexp.add
               val lshift = mk Dexp.lshift
               val rshift = mk Dexp.rshift
               val xorb = mk Dexp.xorb
            end

            fun init () = Dexp.word (WordX.zero stateWordSize)
            fun combByte (hexp, wexp) =
               let
                  val h0 = Var.newNoname ()
                  val dh0 = Dexp.var (h0, stateTy)
                  val w0 = Var.newNoname ()
                  val dw0 = Dexp.var (w0, workTy)
                  val h1 = Var.newNoname ()
                  val dh1 = Dexp.var (h1, stateTy)
               in
                  Dexp.lett
                  {decs = [{var = h0, exp = hexp},
                           {var = w0, exp = wexp},
                           {var = h1, exp = add (dh0, dw0)}],
                   body = dh1}
               end
            fun mix hexp =
               let
                  val h0 = Var.newNoname ()
                  val dh0 = Dexp.var (h0, stateTy)
                  val h1 = Var.newNoname ()
                  val dh1 = Dexp.var (h1, stateTy)
                  val h2 = Var.newNoname ()
                  val dh2 = Dexp.var (h2, stateTy)
               in
                  Dexp.lett
                  {decs = [{var = h0, exp = hexp},
                           {var = h1, exp = add (dh0, lshift (dh0, Dexp.shiftInt 10))},
                           {var = h2, exp = xorb (dh1, rshift (dh1, Dexp.shiftInt 6))}],
                   body = dh2}
               end
            val wordBytes =
               mkWordBytes
               {stateTy = stateTy,
                workWordSize = workWordSize,
                combByte = combByte,
                mix = mix}
            fun fini hexp =
               let
                  val h0 = Var.newNoname ()
                  val dh0 = Dexp.var (h0, stateTy)
                  val h1 = Var.newNoname ()
                  val dh1 = Dexp.var (h1, stateTy)
                  val h2 = Var.newNoname ()
                  val dh2 = Dexp.var (h2, stateTy)
                  val h3 = Var.newNoname ()
                  val dh3 = Dexp.var (h3, stateTy)
               in
                  Dexp.lett
                  {decs = [{var = h0, exp = hexp},
                           {var = h1, exp = add (dh0, lshift (dh0, Dexp.shiftInt 3))},
                           {var = h2, exp = xorb (dh1, rshift (dh1, Dexp.shiftInt 11))},
                           {var = h3, exp = add (dh2, lshift (dh2, Dexp.shiftInt 15))}],
                   body = dh3}
               end
         in
            {stateTy = stateTy,
             init = init,
             wordBytes = wordBytes,
             fini = fini}
         end
*)

      (* FNV-1a hash function
       * http://en.wikipedia.org/wiki/Fowler-Noll-Vo_hash_function  (20100315)
       *)
      val {stateTy: Type.t,
           init: unit -> Dexp.t,
           wordBytes: Dexp.t * Dexp.t * WordSize.t -> Dexp.t,
           fini: Dexp.t -> Dexp.t} =
         let
            val stateWordSize = resWordSize
            val stateTy = Type.word stateWordSize
            val workWordSize = resWordSize
            val workTy = Type.word workWordSize

            local
               fun mk prim =
                  fn (w1, w2) => prim (w1, w2, stateWordSize)
            in
               val mul = mk (fn (w1,w2,s) => Dexp.mul (w1,w2,s,{signed = false}))
               val xorb = mk Dexp.xorb
            end

            val fnv_prime = WordX.fromIntInf (16777619, stateWordSize)
            val fnv_offset_bias = WordX.fromIntInf (2166136261, stateWordSize)

            fun init () = Dexp.word fnv_offset_bias
            fun combByte (hexp, wexp) =
               let
                  val h0 = Var.newNoname ()
                  val dh0 = Dexp.var (h0, stateTy)
                  val w0 = Var.newNoname ()
                  val dw0 = Dexp.var (w0, workTy)
                  val h1 = Var.newNoname ()
                  val dh1 = Dexp.var (h1, stateTy)
               in
                  Dexp.lett
                  {decs = [{var = h0, exp = hexp},
                           {var = w0, exp = wexp},
                           {var = h1, exp = xorb (dh0, dw0)}],
                   body = dh1}
               end
            fun mix hexp =
               let
                  val h0 = Var.newNoname ()
                  val dh0 = Dexp.var (h0, stateTy)
                  val p = Dexp.word fnv_prime
                  val h1 = Var.newNoname ()
                  val dh1 = Dexp.var (h1, stateTy)
               in
                  Dexp.lett
                  {decs = [{var = h0, exp = hexp},
                           {var = h1, exp = mul (dh0, p)}],
                   body = dh1}
               end
            val wordBytes =
               mkWordBytes
               {stateTy = stateTy,
                workWordSize = workWordSize,
                combByte = combByte,
                mix = mix}
            fun fini hexp = hexp
         in
            {stateTy = stateTy,
             init = init,
             wordBytes = wordBytes,
             fini = fini}
         end
      fun wordBytesFromWord (st: Dexp.t, w:word, ws: WordSize.t) =
         wordBytes (st, Dexp.wordFromWord (w, ws), ws)
   end

fun transform (Program.T {datatypes, globals, functions, main}) =
   let
      val {get = funcInfo: Func.t -> {hasHash: bool},
           set = setFuncInfo, ...} =
         Property.getSet (Func.plist, Property.initConst {hasHash = false})
      val {get = labelInfo: Label.t -> {hasHash: bool},
           set = setLabelInfo, ...} =
         Property.getSet (Label.plist, Property.initConst {hasHash = false})
      val {get = tyconInfo: Tycon.t -> {cons: {con: Con.t,
                                               args: Type.t vector} vector},
           set = setTyconInfo, ...} =
         Property.getSetOnce
         (Tycon.plist, Property.initRaise ("PolyHash.info", Tycon.layout))
      val tyconCons = #cons o tyconInfo
      val {get = getHashFunc: Type.t -> Func.t option,
           set = setHashFunc,
           destroy = destroyHashFunc} =
         Property.destGetSet (Type.plist, Property.initConst NONE)
      val {get = getTyconHashFunc: Tycon.t -> Func.t option,
           set = setTyconHashFunc, ...} =
         Property.getSet (Tycon.plist, Property.initConst NONE)
      val {get = getVectorHashFunc: Type.t -> Func.t option,
           set = setVectorHashFunc,
           destroy = destroyVectorHashFunc} =
         Property.destGetSet (Type.plist, Property.initConst NONE)
      val returns = SOME (Vector.new1 Hash.stateTy)
      val seqIndexWordSize = WordSize.seqIndex ()
      val seqIndexTy = Type.word seqIndexWordSize
      val newFunctions: Function.t list ref = ref []
      fun newFunction z =
         List.push (newFunctions,
                    Function.profile (Function.new z,
                                      SourceInfo.polyHash))
      fun hashTyconFunc (tycon: Tycon.t): Func.t =
         case getTyconHashFunc tycon of
            SOME f => f
          | NONE =>
               let
                  val name =
                     Func.newString (concat ["hash_", Tycon.originalName tycon])
                  val _ = setTyconHashFunc (tycon, SOME name)
                  val ty = Type.datatypee tycon
                  val st = (Var.newNoname (), Hash.stateTy)
                  val x = (Var.newNoname (), ty)
                  val args = Vector.new2 (st, x)
                  val dst = Dexp.var st
                  val dx = Dexp.var x
                  val cons = tyconCons tycon
                  val body =
                     Dexp.casee
                     {test = dx,
                      ty = Hash.stateTy,
                      default = NONE,
                      cases =
                      (Dexp.Con o Vector.map)
                      (cons, fn {con, args} =>
                       let
                          val xs =
                             Vector.map
                             (args, fn ty =>
                              (Var.newNoname (), ty))
                       in
                          {con = con,
                           args = xs,
                           body =
                           Vector.fold
                           (xs,
                            Hash.wordBytesFromWord
                            (dst, Con.hash con, WordSize.word32),
                            fn ((x,ty), dstate) =>
                            hashExp (dstate, Dexp.var (x, ty), ty))}
                       end)}
                  val (start, blocks) = Dexp.linearize (body, Handler.Caller)
                  val blocks = Vector.fromList blocks
                  val _ =
                     newFunction {args = args,
                                  blocks = blocks,
                                  mayInline = true,
                                  name = name,
                                  raises = NONE,
                                  returns = returns,
                                  start = start}
               in
                  name
               end
      and vectorHashFunc (ty: Type.t): Func.t =
         case getVectorHashFunc ty of
            SOME f => f
          | NONE =>
               let
                  (* Build two functions, one that hashes the length and the
                   * other that loops.
                   *)
                  val name = Func.newString "vectorHash"
                  val _ = setVectorHashFunc (ty, SOME name)
                  val loop = Func.newString "vectorHashLoop"
                  val vty = Type.vector ty
                  local
                     val st = (Var.newNoname (), Hash.stateTy)
                     val vec = (Var.newNoname (), vty)
                     val args = Vector.new2 (st, vec)
                     val dst = Dexp.var st
                     val dvec = Dexp.var vec
                     val len = (Var.newNoname (), seqIndexTy)
                     val dlen = Dexp.var len
                     val body =
                        Dexp.lett
<<<<<<< HEAD
                        {decs = [{var = #1 len, exp =
                                  Dexp.primApp {prim = Prim.vectorLength,
=======
                        {decs = [{var = #1 len, exp = 
                                  Dexp.primApp {prim = Prim.Vector_length,
>>>>>>> f2ec21a4
                                                targs = Vector.new1 ty,
                                                args = Vector.new1 dvec,
                                                ty = seqIndexTy}}],
                         body =
                         Dexp.call
                         {func = loop,
                          args = (Vector.new4
                                  (Hash.wordBytes (dst, dlen, seqIndexWordSize),
                                   dvec, dlen, Dexp.word (WordX.zero seqIndexWordSize))),
                          ty = Hash.stateTy}}
                     val (start, blocks) = Dexp.linearize (body, Handler.Caller)
                     val blocks = Vector.fromList blocks
                  in
                     val _ =
                        newFunction {args = args,
                                     blocks = blocks,
                                     mayInline = true,
                                     name = name,
                                     raises = NONE,
                                     returns = returns,
                                     start = start}
                  end
                  local
                     val st = (Var.newNoname (), Hash.stateTy)
                     val vec = (Var.newNoname (), vty)
                     val len = (Var.newNoname (), seqIndexTy)
                     val i = (Var.newNoname (), seqIndexTy)
                     val args = Vector.new4 (st, vec, len, i)
                     val dst = Dexp.var st
                     val dvec = Dexp.var vec
                     val dlen = Dexp.var len
                     val di = Dexp.var i
                     val body =
                        let
                           val args =
                              Vector.new4
<<<<<<< HEAD
                              (hashExp
                               (dst,
                                Dexp.primApp {prim = Prim.vectorSub,
=======
                              (hashExp 
                               (dst, 
                                Dexp.primApp {prim = Prim.Vector_sub,
>>>>>>> f2ec21a4
                                              targs = Vector.new1 ty,
                                              args = Vector.new2 (dvec, di),
                                              ty = ty},
                                ty),
                               dvec,
                               dlen,
                               Dexp.add (di,
                                         Dexp.word (WordX.one seqIndexWordSize),
                                         seqIndexWordSize))
                        in
                           Dexp.casee
                           {test = Dexp.wordEqual
                                   (di, dlen, seqIndexWordSize),
                            ty = Hash.stateTy,
                            default = NONE,
                            cases = (Dexp.Con o Vector.new2)
                                    ({con = Con.truee,
                                      args = Vector.new0 (),
                                      body = dst},
                                     {con = Con.falsee,
                                      args = Vector.new0 (),
                                      body = Dexp.call {args = args,
                                                        func = loop,
                                                        ty = Hash.stateTy}})}
                        end
                     val (start, blocks) = Dexp.linearize (body, Handler.Caller)
                     val blocks = Vector.fromList blocks
                  in
                     val _ =
                        newFunction {args = args,
                                     blocks = blocks,
                                     mayInline = true,
                                     name = loop,
                                     raises = NONE,
                                     returns = returns,
                                     start = start}
                  end
               in
                  name
               end
      and hashExp (st: Dexp.t, x: Dexp.t, ty: Type.t): Dexp.t =
         Dexp.name (st, fn st =>
         Dexp.name (x, fn x => hash (st, x, ty)))
      and hash (st: Var.t, x: Var.t, ty: Type.t): Dexp.t =
         let
            val dst = Dexp.var (st, Hash.stateTy)
            val dx = Dexp.var (x, ty)
            fun stateful () =
               Hash.wordBytesFromWord
               (dst, Type.hash ty, WordSize.word32)

            val body =
               case Type.dest ty of
                  Type.Array _ => stateful ()
                | Type.CPointer =>
                     let
                        val ws = WordSize.cpointer ()
                        val toWord =
                           Dexp.primApp
                           {prim = Prim.CPointer_toWord,
                            targs = Vector.new0 (),
                            args = Vector.new1 dx,
                            ty = Type.word ws}
                     in
                        Hash.wordBytes (dst, toWord, ws)
                     end
                | Type.Datatype tycon =>
                     Dexp.call {func = hashTyconFunc tycon,
                                args = Vector.new2 (dst, dx),
                                ty = Hash.stateTy}
                | Type.IntInf =>
                     let
                        val sws = WordSize.smallIntInfWord ()
                        val bws = WordSize.bigIntInfWord ()
                        val toWord =
                           Dexp.primApp
                           {prim = Prim.IntInf_toWord,
                            targs = Vector.new0 (),
                            args = Vector.new1 dx,
                            ty = Type.word sws}
                        val toVector =
                           Dexp.primApp
                           {prim = Prim.IntInf_toVector,
                            targs = Vector.new0 (),
                            args = Vector.new1 dx,
                            ty = Type.vector (Type.word bws)}
                        val w = Var.newNoname ()
                        val dw = Dexp.var (w, Type.word sws)
                        val one = Dexp.word (WordX.one sws)
                     in
                        Dexp.lett
                        {decs = [{var = w, exp = toWord}],
                         body =
                         Dexp.casee
                         {test = Dexp.wordEqual (Dexp.andb (dw, one, sws), one, sws),
                          ty = Hash.stateTy,
                          default = NONE,
                          cases =
                          (Dexp.Con o Vector.new2)
                          ({con = Con.truee,
                            args = Vector.new0 (),
                            body = Hash.wordBytes (dst, dw, sws)},
                           {con = Con.falsee,
                            args = Vector.new0 (),
                            body =
                            Dexp.call {func = vectorHashFunc (Type.word bws),
                                       args = Vector.new2 (dst, toVector),
                                       ty = Hash.stateTy}})}}
                     end
                | Type.Real rs =>
                     let
                        val ws = WordSize.fromBits (RealSize.bits rs)
                        val toWord =
                           Dexp.primApp
                           {prim = Prim.Real_castToWord (rs, ws),
                            targs = Vector.new0 (),
                            args = Vector.new1 dx,
                            ty = Type.word ws}
                     in
                        Hash.wordBytes (dst, toWord, ws)
                     end
                | Type.Ref _ => stateful ()
                | Type.Thread => stateful ()
                | Type.Tuple tys =>
                     let
                        val max = Vector.length tys - 1
                        (* hash components i, i+1, ... *)
                        fun loop (i: int, dst): Dexp.t =
                           if i > max
                              then dst
                           else let
                                   val ty = Vector.sub (tys, i)
                                   val select =
                                      Dexp.select {tuple = dx,
                                                   offset = i,
                                                   ty = ty}
                                in
                                   loop
                                   (i + 1,
                                    hashExp (dst, select, ty))
                                end
                     in
                        loop (0, dst)
                     end
                | Type.Vector ty =>
                     Dexp.call {func = vectorHashFunc ty,
                                args = Vector.new2 (dst, dx),
                                ty = Hash.stateTy}
                | Type.Weak _ => stateful ()
                | Type.Word ws => Hash.wordBytes (dst, dx, ws)
         in
            body
         end
      fun hashFunc (ty: Type.t): Func.t =
         case getHashFunc ty of
            SOME f => f
          | NONE =>
               let
                  val name = Func.newString "hash"
                  val _ = setHashFunc (ty, SOME name)
                  val x = (Var.newNoname (), ty)
                  val args = Vector.new1 x
                  val sti = Var.newNoname ()
                  val dsti = Dexp.var (sti, Hash.stateTy)
                  val dx = Dexp.var x
                  val stf = Var.newNoname ()
                  val dstf = Dexp.var (stf, Hash.stateTy)
                  val w = Var.newNoname ()
                  val dw = Dexp.var (w, Hash.resTy)
                  val body =
                     Dexp.lett
                     {decs = [{var = sti, exp = Hash.init ()},
                              {var = stf, exp = hashExp (dsti, dx, ty)},
                              {var = w, exp = Hash.fini dstf}],
                      body = dw}
                  val (start, blocks) = Dexp.linearize (body, Handler.Caller)
                  val blocks = Vector.fromList blocks
                  val _ =
                     newFunction {args = args,
                                  blocks = blocks,
                                  mayInline = true,
                                  name = name,
                                  raises = NONE,
                                  returns = returns,
                                  start = start}
               in
                  name
               end

      val _ =
         Vector.foreach
         (datatypes, fn Datatype.T {tycon, cons} =>
          setTyconInfo (tycon,
                        {cons = cons}))
      val () =
         List.foreach
         (functions, fn f =>
          let
             val {name, blocks, ...} = Function.dest f
          in
             Vector.foreach
             (blocks, fn Block.T {label, statements, ...} =>
              let
                 fun setHasHash () =
                    (setFuncInfo (name, {hasHash = true})
                     ; setLabelInfo (label, {hasHash = true}))
              in
                 Vector.foreach
                 (statements, fn Statement.T {exp, ...} =>
                  (case exp of
                      PrimApp {prim, ...} =>
                         (case prim of
                             Prim.MLton_hash => setHasHash ()
                           | _ => ())
                    | _ => ()))
              end)
          end)
      fun doit blocks =
         let
            val blocks =
               Vector.fold
               (blocks, [],
                fn (block as Block.T {label, args, statements, transfer}, blocks) =>
                if not (#hasHash (labelInfo label))
                   then block::blocks
                else
                let
                   fun finish ({label, args, statements}, transfer) =
                      Block.T {label = label,
                               args = args,
                               statements = Vector.fromListRev statements,
                               transfer = transfer}
                   val (blocks, las) =
                      Vector.fold
                      (statements,
                       (blocks, {label = label, args = args, statements = []}),
                       fn (stmt as Statement.T {exp, var, ...},
                           (blocks, las as {label, args, statements})) =>
                       let
                         fun normal () = (blocks,
                                          {label = label,
                                           args = args,
                                           statements = stmt::statements})
                       in
                         case exp of
                            PrimApp {prim, targs, args, ...} =>
                               (case (prim, Vector.length targs) of
                                   (Prim.MLton_hash, 1) =>
                                      let
                                         val ty = Vector.first targs
                                         val x = Vector.first args
                                         val l = Label.newNoname ()
                                      in
                                        (finish
                                         (las,
                                          Call {args = Vector.new1 x,
                                                func = hashFunc ty,
                                                return = Return.NonTail
                                                         {cont = l,
                                                          handler = Handler.Caller}})
                                         :: blocks,
                                         {label = l,
                                          args = Vector.new1 (valOf var, Hash.resTy),
                                          statements = []})
                                      end
                                 | _ => normal ())
                          | _ => normal ()
                       end)
                in
                   finish (las, transfer)
                   :: blocks
                end)
         in
            Vector.fromList blocks
         end
      val functions =
         List.revMap
         (functions, fn f =>
          let
             val {args, blocks, mayInline, name, raises, returns, start} =
                Function.dest f
             val f =
                if #hasHash (funcInfo name)
                   then Function.new {args = args,
                                      blocks = doit blocks,
                                      mayInline = mayInline,
                                      name = name,
                                      raises = raises,
                                      returns = returns,
                                      start = start}
                else f
             val () = Function.clear f
          in
             f
          end)
      val program =
         Program.T {datatypes = datatypes,
                    globals = globals,
                    functions = (!newFunctions) @ functions,
                    main = main}
      val _ = destroyHashFunc ()
      val _ = destroyVectorHashFunc ()
      val _ = Program.clearTop program
   in
      program
   end

end<|MERGE_RESOLUTION|>--- conflicted
+++ resolved
@@ -88,13 +88,8 @@
                   fun extdW w =
                      if WordSize.equals (ws, workWordSize)
                         then w
-<<<<<<< HEAD
-                     else Dexp.primApp {prim = Prim.wordExtdToWord
-                                               (ws, workWordSize,
-=======
                      else Dexp.primApp {prim = Prim.Word_extdToWord
                                                (ws, workWordSize, 
->>>>>>> f2ec21a4
                                                 {signed = false}),
                                         targs = Vector.new0 (),
                                         args = Vector.new1 w,
@@ -431,13 +426,8 @@
                      val dlen = Dexp.var len
                      val body =
                         Dexp.lett
-<<<<<<< HEAD
-                        {decs = [{var = #1 len, exp =
-                                  Dexp.primApp {prim = Prim.vectorLength,
-=======
                         {decs = [{var = #1 len, exp = 
                                   Dexp.primApp {prim = Prim.Vector_length,
->>>>>>> f2ec21a4
                                                 targs = Vector.new1 ty,
                                                 args = Vector.new1 dvec,
                                                 ty = seqIndexTy}}],
@@ -474,15 +464,9 @@
                         let
                            val args =
                               Vector.new4
-<<<<<<< HEAD
-                              (hashExp
-                               (dst,
-                                Dexp.primApp {prim = Prim.vectorSub,
-=======
                               (hashExp 
                                (dst, 
                                 Dexp.primApp {prim = Prim.Vector_sub,
->>>>>>> f2ec21a4
                                               targs = Vector.new1 ty,
                                               args = Vector.new2 (dvec, di),
                                               ty = ty},
