(* Copyright (C) 2009,2016-2017,2019-2020 Matthew Fluet.
 * Copyright (C) 1999-2008 Henry Cejtin, Matthew Fluet, Suresh
 *    Jagannathan, and Stephen Weeks.
 * Copyright (C) 1997-2000 NEC Research Institute.
 *
 * MLton is released under a HPND-style license.
 * See the file MLton-LICENSE for details.
 *)

functor RssaTree (S: RSSA_TREE_STRUCTS): RSSA_TREE =
struct

open S

local
   open Runtime
in
   structure CFunction = CFunction
   structure GCField = GCField
end

fun constrain (ty: Type.t): Layout.t =
   let
      open Layout
   in
      if !Control.showTypes
         then seq [str ": ", Type.layout ty]
      else empty
   end

structure Operand =
   struct
      datatype t =
         Cast of t * Type.t
       | Const of Const.t
       | GCState
       | Offset of {base: t,
                    offset: Bytes.t,
                    ty: Type.t}
       | ObjptrTycon of ObjptrTycon.t
       | Runtime of GCField.t
       | SequenceOffset of {base: t,
                            index: t,
                            offset: Bytes.t,
                            scale: Scale.t,
                            ty: Type.t}
       | Var of {var: Var.t,
                 ty: Type.t}
       | Address of t

      val null = Const Const.null

      val word = Const o Const.word
      val deWord =
         fn Const (Const.Word w) => SOME w
          | _ => NONE

      val one = word o WordX.one
      val zero = word o WordX.zero

      fun bool b = (if b then one else zero) WordSize.bool

      val ty =
         fn Cast (_, ty) => ty
          | Const c => Type.ofConst c
          | GCState => Type.gcState ()
          | Offset {ty, ...} => ty
          | ObjptrTycon _ => Type.objptrHeader ()
          | Runtime z => Type.ofGCField z
          | SequenceOffset {ty, ...} => ty
          | Var {ty, ...} => ty
          | Address _ => Type.cpointer ()

      fun layout (z: t): Layout.t =
         let
            open Layout 
         in
            case z of
               Cast (z, ty) =>
                  seq [str "Cast ", tuple [layout z, Type.layout ty]]
             | Const c => seq [Const.layout c, constrain (ty z)]
             | GCState => str "<GCState>"
             | Offset {base, offset, ty} =>
                  seq [str (concat ["O", Type.name ty, " "]),
                       tuple [layout base, Bytes.layout offset],
                       constrain ty]
             | ObjptrTycon opt => ObjptrTycon.layout opt
             | Runtime r => GCField.layout r
             | SequenceOffset {base, index, offset, scale, ty} =>
                  seq [str (concat ["X", Type.name ty, " "]),
                       tuple [layout base, layout index, Scale.layout scale,
                              Bytes.layout offset]]
             | Var {var, ...} => Var.layout var
             | Address z => seq [str "Address ", tuple [layout z]]
         end

      fun cast (z: t, t: Type.t): t =
         if Type.equals (t, ty z)
            then z
         else Cast (z, t)

      val cast = Trace.trace2 ("Rssa.Operand.cast", layout, Type.layout, layout) cast

<<<<<<< HEAD
      val rec isLocation =
         fn Cast (z, _) => isLocation z
          | Offset _ => true
          | Runtime _ => true
          | SequenceOffset _ => true
          | Var _ => true
          | Address _ => true (* SAM_NOTE: CHECK *)
          | _ => false

=======
>>>>>>> f2ec21a4
      fun 'a foldVars (z: t, a: 'a, f: Var.t * 'a -> 'a): 'a =
         case z of
            Cast (z, _) => foldVars (z, a, f)
          | Offset {base, ...} => foldVars (base, a, f)
          | SequenceOffset {base, index, ...} =>
               foldVars (index, foldVars (base, a, f), f)
          | Var {var, ...} => f (var, a)
          | Address z => foldVars (z, a, f)
          | _ => a

      fun replace (z: t, {const: Const.t -> t,
                          var: {ty: Type.t, var: Var.t} -> t}): t =
         let
            fun loop (z: t): t =
               case z of
                  Cast (t, ty) => Cast (loop t, ty)
                | Const c => const c
                | Offset {base, offset, ty} =>
                     Offset {base = loop base,
                             offset = offset,
                             ty = ty}
                | SequenceOffset {base, index, offset, scale, ty} =>
                     SequenceOffset {base = loop base,
                                  index = loop index,
                                  offset = offset,
                                  scale = scale,
                                  ty = ty}
<<<<<<< HEAD
                | Var {var, ...} => f var
                | Address t => Address (loop t)
=======
                | Var x_ty => var x_ty
>>>>>>> f2ec21a4
                | _ => z
         in
            loop z
         end
   end

structure Object =
   struct
      local
         structure S = Object (open S
                               structure Use = Operand)
      in
         open S
      end

      fun replace' (s, {const, var}) =
         replace (s, {use = fn oper => Operand.replace (oper, {const = const,
                                                               var = var})})
   end

structure Statement =
   struct
      datatype t =
         Bind of {dst: Var.t * Type.t,
                  pinned: bool,
                  src: Operand.t}
       | Move of {dst: Operand.t,
                  src: Operand.t}
       | Object of {dst: Var.t * Type.t,
                    obj: Object.t}
       | PrimApp of {args: Operand.t vector,
                     dst: (Var.t * Type.t) option,
                     prim: Type.t Prim.t}
       | Profile of ProfileExp.t
       | ProfileLabel of ProfileLabel.t
       | SetExnStackLocal
       | SetExnStackSlot
       | SetHandler of Label.t
       | SetSlotExnStack

      fun 'a foldDefUse (s, a: 'a, {def: Var.t * Type.t * 'a -> 'a,
                                    use: Var.t * 'a -> 'a}): 'a =
         let
            fun useOperand (z: Operand.t, a) = Operand.foldVars (z, a, use)
         in
            case s of
               Bind {dst = (x, t), src, ...} => def (x, t, useOperand (src, a))
             | Move {dst, src} => useOperand (src, useOperand (dst, a))
             | Object {dst = (x, t), obj} => def (x, t, Object.foldUse (obj, a, useOperand))
             | PrimApp {dst, args, ...} =>
                  Vector.fold (args,
                               Option.fold (dst, a, fn ((x, t), a) =>
                                            def (x, t, a)),
                               useOperand)
             | Profile _ => a
             | ProfileLabel _ => a
             | SetExnStackLocal => a
             | SetExnStackSlot => a
             | SetHandler _ => a
             | SetSlotExnStack => a
         end

      fun foreachDefUse (s: t, {def, use}) =
         foldDefUse (s, (), {def = fn (x, t, ()) => def (x, t),
                             use = use o #1})

      fun 'a foldDef (s: t, a: 'a, f: Var.t * Type.t * 'a -> 'a): 'a =
         foldDefUse (s, a, {def = f, use = #2})

      fun foreachDef (s:t , f: Var.t * Type.t -> unit) =
         foldDef (s, (), fn (x, t, ()) => f (x, t))

      fun 'a foldUse (s: t, a: 'a, f: Var.t * 'a -> 'a) =
         foldDefUse (s, a, {def = #3, use = f})

      fun foreachUse (s, f) = foldUse (s, (), f o #1)

      fun replace (s: t, fs as {const: Const.t -> Operand.t,
                                var: {ty: Type.t, var: Var.t} -> Operand.t}): t =
         let
            fun oper (z: Operand.t): Operand.t =
               Operand.replace (z, {const = const, var = var})
         in
            case s of
               Bind {dst, pinned, src} =>
                  Bind {dst = dst,
                        pinned = pinned,
                        src = oper src}
             | Move {dst, src} => Move {dst = oper dst, src = oper src}
             | Object {dst, obj} => Object {dst = dst, obj = Object.replace' (obj, fs)}
             | PrimApp {args, dst, prim} =>
                  PrimApp {args = Vector.map (args, oper),
                           dst = dst,
                           prim = prim}
             | Profile _ => s
             | ProfileLabel _ => s
             | SetExnStackLocal => s
             | SetExnStackSlot => s
             | SetHandler _ => s
             | SetSlotExnStack => s
         end

      val layout =
         let
            open Layout
         in
            fn Bind {dst = (x, t), src, ...} =>
                  mayAlign
                  [seq [Var.layout x, constrain t],
                   indent (seq [str "= ", Operand.layout src], 2)]
             | Move {dst, src} =>
                  mayAlign
                  [Operand.layout dst,
                   indent (seq [str ":= ", Operand.layout src], 2)]
             | Object {dst = (x, t), obj} =>
                  mayAlign
                  [seq [Var.layout x, constrain t],
                   indent (seq [str "= ", Object.layout obj], 2)]
             | PrimApp {dst, prim, args, ...} =>
                  mayAlign
                  [case dst of
                      NONE => seq [str "_", constrain (Type.unit)]
                    | SOME (x, t) => seq [Var.layout x, constrain t],
                   indent (seq [str "= ", Prim.layout prim, str " ",
                                Vector.layout Operand.layout args],
                           2)]
             | Profile e => ProfileExp.layout e
             | ProfileLabel p =>
                  seq [str "ProfileLabel ", ProfileLabel.layout p]
             | SetExnStackLocal => str "SetExnStackLocal"
             | SetExnStackSlot => str "SetExnStackSlot "
             | SetHandler l => seq [str "SetHandler ", Label.layout l]
             | SetSlotExnStack => str "SetSlotExnStack "
         end

      val toString = Layout.toString o layout

      fun clear (s: t) =
         foreachDef (s, Var.clear o #1)

      fun resize (src: Operand.t, dstTy: Type.t): Operand.t * t list =
         let
            val srcTy = Operand.ty src

            val (src, srcTy, ssSrc, dstTy, finishDst) =
               case (Type.deReal srcTy, Type.deReal dstTy) of
                  (NONE, NONE) => 
                     (src, srcTy, [], dstTy, fn dst => (dst, []))
                | (SOME rs, NONE) =>
                     let
                        val ws = WordSize.fromBits (RealSize.bits rs)
                        val tmp = Var.newNoname ()
                        val tmpTy = Type.word ws
                     in
                        (Operand.Var {ty = tmpTy, var = tmp},
                         tmpTy,
                         [PrimApp {args = Vector.new1 src,
                                   dst = SOME (tmp, tmpTy),
                                   prim = Prim.Real_castToWord (rs, ws)}],
                         dstTy, fn dst => (dst, []))
                     end
                | (NONE, SOME rs) =>
                     let
                        val ws = WordSize.fromBits (RealSize.bits rs)
                        val tmp = Var.newNoname ()
                        val tmpTy = Type.real rs
                     in
                        (src, srcTy, [],
                         Type.word ws,
                         fn dst =>
                         (Operand.Var {ty = tmpTy, var = tmp},
                          [PrimApp {args = Vector.new1 dst,
                                    dst = SOME (tmp, tmpTy),
                                    prim = Prim.Word_castToReal (ws, rs)}]))
                     end
                | (SOME _, SOME _) =>
                     (src, srcTy, [], dstTy, fn dst => (dst, []))

            val srcW = Type.width srcTy
            val dstW = Type.width dstTy

            val (dst, ssConv) =
               if Bits.equals (srcW, dstW)
                  then (Operand.cast (src, dstTy), [])
               else let
                       val tmp = Var.newNoname ()
                       val tmpTy = dstTy
                    in
                       (Operand.Var {ty = tmpTy, var = tmp},
                        [PrimApp {args = Vector.new1 src,
                                  dst = SOME (tmp, tmpTy),
                                  prim = (Prim.Word_extdToWord
                                          (WordSize.fromBits srcW, 
                                           WordSize.fromBits dstW, 
                                           {signed = false}))}])
                    end

            val (dst, ssDst) = finishDst dst
         in
            (dst, ssSrc @ ssConv @ ssDst)
         end
   end

structure Switch =
   struct
      local
         structure S = Switch (open S
                               structure Use = Operand)
      in
         open S
      end

      fun replace' (s, {const, label, var}) =
         replace (s, {label = label,
                      use = fn oper => Operand.replace (oper, {const = const,
                                                               var = var})})
   end

structure Transfer =
   struct
      datatype t =
         CCall of {args: Operand.t vector,
                   func: Type.t CFunction.t,
                   return: Label.t option}
       | Call of {args: Operand.t vector,
                  func: Func.t,
                  return: Return.t}
       | Goto of {args: Operand.t vector,
                  dst: Label.t}
       | Raise of Operand.t vector
       | Return of Operand.t vector
       | Switch of Switch.t

      fun layout t =
         let
            open Layout
         in
            case t of
               CCall {args, func, return} =>
                  seq [str "CCall ",
                       record [("args", Vector.layout Operand.layout args),
                               ("func", CFunction.layout (func, Type.layout)),
                               ("return", Option.layout Label.layout return)]]
             | Call {args, func, return} =>
                  seq [Func.layout func, str " ",
                       Vector.layout Operand.layout args,
                       str " ", Return.layout return]
             | Goto {dst, args} =>
                  seq [Label.layout dst, str " ",
                       Vector.layout Operand.layout args]
             | Raise xs => seq [str "raise ", Vector.layout Operand.layout xs]
             | Return xs => seq [str "return ", Vector.layout Operand.layout xs]
             | Switch s => Switch.layout s
         end

      fun bug () =
         CCall {args = (Vector.new1
                        (Operand.Const
                         (Const.string "control shouldn't reach here"))),
                func = Type.BuiltInCFunction.bug (),
                return = NONE}

      fun foreachFunc (t, f : Func.t -> unit) : unit =
         case t of
            Call {func, ...} => f func
          | _ => ()

      fun 'a foldLabelUse (t, a: 'a,
                           {label: Label.t * 'a -> 'a,
                            use: Var.t * 'a -> 'a}): 'a =
         let
            fun useOperand (z, a) = Operand.foldVars (z, a, use)
            fun useOperands (zs: Operand.t vector, a) =
               Vector.fold (zs, a, useOperand)
         in
            case t of
               CCall {args, return, ...} =>
                  useOperands (args,
                               case return of
                                  NONE => a
                                | SOME l => label (l, a))
             | Call {args, return, ...} =>
                  useOperands (args, Return.foldLabel (return, a, label))
             | Goto {args, dst, ...} => label (dst, useOperands (args, a))
             | Raise zs => useOperands (zs, a)
             | Return zs => useOperands (zs, a)
             | Switch s => Switch.foldLabelUse (s, a, {label = label,
                                                       use = useOperand})
         end

      fun foreachLabelUse (t, {label, use}) =
         foldLabelUse (t, (), {label = label o #1,
                               use = use o #1})

      fun foldLabel (t, a, f) = foldLabelUse (t, a, {label = f,
                                                     use = #2})

      fun foreachLabel (t, f) = foldLabel (t, (), f o #1)

      fun foldUse (t, a, f) = foldLabelUse (t, a, {label = #2,
                                                   use = f})

      fun foreachUse (t, f) = foldUse (t, (), f o #1)

      local
         fun make i = WordX.fromIntInf (i, WordSize.bool)
      in
         fun ifBoolE (test, expect, {falsee, truee}) =
            Switch (Switch.T
                    {cases = Vector.new2 ((make 0, falsee), (make 1, truee)),
                     default = NONE,
                     expect = Option.map (expect, fn expect => if expect then make 1 else make 0),
                     size = WordSize.bool,
                     test = test})
         fun ifBool (test, branches) = ifBoolE (test, NONE, branches)
         fun ifZero (test, {falsee, truee}) =
            Switch (Switch.T
                    {cases = Vector.new1 (make 0, truee),
                     default = SOME falsee,
                     expect = NONE,
                     size = WordSize.bool,
                     test = test})
      end

      fun replace (t: t, fs as {const: Const.t -> Operand.t,
                                label: Label.t -> Label.t,
                                var: {ty: Type.t, var: Var.t} -> Operand.t}): t =
         let
            fun oper z = Operand.replace (z, {const = const, var = var})
            fun opers zs = Vector.map (zs, oper)
         in
            case t of
               CCall {args, func, return} =>
                  CCall {args = opers args,
                         func = func,
                         return = Option.map (return, label)}
             | Call {args, func, return} =>
                  Call {args = opers args,
                        func = func,
                        return = Return.map (return, label)}
             | Goto {args, dst} =>
                  Goto {args = opers args,
                        dst = label dst}
             | Raise zs => Raise (opers zs)
             | Return zs => Return (opers zs)
             | Switch s => Switch (Switch.replace' (s, fs))
         end
      fun replaceLabels (s, label) =
         replace (s, {const = Operand.Const,
                      label = label,
                      var = Operand.Var})
   end

structure Kind =
   struct
      datatype t =
         Cont of {handler: Handler.t}
       | CReturn of {func: Type.t CFunction.t}
       | Handler
       | Jump

      fun isJump k =
         case k of
            Jump => true
          | _ => false

      fun layout k =
         let
            open Layout
         in
            case k of
               Cont {handler} =>
                  seq [str "Cont ",
                       record [("handler", Handler.layout handler)]]
             | CReturn {func} =>
                  seq [str "CReturn ",
                       record [("func", CFunction.layout (func, Type.layout))]]
             | Handler => str "Handler"
             | Jump => str "Jump"
         end

      datatype frameStyle = None | OffsetsAndSize | SizeOnly
      fun frameStyle (k: t): frameStyle =
         case k of
            Cont _ => OffsetsAndSize
          | CReturn {func, ...} =>
               if CFunction.mayGC func
                  then OffsetsAndSize
               else if !Control.profile = Control.ProfileNone
                       then None
                    else SizeOnly
          | Handler => SizeOnly
          | Jump => None
   end

local
   open Layout
in
   fun layoutFormals (xts: (Var.t * Type.t) vector) =
      Vector.layout (fn (x, t) =>
                    seq [Var.layout x,
                         if !Control.showTypes
                            then seq [str ": ", Type.layout t]
                         else empty])
      xts
end

structure Block =
   struct
      datatype t =
         T of {args: (Var.t * Type.t) vector,
               kind: Kind.t,
               label: Label.t,
               statements: Statement.t vector,
               transfer: Transfer.t}

      local
         fun make f (T r) = f r
      in
         val kind = make #kind
         val label = make #label
      end

      fun clear (T {args, label, statements, ...}) =
         (Vector.foreach (args, Var.clear o #1)
          ; Label.clear label
          ; Vector.foreach (statements, Statement.clear))

      fun layout (T {args, kind, label, statements, transfer, ...}) =
         let
            open Layout
         in
            align [seq [Label.layout label, str " ",
                        Vector.layout (fn (x, t) =>
                                       if !Control.showTypes
                                          then seq [Var.layout x, str ": ",
                                                    Type.layout t]
                                       else Var.layout x) args,
                        str " ", Kind.layout kind, str " = "],
                   indent (align
                           [align
                            (Vector.toListMap (statements, Statement.layout)),
                            Transfer.layout transfer],
                           2)]
         end

      fun foreachDef (T {args, statements, ...}, f) =
         (Vector.foreach (args, f)
          ; Vector.foreach (statements, fn s => Statement.foreachDef (s, f)))

      fun foreachUse (T {statements, transfer, ...}, f) =
         (Vector.foreach (statements, fn s => Statement.foreachUse (s, f))
          ; Transfer.foreachUse (transfer, f))
   end

structure Function =
   struct
      datatype t = T of {args: (Var.t * Type.t) vector,
                         blocks: Block.t vector,
                         name: Func.t,
                         raises: Type.t vector option,
                         returns: Type.t vector option,
                         start: Label.t}

      local
         fun make f (T r) = f r
      in
         val blocks = make #blocks
         val name = make #name
      end

      fun dest (T r) = r
      val new = T

      fun clear (T {name, args, blocks, ...}) =
         (Func.clear name
          ; Vector.foreach (args, Var.clear o #1)
          ; Vector.foreach (blocks, Block.clear))

      fun layoutHeader (T {args, name, raises, returns, start, ...}): Layout.t =
         let
            open Layout
         in
            seq [str "fun ", Func.layout name,
                 str " ", layoutFormals args,
                 if !Control.showTypes
                    then seq [str ": ",
                              record [("raises",
                                       Option.layout
                                       (Vector.layout Type.layout) raises),
                                      ("returns",
                                       Option.layout
                                       (Vector.layout Type.layout) returns)]]
                 else empty,
                 str " = ", Label.layout start, str " ()"]
         end

      fun layouts (f as T {blocks, ...}, output) =
         (output (layoutHeader f)
          ; Vector.foreach (blocks, fn b =>
                            output (Layout.indent (Block.layout b, 2))))

      fun layout (f as T {blocks, ...}) =
         let
            open Layout
         in
            align [layoutHeader f,
                   indent (align (Vector.toListMap (blocks, Block.layout)), 2)]
         end

      fun foreachDef (T {args, blocks, ...}, f) =
         (Vector.foreach (args, f)
          ; (Vector.foreach (blocks, fn b => Block.foreachDef (b, f))))

      fun foreachUse (T {blocks, ...}, f) =
         Vector.foreach (blocks, fn b => Block.foreachUse (b, f))

      fun dfs (T {blocks, start, ...}, v) =
         let
            val numBlocks = Vector.length blocks
            val {get = labelIndex, set = setLabelIndex, rem, ...} =
               Property.getSetOnce (Label.plist,
                                    Property.initRaise ("index", Label.layout))
            val _ = Vector.foreachi (blocks, fn (i, Block.T {label, ...}) =>
                                     setLabelIndex (label, i))
            val visited = Array.array (numBlocks, false)
            fun visit (l: Label.t): unit =
               let
                  val i = labelIndex l
               in
                  if Array.sub (visited, i)
                     then ()
                  else
                     let
                        val _ = Array.update (visited, i, true)
                        val b as Block.T {transfer, ...} =
                           Vector.sub (blocks, i)
                        val v' = v b
                        val _ = Transfer.foreachLabel (transfer, visit)
                        val _ = v' ()
                     in
                        ()
                     end
               end
            val _ = visit start
            val _ = Vector.foreach (blocks, rem o Block.label)
         in
            ()
         end

      structure Graph = DirectedGraph
      structure Node = Graph.Node

      fun overlayGraph (T {blocks, ...}) =
         let
            open Dot
            val g = Graph.new ()
            fun newNode () = Graph.newNode g
            val {get = labelNode, rem = remLabelNode, ...} =
               Property.get
               (Label.plist, Property.initFun (fn _ => newNode ()))
            val {get = nodeInfo: unit Node.t -> Block.t,
                 set = setNodeInfo, ...} =
               Property.getSetOnce
               (Node.plist, Property.initRaise ("info", Node.layout))
            val () =
               Vector.foreach
               (blocks, fn b as Block.T {label, ...}=>
                setNodeInfo (labelNode label, b))
            fun destroyLabelNode () =
               Vector.foreach (blocks, remLabelNode o Block.label)
         in
            (g, {labelNode = labelNode,
                 destroyLabelNode = destroyLabelNode,
                 nodeInfo = nodeInfo})
         end

      fun dominatorTree (t as T {blocks, start, ...}): Block.t Tree.t =
         let
            val (g, {labelNode, destroyLabelNode, nodeInfo}) = overlayGraph t
            val _ =
               Vector.foreach
               (blocks, fn Block.T {transfer, label = from, ...} =>
                Transfer.foreachLabel
                (transfer, fn to =>
                 ignore (Graph.addEdge (g, {from = labelNode from, to = labelNode to}))))
         in
            Graph.dominatorTree (g, {root = labelNode start, nodeValue = nodeInfo})
            before destroyLabelNode ()
         end

      fun loopForest (t as T {blocks, start, ...}, predicate) =
         let
            val (g, {labelNode, destroyLabelNode, nodeInfo}) = overlayGraph t
            val _ =
               Vector.foreach
               (blocks, fn from as Block.T {transfer, label, ...} =>
                Transfer.foreachLabel
                (transfer, fn to =>
                 if predicate (from, (nodeInfo o labelNode) to)
                    then ignore (Graph.addEdge (g, {from = labelNode label, to = labelNode to}))
                    else ignore (Graph.addEdge (g, {from = labelNode start, to = labelNode to}))))
         in
            Graph.loopForestSteensgaard (g, {root = labelNode start, nodeValue = nodeInfo})
            before destroyLabelNode ()
         end

      fun dropProfile (f: t): t =
         let
            val {args, blocks, name, raises, returns, start} = dest f
            val blocks =
               Vector.map
               (blocks, fn Block.T {args, kind, label, statements, transfer} =>
                Block.T {args = args,
                         kind = kind,
                         label = label,
                         statements = Vector.keepAll
                                      (statements,
                                       fn Statement.Profile _ => false
                                        | Statement.ProfileLabel _ => false
                                        | _ => true),
                         transfer = transfer})
         in
            new {args = args,
                 blocks = blocks,
                 name = name,
                 raises = raises,
                 returns = returns,
                 start = start}
         end

      fun shuffle (f: t): t =
         let
            val {args, blocks, name, raises, returns, start} = dest f
            val blocks = Array.fromVector blocks
            val () = Array.shuffle blocks
         in
            new {args = args,
                 blocks = Array.toVector blocks,
                 name = name,
                 raises = raises,
                 returns = returns,
                 start = start}
         end
   end

structure Program =
   struct
      datatype t =
         T of {functions: Function.t list,
               handlesSignals: bool,
               main: Function.t,
               objectTypes: ObjectType.t vector,
               profileInfo: {sourceMaps: SourceMaps.t,
                             getFrameSourceSeqIndex: Label.t -> int option} option,
               statics: {dst: Var.t * Type.t, obj: Object.t} vector}

      fun clear (T {functions, main, statics, ...}) =
         (List.foreach (functions, Function.clear)
          ; Function.clear main
          ; Vector.foreach (statics, Statement.clear o Statement.Object))

      fun layouts (T {functions, main, objectTypes, statics, ...},
                   output': Layout.t -> unit): unit =
         let
            open Layout
            val output = output'
         in
            output (str "\nObjectTypes:")
            ; Vector.foreachi (objectTypes, fn (i, ty) =>
                               output (seq [str "opt_", Int.layout i,
                                            str " = ", ObjectType.layout ty]))
            ; output (str "\nStatics:")
            ; Vector.foreach (statics, output o Statement.layout o Statement.Object)
            ; output (str "\nMain:")
            ; Function.layouts (main, output)
            ; output (str "\nFunctions:")
            ; List.foreach (functions, fn f => Function.layouts (f, output))
         end

      val toFile = {display = Control.Layouts layouts, style = Control.ML, suffix = "rssa"}

      fun layoutStats (program as T {functions, main, objectTypes, statics, ...}) =
         let
            val numStatements = ref 0
            val numBlocks = ref 0
            val _ =
               List.foreach
               (main::functions, fn f =>
                let
                   val {blocks, ...} = Function.dest f
                in
                   Vector.foreach
                   (blocks, fn Block.T {statements, ...} =>
                    (Int.inc numBlocks
                     ; numStatements := !numStatements + Vector.length statements))
                end)
            val numFunctions = 1 + List.length functions
            val numObjectTypes = Vector.length objectTypes
            val numStatics = Vector.length statics
            open Layout
         in
            align
            [seq [Control.sizeMessage ("rssa program", program)],
             seq [str "num functions in program = ", Int.layout numFunctions],
             seq [str "num blocks in program = ", Int.layout (!numBlocks)],
             seq [str "num statements in program = ", Int.layout (!numStatements)],
             seq [str "num object types in program = ", Int.layout (numObjectTypes)],
             seq [str "num statics in program = ", Int.layout numStatics]]
         end

      fun dropProfile (T {functions, handlesSignals, main, objectTypes, statics, ...}) =
         (Control.profile := Control.ProfileNone
          ; T {functions = List.map (functions, Function.dropProfile),
               handlesSignals = handlesSignals,
               main = Function.dropProfile main,
               objectTypes = objectTypes,
               profileInfo = NONE,
               statics = statics})
      (* quell unused warning *)
      val _ = dropProfile

      fun dfs (p, v) =
         let
            val T {functions, main, ...} = p
            val functions = Vector.fromList (main::functions)
            val numFunctions = Vector.length functions
            val {get = funcIndex, set = setFuncIndex, rem, ...} =
               Property.getSetOnce (Func.plist,
                                    Property.initRaise ("index", Func.layout))
            val _ = Vector.foreachi (functions, fn (i, f) =>
                                     setFuncIndex (#name (Function.dest f), i))
            val visited = Array.array (numFunctions, false)
            fun visit (f: Func.t): unit =
               let
                  val i = funcIndex f
               in
                  if Array.sub (visited, i)
                     then ()
                  else
                     let
                        val _ = Array.update (visited, i, true)
                        val f = Vector.sub (functions, i)
                        val v' = v f
                        val _ = Function.dfs 
                                (f, fn Block.T {transfer, ...} =>
                                 (Transfer.foreachFunc (transfer, visit)
                                  ; fn () => ()))
                        val _ = v' ()
                     in
                        ()
                     end
               end
            val _ = visit (Function.name main)
            val _ = Vector.foreach (functions, rem o Function.name)
         in
            ()
         end

      structure Labels = PowerSetLattice_ListSet(structure Element = Label)
      fun rflow (T {functions, main, ...}) =
         let
            val functions = main :: functions
            val table = HashTable.new {equals = Func.equals, hash = Func.hash}
            fun get f =
               HashTable.lookupOrInsert (table, f, fn () =>
                                         {raisesTo = Labels.empty (),
                                          returnsTo = Labels.empty ()})
            val raisesTo = #raisesTo o get
            val returnsTo = #returnsTo o get
            val empty = Labels.empty ()
            val _ =
               List.foreach
               (functions, fn f =>
                let
                   val {name, blocks, ...} = Function.dest f
                in
                   Vector.foreach
                   (blocks, fn Block.T {transfer, ...} =>
                    case transfer of
                       Transfer.Call {func, return, ...} =>
                          let
                             val (returns, raises) =
                                case return of
                                   Return.Dead => (empty, empty)
                                 | Return.NonTail {cont, handler, ...} =>
                                      (Labels.singleton cont,
                                       case handler of
                                          Handler.Caller => raisesTo name
                                        | Handler.Dead => empty
                                        | Handler.Handle hand => Labels.singleton hand)
                                 | Return.Tail => (returnsTo name, raisesTo name)
                          in
                             Labels.<= (returns, returnsTo func)
                             ; Labels.<= (raises, raisesTo func)
                          end
                     | _ => ())
                end)
         in
            fn f =>
            let
               val {raisesTo, returnsTo} = get f
            in
               {raisesTo = Labels.getElements raisesTo,
                returnsTo = Labels.getElements returnsTo}
            end
         end

      fun orderFunctions (p as T {handlesSignals, objectTypes, profileInfo, statics, ...}) =
         let
            val functions = ref []
            val () =
               dfs
               (p, fn f =>
                let
                   val {args, name, raises, returns, start, ...} =
                      Function.dest f
                   val blocks = ref []
                   val () =
                      Function.dfs
                      (f, fn b =>
                       (List.push (blocks, b)
                        ; fn () => ()))
                   val f = Function.new {args = args,
                                         blocks = Vector.fromListRev (!blocks),
                                         name = name,
                                         raises = raises,
                                         returns = returns,
                                         start = start}
                in
                   List.push (functions, f)
                   ; fn () => ()
                end)
            val (main, functions) =
               case List.rev (!functions) of
                  main::functions => (main, functions)
                | _ => Error.bug "Rssa.orderFunctions: main/functions"
         in
            T {functions = functions,
               handlesSignals = handlesSignals,
               main = main,
               objectTypes = objectTypes,
               profileInfo = profileInfo,
               statics = statics}
         end

      fun shuffle (T {functions, handlesSignals, main, objectTypes, profileInfo, statics}) =
         let
            val functions = Array.fromListMap (functions, Function.shuffle)
            val () = Array.shuffle functions
            val p = T {functions = Array.toList functions,
                       handlesSignals = handlesSignals,
                       main = Function.shuffle main,
                       objectTypes = objectTypes,
                       profileInfo = profileInfo,
                       statics = statics}
         in
            p
         end
<<<<<<< HEAD

      structure ExnStack =
         struct
            structure ZPoint =
               struct
                  datatype t = Caller | Me

                  val equals: t * t -> bool = op =

                  val toString =
                     fn Caller => "Caller"
                      | Me => "Me"

                  val layout = Layout.str o toString
               end

            structure L = FlatLattice (structure Point = ZPoint)
            open L
            structure Point = ZPoint

            val me = point Point.Me
         end

      structure HandlerLat = FlatLattice (structure Point = Label)

      structure HandlerInfo =
         struct
            datatype t = T of {block: Block.t,
                               global: ExnStack.t,
                               handler: HandlerLat.t,
                               slot: ExnStack.t,
                               visited: bool ref}

            fun new (b: Block.t): t =
               T {block = b,
                  global = ExnStack.new (),
                  handler = HandlerLat.new (),
                  slot = ExnStack.new (),
                  visited = ref false}

            fun layout (T {global, handler, slot, ...}) =
               Layout.record [("global", ExnStack.layout global),
                              ("slot", ExnStack.layout slot),
                              ("handler", HandlerLat.layout handler)]
         end

      val traceGoto =
         Trace.trace ("Rssa.checkHandlers.goto", Label.layout, Unit.layout)

      fun checkHandlers (T {functions, ...}) =
         let
            val debug = false
            fun checkFunction (f: Function.t): unit =
               let
                  val {name, start, blocks, ...} = Function.dest f
                  val {get = labelInfo: Label.t -> HandlerInfo.t,
                       rem = remLabelInfo, 
                       set = setLabelInfo} =
                     Property.getSetOnce
                     (Label.plist, Property.initRaise ("info", Label.layout))
                  val _ =
                     Vector.foreach
                     (blocks, fn b =>
                      setLabelInfo (Block.label b, HandlerInfo.new b))
                  (* Do a DFS of the control-flow graph. *)
                  fun visitLabel l = visitInfo (labelInfo l)
                  and visitInfo
                     (hi as HandlerInfo.T {block, global, handler, slot,
                                           visited, ...}): unit =
                     if !visited
                        then ()
                     else
                        let
                           val _ = visited := true
                           val Block.T {label, statements, transfer, ...} = block
                           val _ =
                              if debug
                                 then
                                    let
                                       open Layout
                                    in
                                       outputl
                                       (seq [str "visiting ",
                                             Label.layout label],
                                        Out.error)
                                    end
                              else ()
                           datatype z = datatype Statement.t
                           val {global, handler, slot} =
                              Vector.fold
                              (statements,
                               {global = global, handler = handler, slot = slot},
                               fn (s, {global, handler, slot}) =>
                               case s of
                                  SetExnStackLocal => {global = ExnStack.me,
                                                       handler = handler,
                                                       slot = slot}
                                | SetExnStackSlot => {global = slot,
                                                      handler = handler,
                                                      slot = slot}
                                | SetSlotExnStack => {global = global,
                                                      handler = handler,
                                                      slot = global}
                                | SetHandler l => {global = global,
                                                   handler = HandlerLat.point l,
                                                   slot = slot}
                                | _ => {global = global,
                                        handler = handler,
                                        slot = slot})
                           fun fail msg =
                              (Control.message
                               (Control.Silent, fn () =>
                                let open Layout
                                in align
                                   [str "before: ", HandlerInfo.layout hi,
                                    str "block: ", Block.layout block,
                                    seq [str "after: ",
                                         Layout.record
                                         [("global", ExnStack.layout global),
                                          ("slot", ExnStack.layout slot),
                                          ("handler",
                                           HandlerLat.layout handler)]],
                                    Vector.layout
                                    (fn Block.T {label, ...} =>
                                     seq [Label.layout label,
                                          str " ",
                                          HandlerInfo.layout (labelInfo label)])
                                    blocks]
                                end)
                               ; Error.bug (concat ["Rssa.checkHandlers: handler mismatch at ", msg]))
                           fun assert (msg, f) =
                              if f
                                 then ()
                              else fail msg
                           fun goto (l: Label.t): unit =
                              let
                                 val HandlerInfo.T {global = g, handler = h,
                                                    slot = s, ...} =
                                    labelInfo l
                                 val _ =
                                    assert ("goto",
                                            ExnStack.<= (global, g)
                                            andalso ExnStack.<= (slot, s)
                                            andalso HandlerLat.<= (handler, h))
                              in
                                 visitLabel l
                              end
                           val goto = traceGoto goto
                           fun tail name =
                              assert (name,
                                      ExnStack.forcePoint
                                      (global, ExnStack.Point.Caller))
                           datatype z = datatype Transfer.t
                        in
                           case transfer of
                              CCall {return, ...} => Option.app (return, goto)
                            | Call {return, ...} =>
                                 assert
                                 ("return",
                                  let
                                     datatype z = datatype Return.t
                                  in
                                     case return of
                                        Dead => true
                                      | NonTail {handler = h, ...} =>
                                           (case h of
                                               Handler.Caller =>
                                                  ExnStack.forcePoint
                                                  (global, ExnStack.Point.Caller)
                                             | Handler.Dead => true
                                             | Handler.Handle l =>
                                                  let
                                                     val res =
                                                        ExnStack.forcePoint
                                                        (global,
                                                         ExnStack.Point.Me)
                                                        andalso
                                                        HandlerLat.forcePoint
                                                        (handler, l)
                                                     val _ = goto l
                                                  in
                                                     res
                                                  end)
                                      | Tail => true
                                  end)
                            | Goto {dst, ...} => goto dst
                            | Raise _ => tail "raise"
                            | Return _ => tail "return"
                            | Switch s => Switch.foreachLabel (s, goto)
                        end
                  val info as HandlerInfo.T {global, ...} = labelInfo start
                  val _ = ExnStack.forcePoint (global, ExnStack.Point.Caller)
                  val _ = visitInfo info
                  val _ =
                     Control.diagnostics
                     (fn display =>
                      let
                         open Layout
                         val _ = 
                            display (seq [str "checkHandlers ",
                                          Func.layout name])
                         val _ =
                            Vector.foreach
                            (blocks, fn Block.T {label, ...} =>
                             display (seq
                                      [Label.layout label,
                                       str " ",
                                       HandlerInfo.layout (labelInfo label)]))
                      in
                         ()
                      end)
                  val _ = Vector.foreach (blocks, fn b =>
                                          remLabelInfo (Block.label b))
               in
                  ()
               end
            val _ = List.foreach (functions, checkFunction)
         in
            ()
         end

      fun checkScopes (program as T {functions, main, ...}): unit =
         let
            datatype status =
               Defined
             | Global
             | InScope
             | Undefined
            fun make (layout, plist) =
               let
                  val {get, set, ...} =
                     Property.getSet (plist, Property.initConst Undefined)
                  fun bind (x, isGlobal) =
                     case get x of
                        Global => ()
                      | Undefined =>
                           set (x, if isGlobal then Global else InScope)
                      | _ => Error.bug ("Rssa.checkScopes: duplicate definition of "
                                        ^ (Layout.toString (layout x)))
                  fun reference x =
                     case get x of
                        Global => ()
                      | InScope => ()
                      | _ => Error.bug (concat
                                        ["Rssa.checkScopes: reference to ",
                                         Layout.toString (layout x),
                                         " not in scope"])
                  fun unbind x =
                     case get x of
                        Global => ()
                      | _ => set (x, Defined)
               in (bind, reference, unbind)
               end
            val (bindVar, getVar, unbindVar) = make (Var.layout, Var.plist)
            val bindVar =
               Trace.trace2
               ("Rssa.bindVar", Var.layout, Bool.layout, Unit.layout)
               bindVar
            val getVar =
               Trace.trace ("Rssa.getVar", Var.layout, Unit.layout) getVar
            val unbindVar =
               Trace.trace ("Rssa.unbindVar", Var.layout, Unit.layout) unbindVar
            val (bindFunc, _, _) = make (Func.layout, Func.plist)
            val bindFunc = fn f => bindFunc (f, false)
            val (bindLabel, getLabel, unbindLabel) =
               make (Label.layout, Label.plist)
            val bindLabel = fn l => bindLabel (l, false)
            fun loopFunc (f: Function.t, isMain: bool): unit =
               let
                  val bindVar = fn x => bindVar (x, isMain)
                  val {args, blocks, ...} = Function.dest f
                  val _ = Vector.foreach (args, bindVar o #1)
                  val _ = Vector.foreach (blocks, bindLabel o Block.label)
                  val _ =
                     Vector.foreach
                     (blocks, fn Block.T {transfer, ...} =>
                      Transfer.foreachLabel (transfer, getLabel))
                  (* Descend the dominator tree, verifying that variable
                   * definitions dominate variable uses.
                   *)
                  val _ =
                     Tree.traverse
                     (Function.dominatorTree f,
                      fn Block.T {args, statements, transfer, ...} =>
                      let
                         val _ = Vector.foreach (args, bindVar o #1)
                         val _ =
                            Vector.foreach
                            (statements, fn s =>
                             (Statement.foreachUse (s, getVar)
                              ; Statement.foreachDef (s, bindVar o #1)))
                         val _ = Transfer.foreachUse (transfer, getVar)
                      in
                         fn () =>
                         if isMain
                            then ()
                         else
                            let
                               val _ =
                                  Vector.foreach
                                  (statements, fn s =>
                                   Statement.foreachDef (s, unbindVar o #1))
                               val _ = Vector.foreach (args, unbindVar o #1)
                            in
                               ()
                            end
                      end)
                  val _ = Vector.foreach (blocks, unbindLabel o Block.label)
                  val _ = Vector.foreach (args, unbindVar o #1)
               in
                  ()
               end
            val _ = List.foreach (functions, bindFunc o Function.name)
            val _ = loopFunc (main, true)
            val _ = List.foreach (functions, fn f => loopFunc (f, false))
            val _ = clear program
         in ()
         end

      val checkScopes = Control.trace (Control.Detail, "checkScopes") checkScopes

      fun typeCheck (p as T {functions, main, objectTypes, profileInfo, ...}) =
         let
            val _ =
               Vector.foreach
               (objectTypes, fn ty =>
                Err.check ("objectType",
                           fn () => ObjectType.isOk ty,
                           fn () => ObjectType.layout ty))
            fun tyconTy (opt: ObjptrTycon.t): ObjectType.t =
               Vector.sub (objectTypes, ObjptrTycon.index opt)
            val () = checkScopes p
            val (checkProfileLabel, finishCheckProfileLabel, checkFrameSourceSeqIndex) =
               case profileInfo of
                  NONE => (fn _ => false, fn () => (), fn _ => ())
                | SOME {sourceMaps, getFrameSourceSeqIndex} =>
                  let
                     val _ =
                        Err.check
                        ("sourceMaps",
                         fn () => SourceMaps.check sourceMaps,
                         fn () => SourceMaps.layout sourceMaps)
                     val (checkProfileLabel, finishCheckProfileLabel) =
                        SourceMaps.checkProfileLabel sourceMaps
                  in
                     (checkProfileLabel,
                      fn () => Err.check
                               ("finishCheckProfileLabel",
                                finishCheckProfileLabel,
                                fn () => SourceMaps.layout sourceMaps),
                      fn (l, k) => let
                                      fun chk b =
                                         Err.check
                                         ("getFrameSourceSeqIndex",
                                          fn () => (case (b, getFrameSourceSeqIndex l) of
                                                       (true, SOME ssi) =>
                                                          SourceMaps.checkSourceSeqIndex
                                                          (sourceMaps, ssi)
                                                     | (false, NONE) => true
                                                     | _ => false),
                                          fn () => Label.layout l)
                                   in
                                      case k of
                                         Kind.Cont _ => chk true
                                       | Kind.CReturn _ => chk true
                                       | Kind.Handler => chk true
                                       | Kind.Jump => chk false
                                   end)
                  end
            val {get = labelBlock: Label.t -> Block.t,
                 set = setLabelBlock, ...} =
               Property.getSetOnce (Label.plist,
                                    Property.initRaise ("block", Label.layout))
            val {get = funcInfo, set = setFuncInfo, ...} =
               Property.getSetOnce (Func.plist,
                                    Property.initRaise ("info", Func.layout))
            val {get = varType: Var.t -> Type.t, set = setVarType, ...} =
               Property.getSetOnce (Var.plist,
                                    Property.initRaise ("type", Var.layout))
            val setVarType =
               Trace.trace2 ("Rssa.setVarType", Var.layout, Type.layout,
                             Unit.layout)
               setVarType
            fun checkOperand (x: Operand.t): unit =
                let
                   datatype z = datatype Operand.t
                   fun ok () =
                      case x of
                         Cast (z, ty) =>
                            (checkOperand z
                            ; Type.castIsOk {from = Operand.ty z,
                                             to = ty,
                                             tyconTy = tyconTy})
                       | Const _ => true
                       | GCState => true
                       | Offset {base, offset, ty} =>
                            Type.offsetIsOk {base = Operand.ty base,
                                             offset = offset,
                                             tyconTy = tyconTy,
                                             result = ty}
                       | ObjptrTycon _ => true
                       | Runtime _ => true
                       | SequenceOffset {base, index, offset, scale, ty} =>
                            (checkOperand base
                             ; checkOperand index
                             ; Type.sequenceOffsetIsOk {base = Operand.ty base,
                                                        index = Operand.ty index,
                                                        offset = offset,
                                                        tyconTy = tyconTy,
                                                        result = ty,
                                                        scale = scale})
                       | Var {ty, var} => Type.isSubtype (varType var, ty)
                       | Address z =>
                           (checkOperand z
                           ; case z of
                               Offset _ => true
                             | SequenceOffset _ => true
                             | _ => false)
                in
                   Err.check ("operand", ok, fn () => Operand.layout x)
                end
            val checkOperand =
               Trace.trace ("Rssa.checkOperand", Operand.layout, Unit.layout)
               checkOperand
            fun checkOperands v = Vector.foreach (v, checkOperand)
            fun check' (x, name, isOk, layout) =
               Err.check (name, fn () => isOk x, fn () => layout x)
            val handlersImplemented = ref false
            val labelKind = Block.kind o labelBlock
            fun statementOk (s: Statement.t): bool =
               let
                  datatype z = datatype Statement.t
               in
                  case s of
                     Bind {src, dst = (_, dstTy), ...} =>
                        (checkOperand src
                         ; Type.isSubtype (Operand.ty src, dstTy))
                   | Move {dst, src} =>
                        (checkOperand dst
                         ; checkOperand src
                         ; (Type.isSubtype (Operand.ty src, Operand.ty dst)
                            andalso Operand.isLocation dst))
                   | Object {dst = (_, ty), header, size} =>
                        let
                           val tycon =
                              ObjptrTycon.fromIndex
                              (Runtime.headerToTypeIndex header)
                        in
                           Type.isSubtype (Type.objptr tycon, ty)
                           andalso
                           Bytes.equals
                           (size,
                            Bytes.align
                            (size,
                             {alignment = (case !Control.align of
                                               Control.Align4 => Bytes.inWord32
                                             | Control.Align8 => Bytes.inWord64)}))
                           andalso
                           (case tyconTy tycon of
                               ObjectType.Normal {ty, ...} =>
                                  Bytes.equals
                                  (size, Bytes.+ (Runtime.normalMetaDataSize (),
                                                  Type.bytes ty))
                              | _ => false)
                        end
                   | PrimApp {args, dst, prim} =>
                        (Vector.foreach (args, checkOperand)
                         ; (Type.checkPrimApp
                            {args = Vector.map (args, Operand.ty),
                             prim = prim,
                             result = Option.map (dst, #2)}))
                   | Profile _ => true
                   | ProfileLabel pl => checkProfileLabel pl
                   | SetExnStackLocal => (handlersImplemented := true; true)
                   | SetExnStackSlot => (handlersImplemented := true; true)
                   | SetHandler l =>
                        (handlersImplemented := true;
                         case labelKind l of
                            Kind.Handler => true
                          | _ => false)
                   | SetSlotExnStack => (handlersImplemented := true; true)
               end
            val statementOk = 
               Trace.trace ("Rssa.statementOk",
                            Statement.layout,
                            Bool.layout)
                           statementOk
            fun gotoOk {args: Type.t vector,
                        dst: Label.t}: bool =
               let
                  val Block.T {args = formals, kind, ...} = labelBlock dst
               in
                  Vector.equals (args, formals, fn (t, (_, t')) =>
                                 Type.isSubtype (t, t'))
                  andalso (case kind of
                              Kind.Jump => true
                            | _ => false)
               end
            fun labelIsNullaryJump l = gotoOk {dst = l, args = Vector.new0 ()}
            fun tailIsOk (caller: Type.t vector option,
                          callee: Type.t vector option): bool =
               case (caller, callee) of
                  (_, NONE) => true
                | (SOME caller, SOME callee) =>
                     Vector.equals (callee, caller, Type.isSubtype)
                | _ => false
            fun nonTailIsOk (formals: (Var.t * Type.t) vector,
                             returns: Type.t vector option): bool =
               case returns of
                  NONE => true
                | SOME ts => 
                     Vector.equals (formals, ts, fn ((_, t), t') =>
                                    Type.isSubtype (t', t))
            fun callIsOk {args, func, raises, return, returns} =
               let
                  val Function.T {args = formals,
                                  raises = raises',
                                  returns = returns', ...} =
                     funcInfo func

               in
                  Vector.equals (args, formals, fn (z, (_, t)) =>
                                 Type.isSubtype (Operand.ty z, t))
                  andalso
                  (case return of
                      Return.Dead =>
                         Option.isNone raises'
                         andalso Option.isNone returns'
                    | Return.NonTail {cont, handler} =>
                         let
                            val Block.T {args = cArgs, kind = cKind, ...} =
                               labelBlock cont
                         in
                            nonTailIsOk (cArgs, returns')
                            andalso
                            (case cKind of
                                Kind.Cont {handler = h} =>
                                   Handler.equals (handler, h)
                                   andalso
                                   (case h of
                                       Handler.Caller =>
                                          tailIsOk (raises, raises')
                                     | Handler.Dead => true
                                     | Handler.Handle l =>
                                          let
                                             val Block.T {args = hArgs,
                                                          kind = hKind, ...} =
                                                labelBlock l
                                          in
                                             nonTailIsOk (hArgs, raises')
                                             andalso
                                             (case hKind of
                                                 Kind.Handler => true
                                               | _ => false)
                                          end)
                              | _ => false)
                         end
                    | Return.Tail =>
                         tailIsOk (raises, raises')
                         andalso tailIsOk (returns, returns'))
               end

            fun checkFunction (Function.T {args, blocks, raises, returns, start,
                                           ...}) =
               let
                  val _ = Vector.foreach (args, setVarType)
                  val _ =
                     Vector.foreach
                     (blocks, fn b as Block.T {args, kind, label, statements, ...} =>
                      (setLabelBlock (label, b)
                       ; checkFrameSourceSeqIndex (label, kind)
                       ; Vector.foreach (args, setVarType)
                       ; Vector.foreach (statements, fn s =>
                                         Statement.foreachDef
                                         (s, setVarType))))
                  val _ = labelIsNullaryJump start
                  fun transferOk (t: Transfer.t): bool =
                     let
                        datatype z = datatype Transfer.t
                     in
                        case t of
                           CCall {args, func, return} =>
                              let
                                 val _ = checkOperands args
                              in
                                 CFunction.isOk (func, {isUnit = Type.isUnit})
                                 andalso
                                 Vector.equals (args, CFunction.args func,
                                                fn (z, t) =>
                                                Type.isSubtype
                                                (Operand.ty z, t))
                                 andalso
                                 case return of
                                    NONE => true
                                  | SOME l =>
                                       case labelKind l of
                                          Kind.CReturn {func = f} =>
                                             CFunction.equals (func, f)
                                        | _ => false
                              end
                         | Call {args, func, return} =>
                              let
                                 val _ = checkOperands args
                              in
                                 callIsOk {args = args,
                                           func = func,
                                           raises = raises,
                                           return = return,
                                           returns = returns}
                              end
                         | Goto {args, dst} =>
                              (checkOperands args
                               ; gotoOk {args = Vector.map (args, Operand.ty),
                                         dst = dst})
                         | Raise zs =>
                              (checkOperands zs
                               ; (case raises of
                                     NONE => false
                                   | SOME ts =>
                                        Vector.equals
                                        (zs, ts, fn (z, t) =>
                                         Type.isSubtype (Operand.ty z, t))))
                         | Return zs =>
                              (checkOperands zs
                               ; (case returns of
                                     NONE => false
                                   | SOME ts =>
                                        Vector.equals
                                        (zs, ts, fn (z, t) =>
                                         Type.isSubtype (Operand.ty z, t))))
                         | Switch s =>
                              Switch.isOk (s, {checkUse = checkOperand,
                                               labelIsOk = labelIsNullaryJump})
                     end
                  val transferOk =
                     Trace.trace ("Rssa.transferOk",
                                  Transfer.layout,
                                  Bool.layout)
                     transferOk
                  fun blockOk (Block.T {args, kind, statements, transfer, ...})
                     : bool =
                     let
                        fun kindOk (k: Kind.t): bool =
                           let
                              datatype z = datatype Kind.t
                           in
                              case k of
                                 Cont _ => true
                               | CReturn {func} =>
                                    let
                                       val return = CFunction.return func
                                    in
                                       0 = Vector.length args
                                       orelse
                                       (1 = Vector.length args
                                        andalso
                                        let
                                           val expects =
                                              #2 (Vector.first args)
                                        in
                                           Type.isSubtype (return, expects) 
                                           andalso
                                           CType.equals (Type.toCType return,
                                                         Type.toCType expects)
                                        end)
                                    end
                               | Handler => true
                               | Jump => true
                           end
                        val _ = check' (kind, "kind", kindOk, Kind.layout)
                        val _ =
                           Vector.foreach
                           (statements, fn s =>
                            check' (s, "statement", statementOk,
                                    Statement.layout))
                        val _ = check' (transfer, "transfer", transferOk,
                                        Transfer.layout)
                     in
                        true
                     end
                  val blockOk =
                     Trace.trace ("Rssa.blockOk",
                                  Block.layout,
                                  Bool.layout)
                                 blockOk

                  val _ = 
                     Vector.foreach
                     (blocks, fn b =>
                      check' (b, "block", blockOk, Block.layout))
               in
                  ()
               end
            val _ =
               List.foreach
               (functions, fn f as Function.T {name, ...} =>
                setFuncInfo (name, f))
            val _ = checkFunction main
            val _ = List.foreach (functions, checkFunction)
            val _ =
               check'
               (main, "main function",
                fn f =>
                let
                   val {args, ...} = Function.dest f
                in
                   Vector.isEmpty args
                end,
                Function.layout)
            val _ = clear p
            val _ = finishCheckProfileLabel ()
            val _ = if !handlersImplemented
                       then checkHandlers p
                       else ()
         in
            ()
         end handle Err.E e => (Layout.outputl (Err.layout e, Out.error)
                                ; Error.bug "Rssa.typeCheck")
=======
>>>>>>> f2ec21a4
   end
end<|MERGE_RESOLUTION|>--- conflicted
+++ resolved
@@ -101,18 +101,6 @@
 
       val cast = Trace.trace2 ("Rssa.Operand.cast", layout, Type.layout, layout) cast
 
-<<<<<<< HEAD
-      val rec isLocation =
-         fn Cast (z, _) => isLocation z
-          | Offset _ => true
-          | Runtime _ => true
-          | SequenceOffset _ => true
-          | Var _ => true
-          | Address _ => true (* SAM_NOTE: CHECK *)
-          | _ => false
-
-=======
->>>>>>> f2ec21a4
       fun 'a foldVars (z: t, a: 'a, f: Var.t * 'a -> 'a): 'a =
          case z of
             Cast (z, _) => foldVars (z, a, f)
@@ -140,12 +128,8 @@
                                   offset = offset,
                                   scale = scale,
                                   ty = ty}
-<<<<<<< HEAD
-                | Var {var, ...} => f var
+                | Var x_ty => var x_ty
                 | Address t => Address (loop t)
-=======
-                | Var x_ty => var x_ty
->>>>>>> f2ec21a4
                 | _ => z
          in
             loop z
@@ -1005,726 +989,5 @@
          in
             p
          end
-<<<<<<< HEAD
-
-      structure ExnStack =
-         struct
-            structure ZPoint =
-               struct
-                  datatype t = Caller | Me
-
-                  val equals: t * t -> bool = op =
-
-                  val toString =
-                     fn Caller => "Caller"
-                      | Me => "Me"
-
-                  val layout = Layout.str o toString
-               end
-
-            structure L = FlatLattice (structure Point = ZPoint)
-            open L
-            structure Point = ZPoint
-
-            val me = point Point.Me
-         end
-
-      structure HandlerLat = FlatLattice (structure Point = Label)
-
-      structure HandlerInfo =
-         struct
-            datatype t = T of {block: Block.t,
-                               global: ExnStack.t,
-                               handler: HandlerLat.t,
-                               slot: ExnStack.t,
-                               visited: bool ref}
-
-            fun new (b: Block.t): t =
-               T {block = b,
-                  global = ExnStack.new (),
-                  handler = HandlerLat.new (),
-                  slot = ExnStack.new (),
-                  visited = ref false}
-
-            fun layout (T {global, handler, slot, ...}) =
-               Layout.record [("global", ExnStack.layout global),
-                              ("slot", ExnStack.layout slot),
-                              ("handler", HandlerLat.layout handler)]
-         end
-
-      val traceGoto =
-         Trace.trace ("Rssa.checkHandlers.goto", Label.layout, Unit.layout)
-
-      fun checkHandlers (T {functions, ...}) =
-         let
-            val debug = false
-            fun checkFunction (f: Function.t): unit =
-               let
-                  val {name, start, blocks, ...} = Function.dest f
-                  val {get = labelInfo: Label.t -> HandlerInfo.t,
-                       rem = remLabelInfo, 
-                       set = setLabelInfo} =
-                     Property.getSetOnce
-                     (Label.plist, Property.initRaise ("info", Label.layout))
-                  val _ =
-                     Vector.foreach
-                     (blocks, fn b =>
-                      setLabelInfo (Block.label b, HandlerInfo.new b))
-                  (* Do a DFS of the control-flow graph. *)
-                  fun visitLabel l = visitInfo (labelInfo l)
-                  and visitInfo
-                     (hi as HandlerInfo.T {block, global, handler, slot,
-                                           visited, ...}): unit =
-                     if !visited
-                        then ()
-                     else
-                        let
-                           val _ = visited := true
-                           val Block.T {label, statements, transfer, ...} = block
-                           val _ =
-                              if debug
-                                 then
-                                    let
-                                       open Layout
-                                    in
-                                       outputl
-                                       (seq [str "visiting ",
-                                             Label.layout label],
-                                        Out.error)
-                                    end
-                              else ()
-                           datatype z = datatype Statement.t
-                           val {global, handler, slot} =
-                              Vector.fold
-                              (statements,
-                               {global = global, handler = handler, slot = slot},
-                               fn (s, {global, handler, slot}) =>
-                               case s of
-                                  SetExnStackLocal => {global = ExnStack.me,
-                                                       handler = handler,
-                                                       slot = slot}
-                                | SetExnStackSlot => {global = slot,
-                                                      handler = handler,
-                                                      slot = slot}
-                                | SetSlotExnStack => {global = global,
-                                                      handler = handler,
-                                                      slot = global}
-                                | SetHandler l => {global = global,
-                                                   handler = HandlerLat.point l,
-                                                   slot = slot}
-                                | _ => {global = global,
-                                        handler = handler,
-                                        slot = slot})
-                           fun fail msg =
-                              (Control.message
-                               (Control.Silent, fn () =>
-                                let open Layout
-                                in align
-                                   [str "before: ", HandlerInfo.layout hi,
-                                    str "block: ", Block.layout block,
-                                    seq [str "after: ",
-                                         Layout.record
-                                         [("global", ExnStack.layout global),
-                                          ("slot", ExnStack.layout slot),
-                                          ("handler",
-                                           HandlerLat.layout handler)]],
-                                    Vector.layout
-                                    (fn Block.T {label, ...} =>
-                                     seq [Label.layout label,
-                                          str " ",
-                                          HandlerInfo.layout (labelInfo label)])
-                                    blocks]
-                                end)
-                               ; Error.bug (concat ["Rssa.checkHandlers: handler mismatch at ", msg]))
-                           fun assert (msg, f) =
-                              if f
-                                 then ()
-                              else fail msg
-                           fun goto (l: Label.t): unit =
-                              let
-                                 val HandlerInfo.T {global = g, handler = h,
-                                                    slot = s, ...} =
-                                    labelInfo l
-                                 val _ =
-                                    assert ("goto",
-                                            ExnStack.<= (global, g)
-                                            andalso ExnStack.<= (slot, s)
-                                            andalso HandlerLat.<= (handler, h))
-                              in
-                                 visitLabel l
-                              end
-                           val goto = traceGoto goto
-                           fun tail name =
-                              assert (name,
-                                      ExnStack.forcePoint
-                                      (global, ExnStack.Point.Caller))
-                           datatype z = datatype Transfer.t
-                        in
-                           case transfer of
-                              CCall {return, ...} => Option.app (return, goto)
-                            | Call {return, ...} =>
-                                 assert
-                                 ("return",
-                                  let
-                                     datatype z = datatype Return.t
-                                  in
-                                     case return of
-                                        Dead => true
-                                      | NonTail {handler = h, ...} =>
-                                           (case h of
-                                               Handler.Caller =>
-                                                  ExnStack.forcePoint
-                                                  (global, ExnStack.Point.Caller)
-                                             | Handler.Dead => true
-                                             | Handler.Handle l =>
-                                                  let
-                                                     val res =
-                                                        ExnStack.forcePoint
-                                                        (global,
-                                                         ExnStack.Point.Me)
-                                                        andalso
-                                                        HandlerLat.forcePoint
-                                                        (handler, l)
-                                                     val _ = goto l
-                                                  in
-                                                     res
-                                                  end)
-                                      | Tail => true
-                                  end)
-                            | Goto {dst, ...} => goto dst
-                            | Raise _ => tail "raise"
-                            | Return _ => tail "return"
-                            | Switch s => Switch.foreachLabel (s, goto)
-                        end
-                  val info as HandlerInfo.T {global, ...} = labelInfo start
-                  val _ = ExnStack.forcePoint (global, ExnStack.Point.Caller)
-                  val _ = visitInfo info
-                  val _ =
-                     Control.diagnostics
-                     (fn display =>
-                      let
-                         open Layout
-                         val _ = 
-                            display (seq [str "checkHandlers ",
-                                          Func.layout name])
-                         val _ =
-                            Vector.foreach
-                            (blocks, fn Block.T {label, ...} =>
-                             display (seq
-                                      [Label.layout label,
-                                       str " ",
-                                       HandlerInfo.layout (labelInfo label)]))
-                      in
-                         ()
-                      end)
-                  val _ = Vector.foreach (blocks, fn b =>
-                                          remLabelInfo (Block.label b))
-               in
-                  ()
-               end
-            val _ = List.foreach (functions, checkFunction)
-         in
-            ()
-         end
-
-      fun checkScopes (program as T {functions, main, ...}): unit =
-         let
-            datatype status =
-               Defined
-             | Global
-             | InScope
-             | Undefined
-            fun make (layout, plist) =
-               let
-                  val {get, set, ...} =
-                     Property.getSet (plist, Property.initConst Undefined)
-                  fun bind (x, isGlobal) =
-                     case get x of
-                        Global => ()
-                      | Undefined =>
-                           set (x, if isGlobal then Global else InScope)
-                      | _ => Error.bug ("Rssa.checkScopes: duplicate definition of "
-                                        ^ (Layout.toString (layout x)))
-                  fun reference x =
-                     case get x of
-                        Global => ()
-                      | InScope => ()
-                      | _ => Error.bug (concat
-                                        ["Rssa.checkScopes: reference to ",
-                                         Layout.toString (layout x),
-                                         " not in scope"])
-                  fun unbind x =
-                     case get x of
-                        Global => ()
-                      | _ => set (x, Defined)
-               in (bind, reference, unbind)
-               end
-            val (bindVar, getVar, unbindVar) = make (Var.layout, Var.plist)
-            val bindVar =
-               Trace.trace2
-               ("Rssa.bindVar", Var.layout, Bool.layout, Unit.layout)
-               bindVar
-            val getVar =
-               Trace.trace ("Rssa.getVar", Var.layout, Unit.layout) getVar
-            val unbindVar =
-               Trace.trace ("Rssa.unbindVar", Var.layout, Unit.layout) unbindVar
-            val (bindFunc, _, _) = make (Func.layout, Func.plist)
-            val bindFunc = fn f => bindFunc (f, false)
-            val (bindLabel, getLabel, unbindLabel) =
-               make (Label.layout, Label.plist)
-            val bindLabel = fn l => bindLabel (l, false)
-            fun loopFunc (f: Function.t, isMain: bool): unit =
-               let
-                  val bindVar = fn x => bindVar (x, isMain)
-                  val {args, blocks, ...} = Function.dest f
-                  val _ = Vector.foreach (args, bindVar o #1)
-                  val _ = Vector.foreach (blocks, bindLabel o Block.label)
-                  val _ =
-                     Vector.foreach
-                     (blocks, fn Block.T {transfer, ...} =>
-                      Transfer.foreachLabel (transfer, getLabel))
-                  (* Descend the dominator tree, verifying that variable
-                   * definitions dominate variable uses.
-                   *)
-                  val _ =
-                     Tree.traverse
-                     (Function.dominatorTree f,
-                      fn Block.T {args, statements, transfer, ...} =>
-                      let
-                         val _ = Vector.foreach (args, bindVar o #1)
-                         val _ =
-                            Vector.foreach
-                            (statements, fn s =>
-                             (Statement.foreachUse (s, getVar)
-                              ; Statement.foreachDef (s, bindVar o #1)))
-                         val _ = Transfer.foreachUse (transfer, getVar)
-                      in
-                         fn () =>
-                         if isMain
-                            then ()
-                         else
-                            let
-                               val _ =
-                                  Vector.foreach
-                                  (statements, fn s =>
-                                   Statement.foreachDef (s, unbindVar o #1))
-                               val _ = Vector.foreach (args, unbindVar o #1)
-                            in
-                               ()
-                            end
-                      end)
-                  val _ = Vector.foreach (blocks, unbindLabel o Block.label)
-                  val _ = Vector.foreach (args, unbindVar o #1)
-               in
-                  ()
-               end
-            val _ = List.foreach (functions, bindFunc o Function.name)
-            val _ = loopFunc (main, true)
-            val _ = List.foreach (functions, fn f => loopFunc (f, false))
-            val _ = clear program
-         in ()
-         end
-
-      val checkScopes = Control.trace (Control.Detail, "checkScopes") checkScopes
-
-      fun typeCheck (p as T {functions, main, objectTypes, profileInfo, ...}) =
-         let
-            val _ =
-               Vector.foreach
-               (objectTypes, fn ty =>
-                Err.check ("objectType",
-                           fn () => ObjectType.isOk ty,
-                           fn () => ObjectType.layout ty))
-            fun tyconTy (opt: ObjptrTycon.t): ObjectType.t =
-               Vector.sub (objectTypes, ObjptrTycon.index opt)
-            val () = checkScopes p
-            val (checkProfileLabel, finishCheckProfileLabel, checkFrameSourceSeqIndex) =
-               case profileInfo of
-                  NONE => (fn _ => false, fn () => (), fn _ => ())
-                | SOME {sourceMaps, getFrameSourceSeqIndex} =>
-                  let
-                     val _ =
-                        Err.check
-                        ("sourceMaps",
-                         fn () => SourceMaps.check sourceMaps,
-                         fn () => SourceMaps.layout sourceMaps)
-                     val (checkProfileLabel, finishCheckProfileLabel) =
-                        SourceMaps.checkProfileLabel sourceMaps
-                  in
-                     (checkProfileLabel,
-                      fn () => Err.check
-                               ("finishCheckProfileLabel",
-                                finishCheckProfileLabel,
-                                fn () => SourceMaps.layout sourceMaps),
-                      fn (l, k) => let
-                                      fun chk b =
-                                         Err.check
-                                         ("getFrameSourceSeqIndex",
-                                          fn () => (case (b, getFrameSourceSeqIndex l) of
-                                                       (true, SOME ssi) =>
-                                                          SourceMaps.checkSourceSeqIndex
-                                                          (sourceMaps, ssi)
-                                                     | (false, NONE) => true
-                                                     | _ => false),
-                                          fn () => Label.layout l)
-                                   in
-                                      case k of
-                                         Kind.Cont _ => chk true
-                                       | Kind.CReturn _ => chk true
-                                       | Kind.Handler => chk true
-                                       | Kind.Jump => chk false
-                                   end)
-                  end
-            val {get = labelBlock: Label.t -> Block.t,
-                 set = setLabelBlock, ...} =
-               Property.getSetOnce (Label.plist,
-                                    Property.initRaise ("block", Label.layout))
-            val {get = funcInfo, set = setFuncInfo, ...} =
-               Property.getSetOnce (Func.plist,
-                                    Property.initRaise ("info", Func.layout))
-            val {get = varType: Var.t -> Type.t, set = setVarType, ...} =
-               Property.getSetOnce (Var.plist,
-                                    Property.initRaise ("type", Var.layout))
-            val setVarType =
-               Trace.trace2 ("Rssa.setVarType", Var.layout, Type.layout,
-                             Unit.layout)
-               setVarType
-            fun checkOperand (x: Operand.t): unit =
-                let
-                   datatype z = datatype Operand.t
-                   fun ok () =
-                      case x of
-                         Cast (z, ty) =>
-                            (checkOperand z
-                            ; Type.castIsOk {from = Operand.ty z,
-                                             to = ty,
-                                             tyconTy = tyconTy})
-                       | Const _ => true
-                       | GCState => true
-                       | Offset {base, offset, ty} =>
-                            Type.offsetIsOk {base = Operand.ty base,
-                                             offset = offset,
-                                             tyconTy = tyconTy,
-                                             result = ty}
-                       | ObjptrTycon _ => true
-                       | Runtime _ => true
-                       | SequenceOffset {base, index, offset, scale, ty} =>
-                            (checkOperand base
-                             ; checkOperand index
-                             ; Type.sequenceOffsetIsOk {base = Operand.ty base,
-                                                        index = Operand.ty index,
-                                                        offset = offset,
-                                                        tyconTy = tyconTy,
-                                                        result = ty,
-                                                        scale = scale})
-                       | Var {ty, var} => Type.isSubtype (varType var, ty)
-                       | Address z =>
-                           (checkOperand z
-                           ; case z of
-                               Offset _ => true
-                             | SequenceOffset _ => true
-                             | _ => false)
-                in
-                   Err.check ("operand", ok, fn () => Operand.layout x)
-                end
-            val checkOperand =
-               Trace.trace ("Rssa.checkOperand", Operand.layout, Unit.layout)
-               checkOperand
-            fun checkOperands v = Vector.foreach (v, checkOperand)
-            fun check' (x, name, isOk, layout) =
-               Err.check (name, fn () => isOk x, fn () => layout x)
-            val handlersImplemented = ref false
-            val labelKind = Block.kind o labelBlock
-            fun statementOk (s: Statement.t): bool =
-               let
-                  datatype z = datatype Statement.t
-               in
-                  case s of
-                     Bind {src, dst = (_, dstTy), ...} =>
-                        (checkOperand src
-                         ; Type.isSubtype (Operand.ty src, dstTy))
-                   | Move {dst, src} =>
-                        (checkOperand dst
-                         ; checkOperand src
-                         ; (Type.isSubtype (Operand.ty src, Operand.ty dst)
-                            andalso Operand.isLocation dst))
-                   | Object {dst = (_, ty), header, size} =>
-                        let
-                           val tycon =
-                              ObjptrTycon.fromIndex
-                              (Runtime.headerToTypeIndex header)
-                        in
-                           Type.isSubtype (Type.objptr tycon, ty)
-                           andalso
-                           Bytes.equals
-                           (size,
-                            Bytes.align
-                            (size,
-                             {alignment = (case !Control.align of
-                                               Control.Align4 => Bytes.inWord32
-                                             | Control.Align8 => Bytes.inWord64)}))
-                           andalso
-                           (case tyconTy tycon of
-                               ObjectType.Normal {ty, ...} =>
-                                  Bytes.equals
-                                  (size, Bytes.+ (Runtime.normalMetaDataSize (),
-                                                  Type.bytes ty))
-                              | _ => false)
-                        end
-                   | PrimApp {args, dst, prim} =>
-                        (Vector.foreach (args, checkOperand)
-                         ; (Type.checkPrimApp
-                            {args = Vector.map (args, Operand.ty),
-                             prim = prim,
-                             result = Option.map (dst, #2)}))
-                   | Profile _ => true
-                   | ProfileLabel pl => checkProfileLabel pl
-                   | SetExnStackLocal => (handlersImplemented := true; true)
-                   | SetExnStackSlot => (handlersImplemented := true; true)
-                   | SetHandler l =>
-                        (handlersImplemented := true;
-                         case labelKind l of
-                            Kind.Handler => true
-                          | _ => false)
-                   | SetSlotExnStack => (handlersImplemented := true; true)
-               end
-            val statementOk = 
-               Trace.trace ("Rssa.statementOk",
-                            Statement.layout,
-                            Bool.layout)
-                           statementOk
-            fun gotoOk {args: Type.t vector,
-                        dst: Label.t}: bool =
-               let
-                  val Block.T {args = formals, kind, ...} = labelBlock dst
-               in
-                  Vector.equals (args, formals, fn (t, (_, t')) =>
-                                 Type.isSubtype (t, t'))
-                  andalso (case kind of
-                              Kind.Jump => true
-                            | _ => false)
-               end
-            fun labelIsNullaryJump l = gotoOk {dst = l, args = Vector.new0 ()}
-            fun tailIsOk (caller: Type.t vector option,
-                          callee: Type.t vector option): bool =
-               case (caller, callee) of
-                  (_, NONE) => true
-                | (SOME caller, SOME callee) =>
-                     Vector.equals (callee, caller, Type.isSubtype)
-                | _ => false
-            fun nonTailIsOk (formals: (Var.t * Type.t) vector,
-                             returns: Type.t vector option): bool =
-               case returns of
-                  NONE => true
-                | SOME ts => 
-                     Vector.equals (formals, ts, fn ((_, t), t') =>
-                                    Type.isSubtype (t', t))
-            fun callIsOk {args, func, raises, return, returns} =
-               let
-                  val Function.T {args = formals,
-                                  raises = raises',
-                                  returns = returns', ...} =
-                     funcInfo func
-
-               in
-                  Vector.equals (args, formals, fn (z, (_, t)) =>
-                                 Type.isSubtype (Operand.ty z, t))
-                  andalso
-                  (case return of
-                      Return.Dead =>
-                         Option.isNone raises'
-                         andalso Option.isNone returns'
-                    | Return.NonTail {cont, handler} =>
-                         let
-                            val Block.T {args = cArgs, kind = cKind, ...} =
-                               labelBlock cont
-                         in
-                            nonTailIsOk (cArgs, returns')
-                            andalso
-                            (case cKind of
-                                Kind.Cont {handler = h} =>
-                                   Handler.equals (handler, h)
-                                   andalso
-                                   (case h of
-                                       Handler.Caller =>
-                                          tailIsOk (raises, raises')
-                                     | Handler.Dead => true
-                                     | Handler.Handle l =>
-                                          let
-                                             val Block.T {args = hArgs,
-                                                          kind = hKind, ...} =
-                                                labelBlock l
-                                          in
-                                             nonTailIsOk (hArgs, raises')
-                                             andalso
-                                             (case hKind of
-                                                 Kind.Handler => true
-                                               | _ => false)
-                                          end)
-                              | _ => false)
-                         end
-                    | Return.Tail =>
-                         tailIsOk (raises, raises')
-                         andalso tailIsOk (returns, returns'))
-               end
-
-            fun checkFunction (Function.T {args, blocks, raises, returns, start,
-                                           ...}) =
-               let
-                  val _ = Vector.foreach (args, setVarType)
-                  val _ =
-                     Vector.foreach
-                     (blocks, fn b as Block.T {args, kind, label, statements, ...} =>
-                      (setLabelBlock (label, b)
-                       ; checkFrameSourceSeqIndex (label, kind)
-                       ; Vector.foreach (args, setVarType)
-                       ; Vector.foreach (statements, fn s =>
-                                         Statement.foreachDef
-                                         (s, setVarType))))
-                  val _ = labelIsNullaryJump start
-                  fun transferOk (t: Transfer.t): bool =
-                     let
-                        datatype z = datatype Transfer.t
-                     in
-                        case t of
-                           CCall {args, func, return} =>
-                              let
-                                 val _ = checkOperands args
-                              in
-                                 CFunction.isOk (func, {isUnit = Type.isUnit})
-                                 andalso
-                                 Vector.equals (args, CFunction.args func,
-                                                fn (z, t) =>
-                                                Type.isSubtype
-                                                (Operand.ty z, t))
-                                 andalso
-                                 case return of
-                                    NONE => true
-                                  | SOME l =>
-                                       case labelKind l of
-                                          Kind.CReturn {func = f} =>
-                                             CFunction.equals (func, f)
-                                        | _ => false
-                              end
-                         | Call {args, func, return} =>
-                              let
-                                 val _ = checkOperands args
-                              in
-                                 callIsOk {args = args,
-                                           func = func,
-                                           raises = raises,
-                                           return = return,
-                                           returns = returns}
-                              end
-                         | Goto {args, dst} =>
-                              (checkOperands args
-                               ; gotoOk {args = Vector.map (args, Operand.ty),
-                                         dst = dst})
-                         | Raise zs =>
-                              (checkOperands zs
-                               ; (case raises of
-                                     NONE => false
-                                   | SOME ts =>
-                                        Vector.equals
-                                        (zs, ts, fn (z, t) =>
-                                         Type.isSubtype (Operand.ty z, t))))
-                         | Return zs =>
-                              (checkOperands zs
-                               ; (case returns of
-                                     NONE => false
-                                   | SOME ts =>
-                                        Vector.equals
-                                        (zs, ts, fn (z, t) =>
-                                         Type.isSubtype (Operand.ty z, t))))
-                         | Switch s =>
-                              Switch.isOk (s, {checkUse = checkOperand,
-                                               labelIsOk = labelIsNullaryJump})
-                     end
-                  val transferOk =
-                     Trace.trace ("Rssa.transferOk",
-                                  Transfer.layout,
-                                  Bool.layout)
-                     transferOk
-                  fun blockOk (Block.T {args, kind, statements, transfer, ...})
-                     : bool =
-                     let
-                        fun kindOk (k: Kind.t): bool =
-                           let
-                              datatype z = datatype Kind.t
-                           in
-                              case k of
-                                 Cont _ => true
-                               | CReturn {func} =>
-                                    let
-                                       val return = CFunction.return func
-                                    in
-                                       0 = Vector.length args
-                                       orelse
-                                       (1 = Vector.length args
-                                        andalso
-                                        let
-                                           val expects =
-                                              #2 (Vector.first args)
-                                        in
-                                           Type.isSubtype (return, expects) 
-                                           andalso
-                                           CType.equals (Type.toCType return,
-                                                         Type.toCType expects)
-                                        end)
-                                    end
-                               | Handler => true
-                               | Jump => true
-                           end
-                        val _ = check' (kind, "kind", kindOk, Kind.layout)
-                        val _ =
-                           Vector.foreach
-                           (statements, fn s =>
-                            check' (s, "statement", statementOk,
-                                    Statement.layout))
-                        val _ = check' (transfer, "transfer", transferOk,
-                                        Transfer.layout)
-                     in
-                        true
-                     end
-                  val blockOk =
-                     Trace.trace ("Rssa.blockOk",
-                                  Block.layout,
-                                  Bool.layout)
-                                 blockOk
-
-                  val _ = 
-                     Vector.foreach
-                     (blocks, fn b =>
-                      check' (b, "block", blockOk, Block.layout))
-               in
-                  ()
-               end
-            val _ =
-               List.foreach
-               (functions, fn f as Function.T {name, ...} =>
-                setFuncInfo (name, f))
-            val _ = checkFunction main
-            val _ = List.foreach (functions, checkFunction)
-            val _ =
-               check'
-               (main, "main function",
-                fn f =>
-                let
-                   val {args, ...} = Function.dest f
-                in
-                   Vector.isEmpty args
-                end,
-                Function.layout)
-            val _ = clear p
-            val _ = finishCheckProfileLabel ()
-            val _ = if !handlersImplemented
-                       then checkHandlers p
-                       else ()
-         in
-            ()
-         end handle Err.E e => (Layout.outputl (Err.layout e, Out.error)
-                                ; Error.bug "Rssa.typeCheck")
-=======
->>>>>>> f2ec21a4
    end
 end