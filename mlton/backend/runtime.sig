--- conflicted
+++ resolved
@@ -82,14 +82,9 @@
                           bytesNonObjptrs: Bytes.t,
                           numObjptrs: int}
              | Stack
-<<<<<<< HEAD
              | Weak of {gone: bool}
-=======
-             | Weak
-             | WeakGone
              | HeaderOnly
              | Fill
->>>>>>> 41b8738d
          end
 
       val arrayLengthOffset: unit -> Bytes.t
