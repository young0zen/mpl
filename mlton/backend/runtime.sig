<<<<<<< HEAD
(* Copyright (C) 2009,2016 Matthew Fluet.
=======
(* Copyright (C) 2009,2016-2017,2019 Matthew Fluet.
>>>>>>> 324b32c1
 * Copyright (C) 1999-2007 Henry Cejtin, Matthew Fluet, Suresh
 *    Jagannathan, and Stephen Weeks.
 * Copyright (C) 1997-2000 NEC Research Institute.
 *
 * MLton is released under a HPND-style license.
 * See the file MLton-LICENSE for details.
 *)

signature RUNTIME_STRUCTS =
   sig
   end

signature RUNTIME =
   sig
      include RUNTIME_STRUCTS

      structure GCField:
         sig
            datatype t =
               AtomicState
             | CardMapAbsolute
             | CurrentThread
             | CurSourceSeqIndex
             | ExnStack
             | FFIArgs
             | Frontier (* The place where the next object is allocated. *)
             | GlobalObjptrNonRoot
             | Limit (* frontier + heapSize - LIMIT_SLOP *)
             | LimitPlusSlop (* frontier + heapSize *)
             | MaxFrameSize
             | ReturnToC
             | SignalIsPending
             | StackBottom
             | StackLimit (* Must have StackTop <= StackLimit *)
             | StackTop (* Points at the next available byte on the stack. *)

            val layout: t -> Layout.t
            val offset: t -> Bytes.t (* Field offset in struct GC_state. *)
            val setOffsets: {atomicState: Bytes.t,
                             cardMapAbsolute: Bytes.t,
                             currentThread: Bytes.t,
                             curSourceSeqIndex: Bytes.t,
                             exnStack: Bytes.t,
                             ffiArgs: Bytes.t,
                             frontier: Bytes.t,
                             globalObjptrNonRoot: Bytes.t,
                             limit: Bytes.t,
                             limitPlusSlop: Bytes.t,
                             maxFrameSize: Bytes.t,
                             returnToC: Bytes.t,
                             signalIsPending: Bytes.t,
                             stackBottom: Bytes.t,
                             stackLimit: Bytes.t,
                             stackTop: Bytes.t} -> unit
            val setSizes: {atomicState: Bytes.t,
                           cardMapAbsolute: Bytes.t,
                           currentThread: Bytes.t,
                           curSourceSeqIndex: Bytes.t,
                           exnStack: Bytes.t,
                           ffiArgs: Bytes.t,
                           frontier: Bytes.t,
                           globalObjptrNonRoot: Bytes.t,
                           limit: Bytes.t,
                           limitPlusSlop: Bytes.t,
                           maxFrameSize: Bytes.t,
                           returnToC: Bytes.t,
                           signalIsPending: Bytes.t,
                           stackBottom: Bytes.t,
                           stackLimit: Bytes.t,
                           stackTop: Bytes.t} -> unit
            val size: t -> Bytes.t (* Field size in struct GC_state. *)
            val toString: t -> string
         end
      structure RObjectType:
         sig
            datatype t =
               Normal of {hasIdentity: bool,
                          bytesNonObjptrs: Bytes.t,
                          numObjptrs: int}
             | Sequence of {hasIdentity: bool,
                            bytesNonObjptrs: Bytes.t,
                            numObjptrs: int}
             | Stack
             | Weak of {gone: bool}
             | HeaderOnly
             | Fill
         end

      val cpointerSize: unit -> Bytes.t
      val headerOffset: unit -> Bytes.t
      val headerSize: unit -> Bytes.t
      val headerToTypeIndex: word -> int
      val labelSize: unit -> Bytes.t
      val limitSlop: Bytes.t
      val maxFrameSize: Bytes.t
<<<<<<< HEAD
      val metaDataSize: unit -> Bytes.t
      val cpointerSize: unit -> Bytes.t
=======
      val normalMetaDataSize: unit -> Bytes.t
>>>>>>> 324b32c1
      val objptrSize: unit -> Bytes.t
      val sequenceLengthOffset: unit -> Bytes.t
      val sequenceLengthSize: unit -> Bytes.t
      val sequenceMetaDataSize: unit -> Bytes.t
      val typeIndexToHeader: int -> word
   end<|MERGE_RESOLUTION|>--- conflicted
+++ resolved
@@ -1,8 +1,4 @@
-<<<<<<< HEAD
-(* Copyright (C) 2009,2016 Matthew Fluet.
-=======
 (* Copyright (C) 2009,2016-2017,2019 Matthew Fluet.
->>>>>>> 324b32c1
  * Copyright (C) 1999-2007 Henry Cejtin, Matthew Fluet, Suresh
  *    Jagannathan, and Stephen Weeks.
  * Copyright (C) 1997-2000 NEC Research Institute.
@@ -33,7 +29,6 @@
              | Limit (* frontier + heapSize - LIMIT_SLOP *)
              | LimitPlusSlop (* frontier + heapSize *)
              | MaxFrameSize
-             | ReturnToC
              | SignalIsPending
              | StackBottom
              | StackLimit (* Must have StackTop <= StackLimit *)
@@ -52,7 +47,6 @@
                              limit: Bytes.t,
                              limitPlusSlop: Bytes.t,
                              maxFrameSize: Bytes.t,
-                             returnToC: Bytes.t,
                              signalIsPending: Bytes.t,
                              stackBottom: Bytes.t,
                              stackLimit: Bytes.t,
@@ -68,7 +62,6 @@
                            limit: Bytes.t,
                            limitPlusSlop: Bytes.t,
                            maxFrameSize: Bytes.t,
-                           returnToC: Bytes.t,
                            signalIsPending: Bytes.t,
                            stackBottom: Bytes.t,
                            stackLimit: Bytes.t,
@@ -98,12 +91,7 @@
       val labelSize: unit -> Bytes.t
       val limitSlop: Bytes.t
       val maxFrameSize: Bytes.t
-<<<<<<< HEAD
-      val metaDataSize: unit -> Bytes.t
-      val cpointerSize: unit -> Bytes.t
-=======
       val normalMetaDataSize: unit -> Bytes.t
->>>>>>> 324b32c1
       val objptrSize: unit -> Bytes.t
       val sequenceLengthOffset: unit -> Bytes.t
       val sequenceLengthSize: unit -> Bytes.t
