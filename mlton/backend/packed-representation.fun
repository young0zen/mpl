--- conflicted
+++ resolved
@@ -1,8 +1,4 @@
-<<<<<<< HEAD
-(* Copyright (C) 2016,2017 Matthew Fluet.
-=======
 (* Copyright (C) 2016-2017,2019 Matthew Fluet.
->>>>>>> 324b32c1
  * Copyright (C) 1999-2007 Henry Cejtin, Matthew Fluet, Suresh
  *    Jagannathan, and Stephen Weeks.
  * Copyright (C) 1997-2000 NEC Research Institute.
@@ -842,20 +838,12 @@
                         * the following ensures that objptrs will be
                         * mod 8 aligned.
                         *)
-<<<<<<< HEAD
-                       val width' = Bytes.+ (width, Runtime.metaDataSize ())
-=======
                        val width' = Bytes.+ (width, Runtime.normalMetaDataSize ())
->>>>>>> 324b32c1
                        val alignWidth' =
                           case !Control.align of
                              Control.Align4 => Bytes.alignWord32 width'
                            | Control.Align8 => Bytes.alignWord64 width'
-<<<<<<< HEAD
-                       val alignWidth = Bytes.- (alignWidth', Runtime.metaDataSize ())
-=======
                        val alignWidth = Bytes.- (alignWidth', Runtime.normalMetaDataSize ())
->>>>>>> 324b32c1
                     in
                        Bytes.- (alignWidth, width)
                     end
@@ -984,11 +972,7 @@
          in
             Object {dst = (dst, ty),
                     header = Runtime.typeIndexToHeader (ObjptrTycon.index tycon),
-<<<<<<< HEAD
-                    size = Bytes.+ (Type.bytes componentsTy, Runtime.metaDataSize ())}
-=======
                     size = Bytes.+ (Type.bytes componentsTy, Runtime.normalMetaDataSize ())}
->>>>>>> 324b32c1
             :: stores
          end
 
@@ -2610,11 +2594,7 @@
                                                     ObjptrRep.componentsTy opr
                                         in
                                            SOME (opt,
-<<<<<<< HEAD
-                                                 ObjectType.Array
-=======
                                                  ObjectType.Sequence
->>>>>>> 324b32c1
                                                  {elt = ty,
                                                   hasIdentity = hasIdentity})
                                         end)
