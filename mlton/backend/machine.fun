--- conflicted
+++ resolved
@@ -287,15 +287,8 @@
              | _ => false
          end
 
-<<<<<<< HEAD
-      val rec isLocation =
-         fn Cast (z, _) => isLocation z
-          | GCState => true
-=======
       val rec isDestination =
          fn Cast (z, _) => isDestination z
-          | Contents _ => true
->>>>>>> 89891a41
           | Global _ => true
           | Offset _ => true
           | SequenceOffset _ => true
