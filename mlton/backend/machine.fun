--- conflicted
+++ resolved
@@ -360,13 +360,8 @@
                Word (WordX.fromIntInf (Bytes.toIntInf b, WordSize.csize ()))
             val bytesNonMetaData = Bytes.- (size, Runtime.normalMetaDataSize ())
          in
-<<<<<<< HEAD
             Vector.new4
             ((* *(( GC_header* )frontier) = header; *)
-=======
-            Vector.new6
-            ((* *((GC_header * )frontier) = header; *)
->>>>>>> 406a16cd
              Move {dst = Contents {oper = Frontier,
                                    ty = Type.objptrHeader ()},
                    src = Word (WordX.fromIntInf (Word.toIntInf header,
@@ -697,18 +692,6 @@
          let
             open Layout
          in
-<<<<<<< HEAD
-            align [seq [Label.layout label,
-                        str ": ",
-                        record [("kind", Kind.layout kind),
-                                ("live", Vector.layout Live.layout live),
-                                ("raises",
-                                 Option.layout (Vector.layout Live.layout)
-                                 raises),
-                                ("returns",
-                                 Option.layout (Vector.layout Live.layout)
-                                 returns)]],
-=======
             seq [Label.layout label,
                  str ": ",
                  record [("kind", Kind.layout kind),
@@ -726,7 +709,6 @@
             open Layout
          in
             align [layoutHeader b,
->>>>>>> 406a16cd
                    indent (align
                            [align
                             (Vector.toListMap (statements, Statement.layout)),
@@ -992,11 +974,6 @@
                    ("frameInfos",
                     fn () => (Int.equals (i, index)
                               andalso checkFrameOffsets frameOffsets
-<<<<<<< HEAD
-                           andalso Bytes.<= (size, maxFrameSize)
-                           andalso Bytes.<= (size, Runtime.maxFrameSize)
-                           andalso Bytes.isWord32Aligned size),
-=======
                               andalso Bytes.<= (size, maxFrameSize)
                               andalso Bytes.<= (size, Runtime.maxFrameSize)
                               andalso (Bytes.isAligned
@@ -1004,7 +981,6 @@
                                         {alignment = (case !Control.align of
                                                          Control.Align4 => Bytes.inWord32
                                                        | Control.Align8 => Bytes.inWord64)}))),
->>>>>>> 406a16cd
                     fn () => FrameInfo.layout fi)
                 end)
             fun checkFrameInfo fi =
@@ -1103,20 +1079,10 @@
                            (checkOperand (base, alloc)
                             ; (Operand.isLocation base
                                andalso
-<<<<<<< HEAD
-                               (case base of
-                                  Operand.GCState => true
-                                | _ =>
-                                     Type.offsetIsOk {base = Operand.ty base,
-                                                      offset = offset,
-                                                      tyconTy = tyconTy,
-                                                      result = ty})))
-=======
                                (Type.offsetIsOk {base = Operand.ty base,
                                                  offset = offset,
                                                  tyconTy = tyconTy,
                                                  result = ty})))
->>>>>>> 406a16cd
                       | Real _ => true
                       | Register r => Alloc.doesDefine (alloc, Live.Register r)
                       | StackOffset (so as StackOffset.T {offset, ty, ...}) =>
