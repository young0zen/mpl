(* Copyright (C) 2009,2014,2016 Matthew Fluet.
 * Copyright (C) 1999-2007 Henry Cejtin, Matthew Fluet, Suresh
 *    Jagannathan, and Stephen Weeks.
 * Copyright (C) 1997-2000 NEC Research Institute.
 *
 * MLton is released under a HPND-style license.
 * See the file MLton-LICENSE for details.
 *)

functor Machine (S: MACHINE_STRUCTS): MACHINE =
struct

open S

structure ChunkLabel = Id (val noname = "ChunkLabel")

structure Register =
   struct
      datatype t = T of {index: int option ref,
                         ty: Type.t}

      local
         fun make f (T r) = f r
      in
         val indexOpt = ! o (make #index)
         val ty = make #ty
      end

      fun layout (T {index, ty, ...}) =
         let
            open Layout
         in
            seq [str (concat ["R", Type.name ty]),
                 paren (case !index of
                           NONE => str "NONE"
                         | SOME i => Int.layout i),
                 str ": ",
                 Type.layout ty]
         end

      val toString = Layout.toString o layout

      fun index (r as T {index, ...}) =
         case !index of
            NONE =>
               Error.bug (concat ["Machine.Register: register ",
                                  toString r, " missing index"])
          | SOME i => i

      fun setIndex (r as T {index, ...}, i) =
         case !index of
            NONE => index := SOME i
          | SOME _ =>
               Error.bug (concat ["Machine.Register: register ",
                                  toString r, " index already set"])

      fun new (ty, i) = T {index = ref i,
                           ty = ty}

      fun equals (r, r') =
         (case (indexOpt r, indexOpt r') of
             (SOME i, SOME i') => i = i'
           | _ => false)
         andalso CType.equals (Type.toCType (ty r), Type.toCType (ty r'))

      val equals =
         Trace.trace2 ("Machine.Register.equals", layout, layout, Bool.layout) equals

      val isSubtype: t * t -> bool =
         fn (T {index = i, ty = t}, T {index = i', ty = t'}) =>
         (case (!i, !i') of
             (SOME i, SOME i') => i = i'
           | _ => false)
         andalso Type.isSubtype (t, t')
         andalso CType.equals (Type.toCType t, Type.toCType t')
   end

structure Global =
   struct
      datatype t = T of {index: int,
                         isRoot: bool,
                         ty: Type.t}

      fun layout (T {index, isRoot, ty, ...}) =
         let
            open Layout
         in
            seq [str (concat ["G", Type.name ty,
                              if isRoot then "" else "NR"]),
                 paren (Int.layout index),
                 str ": ",
                 Type.layout ty]
         end

      local
         fun make f (T r) = f r
      in
         val index = make #index
         val isRoot = make #isRoot
         val ty = make #ty
      end

      val nonRootCounter = Counter.new 0
      fun numberOfNonRoot () = Counter.value nonRootCounter

      val memo = CType.memo (fn _ => Counter.new 0)
      fun numberOfType t = Counter.value (memo t)

      fun new {isRoot, ty} =
         let
            val isRoot = isRoot orelse not (Type.isObjptr ty)
            val counter =
               if isRoot
                  then memo (Type.toCType ty)
               else nonRootCounter
            val g = T {index = Counter.next counter,
                       isRoot = isRoot,
                       ty = ty}
         in
            g
         end

      fun equals (T {index = i, isRoot = r, ty},
                  T {index = i', isRoot = r', ty = ty'}) =
         i = i'
         andalso r = r'
         andalso Type.equals (ty, ty')

      val isSubtype: t * t -> bool =
         fn (T {index = i, isRoot = r, ty},
             T {index = i', isRoot = r', ty = ty'}) =>
         i = i'
         andalso r = r'
         andalso Type.isSubtype (ty, ty')
         andalso CType.equals (Type.toCType ty, Type.toCType ty')
   end

structure StackOffset =
   struct
      datatype t = T of {offset: Bytes.t,
                         ty: Type.t}

      local
         fun make f (T r) = f r
      in
         val ty = make #ty
      end

      fun layout (T {offset, ty}): Layout.t =
         let
            open Layout
         in
            seq [str (concat ["S", Type.name ty]),
                 paren (Bytes.layout offset),
                 str ": ", Type.layout ty]
         end

      val equals: t * t -> bool =
         fn (T {offset = b, ty}, T {offset = b', ty = ty'}) =>
         Bytes.equals (b, b') andalso Type.equals (ty, ty')

      val isSubtype: t * t -> bool =
         fn (T {offset = b, ty = t}, T {offset = b', ty = t'}) =>
         Bytes.equals (b, b') andalso Type.isSubtype (t, t')

      val interfere: t * t -> bool =
         fn (T {offset = b, ty = ty}, T {offset = b', ty = ty'}) =>
         let
            val max = Bytes.+ (b, Type.bytes ty)
            val max' = Bytes.+ (b', Type.bytes ty')
         in
            Bytes.> (max, b') andalso Bytes.> (max', b)
         end

      fun shift (T {offset, ty}, size): t =
         T {offset = Bytes.- (offset, size),
            ty = ty}
   end

structure Operand =
   struct
      datatype t =
         Cast of t * Type.t
       | Contents of {oper: t,
                      ty: Type.t}
       | Frontier
       | GCState
       | Global of Global.t
       | Label of Label.t
       | Null
       | Offset of {base: t,
                    offset: Bytes.t,
                    ty: Type.t}
       | Register of Register.t
       | Real of RealX.t
       | SequenceOffset of {base: t,
                            index: t,
                            offset: Bytes.t,
                            scale: Scale.t,
                            ty: Type.t}
       | StackOffset of StackOffset.t
       | StackTop
       | Word of WordX.t
       | Address of t

    val ty =
       fn Cast (_, ty) => ty
        | Contents {ty, ...} => ty
        | Frontier => Type.cpointer ()
        | GCState => Type.gcState ()
        | Global g => Global.ty g
        | Label l => Type.label l
        | Null => Type.cpointer ()
        | Offset {ty, ...} => ty
        | Real r => Type.real (RealX.size r)
        | Register r => Register.ty r
        | SequenceOffset {ty, ...} => ty
        | StackOffset s => StackOffset.ty s
        | StackTop => Type.cpointer ()
        | Word w => Type.ofWordX w
        | Address _ => Type.cpointer ()

    fun layout (z: t): Layout.t =
         let
            open Layout
            fun constrain (ty: Type.t): Layout.t =
               if !Control.showTypes
                  then seq [str ": ", Type.layout ty]
               else empty
         in
            case z of
               Cast (z, ty) =>
                  seq [str "Cast ", tuple [layout z, Type.layout ty]]
             | Contents {oper, ty} =>
                  seq [str (concat ["C", Type.name ty, " "]),
                       paren (layout oper)]
             | Frontier => str "<Frontier>"
             | GCState => str "<GCState>"
             | Global g => Global.layout g
             | Label l => Label.layout l
             | Null => str "NULL"
             | Offset {base, offset, ty} =>
                  seq [str (concat ["O", Type.name ty, " "]),
                       tuple [layout base, Bytes.layout offset],
                       constrain ty]
             | Real r => RealX.layout (r, {suffix = true})
             | Register r => Register.layout r
             | SequenceOffset {base, index, offset, scale, ty} =>
                  seq [str (concat ["X", Type.name ty, " "]),
                       tuple [layout base, layout index, Scale.layout scale,
                              Bytes.layout offset],
                       constrain ty]
             | StackOffset so => StackOffset.layout so
             | StackTop => str "<StackTop>"
<<<<<<< HEAD
             | Word w => WordX.layout w
             | Address z => seq [str "Address ", tuple [layout z]]
=======
             | Word w => WordX.layout (w, {suffix = true})
>>>>>>> 6af29f6c
         end

    val toString = Layout.toString o layout

    val rec equals =
<<<<<<< HEAD
         fn (ArrayOffset {base = b, index = i, ...},
             ArrayOffset {base = b', index = i', ...}) =>
                equals (b, b') andalso equals (i, i')
           | (Cast (z, t), Cast (z', t')) =>
=======
         fn (Cast (z, t), Cast (z', t')) =>
>>>>>>> 6af29f6c
                Type.equals (t, t') andalso equals (z, z')
           | (Contents {oper = z, ...}, Contents {oper = z', ...}) =>
                equals (z, z')
           | (GCState, GCState) => true
           | (Global g, Global g') => Global.equals (g, g')
           | (Label l, Label l') => Label.equals (l, l')
           | (Offset {base = b, offset = i, ...},
              Offset {base = b', offset = i', ...}) =>
                equals (b, b') andalso Bytes.equals (i, i')
           | (Real r, Real r') => RealX.equals (r, r')
           | (Register r, Register r') => Register.equals (r, r')
           | (SequenceOffset {base = b, index = i, ...},
              SequenceOffset {base = b', index = i', ...}) =>
                equals (b, b') andalso equals (i, i')
           | (StackOffset so, StackOffset so') => StackOffset.equals (so, so')
           | (Word w, Word w') => WordX.equals (w, w')
           | (Address z, Address z') => equals (z, z')
           | _ => false

      val stackOffset = StackOffset o StackOffset.T

      fun interfere (write: t, read: t): bool =
         let
            fun inter read = interfere (write, read)
         in
            case (read, write) of
               (Cast (z, _), _) => interfere (write, z)
             | (_, Cast (z, _)) => interfere (z, read)
<<<<<<< HEAD
             | (ArrayOffset {base, index, ...}, _) =>
                  inter base orelse inter index
=======
>>>>>>> 6af29f6c
             | (Contents {oper, ...}, _) => inter oper
             | (Global g, Global g') => Global.equals (g, g')
             | (Offset {base, ...}, _) => inter base
             | (Register r, Register r') => Register.equals (r, r')
             | (SequenceOffset {base, index, ...}, _) =>
                  inter base orelse inter index
             | (StackOffset so, StackOffset so') =>
                  StackOffset.interfere (so, so')
             | _ => false
         end

      val rec isLocation =
         fn Cast (z, _) => isLocation z
          | Contents _ => true
          | GCState => true
          | Global _ => true
          | Offset _ => true
          | Register _ => true
          | SequenceOffset _ => true
          | StackOffset _ => true
          | Address _ => true (* SAM_NOTE: CHECK *)
          | _ => false
   end

structure Switch = Switch (open Atoms
                           structure Type = Type
                           structure Use = Operand)

structure Statement =
   struct
      datatype t =
         Move of {dst: Operand.t,
                  src: Operand.t}
       | Noop
       | PrimApp of {args: Operand.t vector,
                     dst: Operand.t option,
                     prim: Type.t Prim.t}
       | ProfileLabel of ProfileLabel.t

      val layout =
         let
            open Layout
         in
            fn Move {dst, src} =>
                  mayAlign [Operand.layout dst,
                            seq [str " = ", Operand.layout src]]
             | Noop => str "Noop"
             | PrimApp {args, dst, prim, ...} =>
                  let
                     val rest =
                        seq [Prim.layout prim, str " ",
                             Vector.layout Operand.layout args]
                  in
                     case dst of
                        NONE => rest
                      | SOME z =>
                           mayAlign [Operand.layout z,
                                     seq [str " = ", rest]]
                  end
             | ProfileLabel l =>
                  seq [str "ProfileLabel ", ProfileLabel.layout l]
         end

      fun move (arg as {dst, src}) =
         if Operand.equals (dst, src)
            then Noop
         else Move arg

      val move =
         Trace.trace ("Machine.Statement.move",
                      fn {dst, src} =>
                      Layout.record [("dst", Operand.layout dst),
                                     ("src", Operand.layout src)],
                      layout)
         move

      fun moves {srcs, dsts} =
         Vector.fromListRev
         (Vector.fold2 (srcs, dsts, [], fn (src, dst, ac)  =>
                        move {src = src, dst = dst} :: ac))

      fun object {dst, header, size} =
         let
            datatype z = datatype Operand.t
            fun bytes (b: Bytes.t): Operand.t =
               Word (WordX.fromIntInf (Bytes.toIntInf b, WordSize.csize ()))
            val bytesNonMetaData = Bytes.- (size, Runtime.normalMetaDataSize ())
         in
            Vector.new4
            ((* *(( GC_header* )frontier) = header; *)
             Move {dst = Contents {oper = Frontier,
                                   ty = Type.objptrHeader ()},
                   src = Word (WordX.fromIntInf (Word.toIntInf header,
                                                 WordSize.objptrHeader ()))},
             (* frontier = frontier + GC_HEADER_SIZE *)
             PrimApp {args = Vector.new2 (Frontier, bytes (Runtime.headerSize ())),
                      dst = SOME Frontier,
                      prim = Prim.cpointerAdd},
             (* *(( objptr* )frontier) = BOGUS_OBJPTR; *)
             (* Move {dst = Contents {oper = Frontier,
                                   ty = Type.word (WordSize.objptr ())},
                   src = Word (WordX.one (WordSize.objptr ()))}, *)
             (* frontier = frontier + OBJPTR_SIZE *)
             (* PrimApp {args = Vector.new2 (Frontier, bytes (Runtime.objptrSize ())),
                      dst = SOME Frontier,
                      prim = Prim.cpointerAdd}, *)
             (* CHECK; if objptr <> cpointer, need non-trivial coercion here. *)
             (* dst = frontier *)
             Move {dst = dst, src = Cast (Frontier, Operand.ty dst)},
             (* frontier = frontier + bytesNonMetaData *)
             PrimApp {args = Vector.new2 (Frontier, bytes bytesNonMetaData),
                      dst = SOME Frontier,
                      prim = Prim.cpointerAdd})
         end

      fun foldOperands (s, ac, f) =
         case s of
            Move {dst, src} => f (dst, f (src, ac))
          | PrimApp {args, dst, ...} =>
               Vector.fold (args, Option.fold (dst, ac, f), f)
          | _ => ac

      fun foldDefs (s, a, f) =
         case s of
            Move {dst, ...} => f (dst, a)
          | PrimApp {dst, ...} => (case dst of
                                      NONE => a
                                    | SOME z => f (z, a))
          | _ => a
   end

structure Live =
   struct
      datatype t =
         Global of Global.t
       | Register of Register.t
       | StackOffset of StackOffset.t

      val layout: t -> Layout.t =
         fn Global g => Global.layout g
          | Register r => Register.layout r
          | StackOffset s => StackOffset.layout s

      val equals: t * t -> bool =
         fn (Global g, Global g') => Global.equals (g, g')
          | (Register r, Register r') => Register.equals (r, r')
          | (StackOffset s, StackOffset s') => StackOffset.equals (s, s')
          | _ => false

      val ty =
         fn Global g => Global.ty g
          | Register r => Register.ty r
          | StackOffset s => StackOffset.ty s

      val isSubtype: t * t -> bool =
         fn (Global g, Global g') => Global.isSubtype (g, g')
          | (Register r, Register r') => Register.isSubtype (r, r')
          | (StackOffset s, StackOffset s') => StackOffset.isSubtype (s, s')
          | _ => false

      val interfere: t * t -> bool =
         fn (l, l') =>
         equals (l, l')
         orelse (case (l, l') of
                    (StackOffset s, StackOffset s') =>
                       StackOffset.interfere (s, s')
                  | _ => false)

      val fromOperand: Operand.t -> t option =
         fn Operand.Global g => SOME (Global g)
          | Operand.Register r => SOME (Register r)
          | Operand.StackOffset s => SOME (StackOffset s)
          | _ => NONE

      val toOperand: t -> Operand.t =
         fn Global g => Operand.Global g
          | Register r => Operand.Register r
          | StackOffset s => Operand.StackOffset s
   end

structure Transfer =
   struct
      datatype t =
         CCall of {args: Operand.t vector,
                   func: Type.t CFunction.t,
                   return: {return: Label.t,
                            size: Bytes.t option} option}
       | Call of {label: Label.t,
                  live: Live.t vector,
                  return: {return: Label.t,
                           handler: Label.t option,
                           size: Bytes.t} option}
       | Goto of Label.t
       | Raise
       | Return
       | Switch of Switch.t

      fun layout t =
         let
            open Layout
         in
            case t of
               CCall {args, func, return} =>
                  seq [str "CCall ",
                       record
                       [("args", Vector.layout Operand.layout args),
                        ("func", CFunction.layout (func, Type.layout)),
<<<<<<< HEAD
                        ("return", Option.layout Label.layout return)]]
             | Call {label, live, return} =>
                  seq [str "Call ",
=======
                        ("return", Option.layout
                         (fn {return, size} =>
                          record [("return", Label.layout return),
                                  ("size", Option.layout Bytes.layout size)])
                         return)]]
             | Call {label, live, return} => 
                  seq [str "Call ", 
>>>>>>> 6af29f6c
                       record [("label", Label.layout label),
                               ("live", Vector.layout Live.layout live),
                               ("return", Option.layout
                                (fn {return, handler, size} =>
                                 record [("return", Label.layout return),
                                         ("handler",
                                          Option.layout Label.layout handler),
                                         ("size", Bytes.layout size)])
                                return)]]
             | Goto l => seq [str "Goto ", Label.layout l]
             | Raise => str "Raise"
             | Return => str "Return "
             | Switch s => Switch.layout s
         end

       fun foldOperands (t, ac, f) =
         case t of
            CCall {args, ...} => Vector.fold (args, ac, f)
          | Switch s =>
               Switch.foldLabelUse
               (s, ac, {label = fn (_, a) => a,
                        use = f})
          | _ => ac
   end

structure FrameOffsets =
   struct
      datatype t = T of {index: int,
                         offsets: Bytes.t vector}

      local
         fun make f (T r) = f r
      in
         val index = make #index
         val offsets = make #offsets
      end

      fun new {index, offsets} =
         T {index = index, offsets = offsets}

      fun equals (fo1, fo2) =
         Int.equals (index fo1, index fo2)
         andalso Vector.equals (offsets fo1, offsets fo2, Bytes.equals)

      fun layout (T {index, offsets}) =
         let
            open Layout
         in
            record [("index", Int.layout index),
                    ("offsets", Vector.layout Bytes.layout offsets)]
         end

      fun hash (T {index, offsets}) =
         Hash.combine (Word.fromInt index, Hash.vectorMap (offsets, Bytes.hash))
   end

structure FrameInfo =
   struct
      structure Kind =
         struct
            datatype t = C_FRAME | ML_FRAME
            fun equals (k1, k2) =
               case (k1, k2) of
                  (C_FRAME, C_FRAME) => true
                | (ML_FRAME, ML_FRAME) => true
                | _ => false
            local
               val newHash = Random.word
               val c = newHash ()
               val ml = newHash ()
            in
               fun hash k =
                  case k of
                     C_FRAME => c
                   | ML_FRAME => ml
            end
            fun toString k =
               case k of
                  C_FRAME => "C_FRAME"
                | ML_FRAME => "ML_FRAME"
            val layout = Layout.str o toString
         end

      datatype t = T of {frameOffsets: FrameOffsets.t,
                         index: int ref,
                         kind: Kind.t,
                         size: Bytes.t,
                         sourceSeqIndex: int option}

      local
         fun make f (T r) = f r
      in
         val frameOffsets = make #frameOffsets
         val indexRef = make #index
         val kind = make #kind
         val size = make #size
         val sourceSeqIndex = make #sourceSeqIndex
      end
      val index = ! o indexRef
      fun setIndex (fi, i) = indexRef fi := i
      val offsets = FrameOffsets.offsets o frameOffsets

      fun new {frameOffsets, index, kind, size, sourceSeqIndex} =
         T {frameOffsets = frameOffsets,
            index = ref index,
            kind = kind,
            size = size,
            sourceSeqIndex = sourceSeqIndex}

      fun equals (fi1, fi2) =
         FrameOffsets.equals (frameOffsets fi1, frameOffsets fi2)
         andalso Ref.equals (indexRef fi1, indexRef fi2)
         andalso Kind.equals (kind fi1, kind fi2)
         andalso Bytes.equals (size fi1, size fi2)
         andalso Option.equals (sourceSeqIndex fi1, sourceSeqIndex fi2, Int.equals)

      fun layout (T {frameOffsets, index, kind, size, sourceSeqIndex}) =
         let
            open Layout
         in
            record [("frameOffsets", FrameOffsets.layout frameOffsets),
                    ("index", Ref.layout Int.layout index),
                    ("kind", Kind.layout kind),
                    ("size", Bytes.layout size),
                    ("sourceSeqIndex", Option.layout Int.layout sourceSeqIndex)]
         end
   end

structure Kind =
   struct
      datatype t =
         Cont of {args: Live.t vector,
                  frameInfo: FrameInfo.t}
       | CReturn of {dst: Live.t option,
                     frameInfo: FrameInfo.t option,
                     func: Type.t CFunction.t}
       | Func of {frameInfo: FrameInfo.t}
       | Handler of {frameInfo: FrameInfo.t,
                     handles: Live.t vector}
       | Jump

      fun layout k =
         let
            open Layout
         in
            case k of
               Cont {args, frameInfo} =>
                  seq [str "Cont ",
                       record [("args", Vector.layout Live.layout args),
                               ("frameInfo", FrameInfo.layout frameInfo)]]
             | CReturn {dst, frameInfo, func} =>
                  seq [str "CReturn ",
                       record
                       [("dst", Option.layout Live.layout dst),
                        ("frameInfo", Option.layout FrameInfo.layout frameInfo),
                        ("func", CFunction.layout (func, Type.layout))]]
             | Func {frameInfo} =>
                  seq [str "Func ",
                       record
                       [("frameInfo", FrameInfo.layout frameInfo)]]
             | Handler {frameInfo, handles} =>
                  seq [str "Handler ",
                       record [("frameInfo", FrameInfo.layout frameInfo),
                               ("handles",
                                Vector.layout Live.layout handles)]]
             | Jump => str "Jump"
         end

      fun isEntry (k: t): bool =
         case k of
            Cont _ => true
          | CReturn {func, ...} => CFunction.maySwitchThreadsTo func
          | Func _ => true
          | Handler _ => true
          | _ => false

      val frameInfoOpt =
         fn Cont {frameInfo, ...} => SOME frameInfo
          | CReturn {frameInfo, ...} => frameInfo
          | Func {frameInfo, ...} => SOME frameInfo
          | Handler {frameInfo, ...} => SOME frameInfo
          | Jump => NONE
   end

structure Block =
   struct
      datatype t = T of {kind: Kind.t,
                         label: Label.t,
                         live: Live.t vector,
                         raises: Live.t vector option,
                         returns: Live.t vector option,
                         statements: Statement.t vector,
                         transfer: Transfer.t}

      fun clear (T {label, ...}) = Label.clear label

      local
         fun make g (T r) = g r
      in
         val kind = make #kind
         val label = make #label
      end

      fun layout (T {kind, label, live, raises, returns, statements, transfer}) =
         let
            open Layout
         in
            align [seq [Label.layout label,
                        str ": ",
                        record [("kind", Kind.layout kind),
                                ("live", Vector.layout Live.layout live),
                                ("raises",
                                 Option.layout (Vector.layout Live.layout)
                                 raises),
                                ("returns",
                                 Option.layout (Vector.layout Live.layout)
                                 returns)]],
                   indent (align
                           [align (Vector.toListMap
                                   (statements, Statement.layout)),
                            Transfer.layout transfer],
                           4)]
         end

      fun layouts (block, output' : Layout.t -> unit) = output' (layout block)

      fun foldDefs (T {kind, statements, ...}, a, f) =
         let
            val a =
               case kind of
                  Kind.CReturn {dst, ...} =>
                     (case dst of
                         NONE => a
                       | SOME z => f (Live.toOperand z, a))
                | _ => a
            val a =
               Vector.fold (statements, a, fn (s, a) =>
                            Statement.foldDefs (s, a, f))
         in
            a
         end
   end

structure Chunk =
   struct
      datatype t = T of {blocks: Block.t vector,
                         chunkLabel: ChunkLabel.t,
                         regMax: CType.t -> int}

      local
         fun make sel (T r) = sel r
      in
         val chunkLabel = make #chunkLabel
      end

      fun layouts (T {blocks, chunkLabel, ...}, output' : Layout.t -> unit) =
         let
            open Layout
         in
            ((output' o seq) [str "Chunk ", ChunkLabel.layout chunkLabel]) ;
            Vector.foreach (blocks, fn block => Block.layouts (block, output'))
         end

<<<<<<< HEAD
       fun modify (T {frameSources, labels, names, sourceSeqs, sources})
          : {newProfileLabel: ProfileLabel.t -> ProfileLabel.t,
             delProfileLabel: ProfileLabel.t -> unit,
             getProfileInfo: unit -> t} =
          let
             val {get: ProfileLabel.t -> int, set, ...} =
                Property.getSet
                (ProfileLabel.plist,
                 Property.initRaise ("ProfileInfo.extend", ProfileLabel.layout))
             val _ =
                Vector.foreach
                (labels, fn {label, sourceSeqsIndex} =>
                 set (label, sourceSeqsIndex))
             val new = ref []
             fun newProfileLabel l =
               let
                  val i = get l
                  val l' = ProfileLabel.new ()
                  val _ = set (l', i)
                  val _ = List.push (new, {label = l', sourceSeqsIndex = i})
               in
                  l'
               end
             fun delProfileLabel l = set (l, ~1)
             fun getProfileInfo () =
                let
                   val labels = Vector.concat
                                [labels, Vector.fromList (!new)]
                   val labels = Vector.keepAll
                                (labels, fn {label, ...} =>
                                 get label <> ~1)
                   val pi = T {frameSources = frameSources,
                               labels = Vector.concat
                                        [labels, Vector.fromList (!new)],
                               names = names,
                               sourceSeqs = sourceSeqs,
                               sources = sources}
                in
                  Assert.assert ("Machine.getProfileInfo", fn () => isOK pi);
                  pi
                end
          in
             {newProfileLabel = newProfileLabel,
              delProfileLabel = delProfileLabel,
              getProfileInfo = getProfileInfo}
          end
=======
      fun clear (T {blocks, ...}) =
         Vector.foreach (blocks, Block.clear)
>>>>>>> 6af29f6c
   end

structure Program =
   struct
      datatype t = T of {chunks: Chunk.t list,
                         frameInfos: FrameInfo.t vector,
                         frameOffsets: FrameOffsets.t vector,
                         handlesSignals: bool,
                         main: {chunkLabel: ChunkLabel.t,
                                label: Label.t},
                         maxFrameSize: Bytes.t,
                         objectTypes: ObjectType.t vector,
                         reals: (Global.t * RealX.t) list,
                         sourceMaps: SourceMaps.t option,
                         vectors: (Global.t * WordXVector.t) list}

      fun clear (T {chunks, sourceMaps, ...}) =
         (List.foreach (chunks, Chunk.clear)
          ; Option.app (sourceMaps, SourceMaps.clear))

      fun layouts (T {chunks, frameInfos, frameOffsets, handlesSignals,
                      main = {label, ...},
                      maxFrameSize, objectTypes, sourceMaps, ...},
                   output': Layout.t -> unit) =
         let
            open Layout
            val output = output'
         in
            output (record
                    [("handlesSignals", Bool.layout handlesSignals),
                     ("main", Label.layout label),
                     ("maxFrameSize", Bytes.layout maxFrameSize),
                     ("frameOffsets", Vector.layout FrameOffsets.layout frameOffsets),
                     ("frameInfos", Vector.layout FrameInfo.layout frameInfos)])
            ; Option.app (sourceMaps, fn pi =>
                          (output (str "\nSourceMaps:")
                           ; SourceMaps.layouts (pi, output)))
            ; output (str "\nObjectTypes:")
            ; Vector.foreachi (objectTypes, fn (i, ty) =>
                               output (seq [str "opt_", Int.layout i,
                                            str " = ", ObjectType.layout ty]))
            ; output (str "\n")
            ; List.foreach (chunks, fn chunk => Chunk.layouts (chunk, output))
         end

      val toFile = {display = Control.Layouts layouts, style = Control.ML, suffix = "machine"}

      fun layoutStats (program as T {chunks, objectTypes, ...}) =
         let
            val numChunks = ref 0
            val numBlocks = ref 0
            val numStatements = ref 0
            val _ =
               List.foreach
               (chunks, fn Chunk.T {blocks, ...} =>
                (Int.inc numChunks
                 ; Vector.foreach
                   (blocks, fn Block.T {statements, ...} =>
                    (Int.inc numBlocks
                     ; numStatements := !numStatements + Vector.length statements))))
            val numObjectTypes = Vector.length objectTypes
            open Layout
         in
            align
            [seq [Control.sizeMessage ("machine program", program)],
             seq [str "num chunks in program = ", Int.layout (!numChunks)],
             seq [str "num blocks in program = ", Int.layout (!numBlocks)],
             seq [str "num statements in program = ", Int.layout (!numStatements)],
             seq [str "num object types in program = ", Int.layout (numObjectTypes)]]
         end

      fun shuffle (T {chunks, frameInfos, frameOffsets,
                      handlesSignals, main, maxFrameSize,
                      objectTypes, reals, sourceMaps, vectors}) =
         let
            fun shuffle v =
               let
                  val a = Array.fromVector v
                  val () = Array.shuffle a
               in
                  Array.toVector a
               end
            val chunks = Vector.fromList chunks
            val chunks = shuffle chunks
            val chunks =
               Vector.map
               (chunks, fn Chunk.T {blocks, chunkLabel, regMax} =>
                Chunk.T
                {blocks = shuffle blocks,
                 chunkLabel = chunkLabel,
                 regMax = regMax})
            val chunks = Vector.toList chunks
         in
            T {chunks = chunks,
               frameInfos = frameInfos,
               frameOffsets = frameOffsets,
               handlesSignals = handlesSignals,
               main = main,
               maxFrameSize = maxFrameSize,
               objectTypes = objectTypes,
               reals = reals,
               sourceMaps = sourceMaps,
               vectors = vectors}
         end

      structure Alloc =
         struct
            datatype t = T of Live.t list

            fun layout (T ds) = List.layout Live.layout ds

            fun forall (T ds, f) = List.forall (ds, f o Live.toOperand)

            fun defineLive (T ls, l) = T (l :: ls)

            fun define (T ds, z) =
               case Live.fromOperand z of
                  NONE => T ds
                | SOME d => T (d :: ds)

            val new: Live.t list -> t = T

            fun doesDefine (T ls, l': Live.t): bool =
               let
                  val oper' = Live.toOperand l'
               in
                  case List.peek (ls, fn l =>
                                  Operand.interfere (Live.toOperand l, oper')) of
                     NONE => false
                   | SOME l => Live.isSubtype (l, l')
               end

            val doesDefine =
               Trace.trace2
               ("Machine.Program.Alloc.doesDefine",
                layout, Live.layout, Bool.layout)
               doesDefine
         end

      fun typeCheck (program as
                     T {chunks, frameInfos, frameOffsets,
                        maxFrameSize, objectTypes, sourceMaps, reals,
                        vectors, ...}) =
         let
            val (checkProfileLabel, finishCheckProfileLabel) =
               Err.check'
               ("sourceMaps",
                fn () =>
                (case (!Control.profile, sourceMaps) of
                    (Control.ProfileNone, NONE) => SOME (fn _ => false, fn () => ())
                  | (_, NONE) => NONE
                  | (Control.ProfileNone, SOME _) => NONE
                  | (_, SOME sourceMaps) =>
                       let
                          val (checkProfileLabel, finishCheckProfileLabel) =
                             SourceMaps.checkProfileLabel sourceMaps
                       in
                          if SourceMaps.check sourceMaps
                             then SOME (checkProfileLabel,
                                        fn () => Err.check
                                                 ("sourceMaps (finishCheckProfileLabel)",
                                                  finishCheckProfileLabel,
                                                  fn () => SourceMaps.layout sourceMaps))
                             else NONE
                       end),
                fn () => Option.layout SourceMaps.layout sourceMaps)
            val _ =
               if !Control.profile = Control.ProfileTimeLabel
                  then
                     List.foreach
                     (chunks, fn Chunk.T {blocks, ...} =>
                      Vector.foreach
                      (blocks, fn Block.T {kind, label, statements, ...} =>
                       if (case kind of
                              Kind.Func _ => true
                            | _ => false)
                          orelse (0 < Vector.length statements
                                  andalso (case Vector.first statements of
                                              Statement.ProfileLabel _ => true
                                            | _ => false))
                          then ()
                       else print (concat ["missing profile info: ",
                                           Label.toString label, "\n"])))
               else ()
<<<<<<< HEAD
            val profileLabelIsOk =
               case profileInfo of
                  NONE =>
                     if !Control.profile = Control.ProfileNone
                        then fn _ => false
                     else Error.bug
                          "Machine.Program.typeCheck.profileLabelIsOk: profileInfo = NONE"
                | SOME (ProfileInfo.T {frameSources,
                                       labels = profileLabels, ...}) =>
                     if !Control.profile = Control.ProfileNone
                        orelse (Vector.length frameSources
                                <> Vector.length frameLayouts)
                        then Error.bug
                             "Machine.Program.typeCheck.profileLabelIsOk: profileInfo = SOME"
                     else
                        let
                           val {get = profileLabelCount, ...} =
                              Property.get
                              (ProfileLabel.plist,
                               Property.initFun (fn _ => ref 0))
                           val _ =
                              Vector.foreach
                              (profileLabels, fn {label, ...} =>
                               let
                                  val r = profileLabelCount label
                               in
                                  if 0 = !r
                                     then r := 1
                                  else Error.bug
                                       "Machine.Program.typeCheck.profileLabelIsOk: duplicate profile label"
                               end)
                        in
                           fn l =>
                           let
                              val r = profileLabelCount l
                           in
                              if 1 = !r
                                 then (r := 2; true)
                              else false
                           end
                        end
            fun getFrameInfo (FrameInfo.T {frameLayoutsIndex, ...}) =
               Vector.sub (frameLayouts, frameLayoutsIndex)
=======
>>>>>>> 6af29f6c
            val _ =
               Vector.foreachi
               (frameOffsets, fn (i, fo) =>
                let
                   val index = FrameOffsets.index fo
                   val offsets = FrameOffsets.offsets fo
                in
                   Err.check ("frameOffsets",
                              fn () => (Int.equals (i, index)
                                        andalso Vector.forall
                                                (offsets, fn offset =>
                                                 Bytes.< (offset, maxFrameSize))),
                              fn () => FrameOffsets.layout fo)
                end)
            fun checkFrameOffsets fo =
               let
                  val index = FrameOffsets.index fo
               in
                  FrameOffsets.equals (Vector.sub (frameOffsets, index), fo)
                  handle Subscript => false
               end
            val _ =
               Vector.foreachi
               (frameInfos, fn (i, fi) =>
                let
                   val index = FrameInfo.index fi
                   val frameOffsets = FrameInfo.frameOffsets fi
                   val size = FrameInfo.size fi
                in
                   Err.check
                   ("frameInfos",
                    fn () => (Int.equals (i, index)
                              andalso checkFrameOffsets frameOffsets
                              andalso Bytes.<= (size, maxFrameSize)
                              andalso Bytes.<= (size, Runtime.maxFrameSize)
                              andalso Bytes.isWord32Aligned size),
                    fn () => FrameInfo.layout fi)
                end)
            fun checkFrameInfo fi =
               let
                  val index = FrameInfo.index fi
               in
                  FrameInfo.equals (Vector.sub (frameInfos, index), fi)
                  handle Subscript => false
               end
            val _ =
               Vector.foreach
               (objectTypes, fn ty =>
                Err.check ("objectType",
                           fn () => ObjectType.isOk ty,
                           fn () => ObjectType.layout ty))
            fun tyconTy (opt: ObjptrTycon.t): ObjectType.t =
               Vector.sub (objectTypes, ObjptrTycon.index opt)
            open Layout
            fun globals (name, gs, isOk, layout) =
               List.foreach
               (gs, fn (g, s) =>
                let
                   val ty = Global.ty g
                in
                   Err.check
                   (concat ["global ", name],
                    fn () => isOk (ty, s),
                    fn () => seq [layout s, str ": ", Type.layout ty])
                end)
            val _ =
               globals ("real", reals,
                        fn (t, r) => Type.equals (t, Type.real (RealX.size r)),
                        fn r => RealX.layout (r, {suffix = true}))
            val _ =
               globals ("vector", vectors,
                        fn (t, v) =>
                        Type.equals (t, Type.ofWordXVector v),
                        WordXVector.layout)
            (* Check for no duplicate labels. *)
            local
               val {get, ...} =
                  Property.get (Label.plist,
                                Property.initFun (fn _ => ref false))
            in
               val _ =
                  List.foreach
                  (chunks, fn Chunk.T {blocks, ...} =>
                   Vector.foreach
                   (blocks, fn Block.T {label, ...} =>
                    let
                       val r = get label
                    in
                       if !r
                          then Error.bug "Machine.Program.typeCheck: duplicate label"
                       else r := true
                    end))
            end
            val {get = labelBlock: Label.t -> Block.t,
                 set = setLabelBlock, ...} =
               Property.getSetOnce (Label.plist,
                                    Property.initRaise ("block", Label.layout))
            val _ =
               List.foreach
               (chunks, fn Chunk.T {blocks, ...} =>
                Vector.foreach
                (blocks, fn b as Block.T {label, ...} =>
                 setLabelBlock (label, b)))
            fun checkOperand (x: Operand.t, alloc: Alloc.t): unit =
               let
                  datatype z = datatype Operand.t
                  fun ok () =
                     case x of
                        Cast (z, t) =>
                           (checkOperand (z, alloc)
                            ; (Type.castIsOk
                               {from = Operand.ty z,
                                to = t,
                                tyconTy = tyconTy}))
                      | Contents {oper, ...} =>
                           (checkOperand (oper, alloc)
                            ; Type.isCPointer (Operand.ty oper))
                      | Frontier => true
                      | GCState => true
                      | Global _ =>
                           (* We don't check that globals are defined because
                            * they aren't captured by liveness info.  It would
                            * be nice to fix this.
                            *)
                           true
                      | Label l =>
                           (let val _ = labelBlock l
                            in true
                            end handle _ => false)
                      | Null => true
                      | Offset {base, offset, ty} =>
                           (checkOperand (base, alloc)
                            ; (Operand.isLocation base
                               andalso
                               (case base of
                                  Operand.GCState => true
                                | _ =>
                                     Type.offsetIsOk {base = Operand.ty base,
                                                      offset = offset,
                                                      tyconTy = tyconTy,
                                                      result = ty})))
                      | Real _ => true
                      | Register r => Alloc.doesDefine (alloc, Live.Register r)
                      | StackOffset (so as StackOffset.T {offset, ty, ...}) =>
                           Bytes.<= (Bytes.+ (offset, Type.bytes ty), maxFrameSize)
                           andalso Alloc.doesDefine (alloc, Live.StackOffset so)
                           andalso (case Type.deLabel ty of
                                       NONE => true
                                     | SOME l =>
                                          let
                                             val Block.T {kind, ...} =
                                                labelBlock l
                                             fun doit fi =
                                                let
                                                   val size = FrameInfo.size fi
                                                in
                                                   Bytes.equals
                                                   (size,
                                                    Bytes.+ (offset,
                                                             Runtime.labelSize ()))
                                                end
                                          in
                                             case kind of
                                                Kind.Cont {frameInfo, ...} =>
                                                   doit frameInfo
                                              | Kind.CReturn {frameInfo, ...} =>
                                                   (case frameInfo of
                                                       NONE => true
                                                     | SOME fi => doit fi)
                                              | Kind.Func {frameInfo, ...} =>
                                                   doit frameInfo
                                              | Kind.Handler {frameInfo, ...} =>
                                                   doit frameInfo
                                              | Kind.Jump => true
                                          end)
                      | SequenceOffset {base, index, offset, scale, ty} =>
                           (checkOperand (base, alloc)
                            ; checkOperand (index, alloc)
                            ; (Operand.isLocation base
                               andalso
                               (Type.sequenceOffsetIsOk {base = Operand.ty base,
                                                         index = Operand.ty index,
                                                         offset = offset,
                                                         tyconTy = tyconTy,
                                                         result = ty,
                                                         scale = scale})))
                      | StackTop => true
                      | Word _ => true
                      | Address z =>
                          (checkOperand (z, alloc)
                          ; case z of
                              ArrayOffset _ => true
                            | Offset _ => true
                            | _ => false)
               in
                  Err.check ("operand", ok, fn () => Operand.layout x)
               end
            fun checkOperands (v, a) =
               Vector.foreach (v, fn z => checkOperand (z, a))
            fun check' (x, name, isOk, layout) =
               Err.check (name, fn () => isOk x, fn () => layout x)
            val labelKind = Block.kind o labelBlock
            fun checkKind (k: Kind.t, alloc: Alloc.t): Alloc.t option =
               let
                  datatype z = datatype Kind.t
                  exception No
                  fun frame (frameInfo,
                             useSlots: bool,
                             kind: FrameInfo.Kind.t): bool =
                     checkFrameInfo frameInfo
                     andalso
                     FrameInfo.Kind.equals (kind, FrameInfo.kind frameInfo)
                     andalso
                     (not useSlots
                      orelse
                      let
                         val Alloc.T zs = alloc
                         val liveOffsets =
                            List.fold
                            (zs, [], fn (z, liveOffsets) =>
                             case z of
                                Live.StackOffset (StackOffset.T {offset, ty}) =>
                                   if Type.isObjptr ty
                                      then offset :: liveOffsets
                                      else liveOffsets
                              | _ => raise No)
                         val liveOffsets = Array.fromList liveOffsets
                         val () = QuickSort.sortArray (liveOffsets, Bytes.<=)
                         val liveOffsets = Vector.fromArray liveOffsets
                      in
                         Vector.equals
                         (liveOffsets, FrameInfo.offsets frameInfo,
                          Bytes.equals)
                      end) handle No => false
                  fun slotsAreInFrame (fi: FrameInfo.t): bool =
                     let
                        val size = FrameInfo.size fi
                     in
                        Alloc.forall
                        (alloc, fn z =>
                         case z of
                            Operand.StackOffset (StackOffset.T {offset, ty}) =>
                               Bytes.<= (Bytes.+ (offset, Type.bytes ty), size)
                          | _ => false)
                     end
               in
                  case k of
                     Cont {args, frameInfo} =>
                        if frame (frameInfo, true, FrameInfo.Kind.ML_FRAME)
                           andalso slotsAreInFrame frameInfo
                           then SOME (Vector.fold
                                      (args, alloc, fn (z, alloc) =>
                                       Alloc.defineLive (alloc, z)))
                        else NONE
                   | CReturn {dst, frameInfo, func, ...} =>
                        let
                           val ok =
                              (case dst of
                                  NONE => true
                                | SOME z =>
                                     Type.isSubtype (CFunction.return func,
                                                     Live.ty z))
                              andalso
                              (if CFunction.mayGC func
                                  then (case frameInfo of
                                           NONE => false
                                         | SOME fi =>
                                              (frame (fi, true, FrameInfo.Kind.C_FRAME)
                                               andalso slotsAreInFrame fi))
                               else if !Control.profile = Control.ProfileNone
                                       then true
                                    else (case frameInfo of
                                             NONE => false
                                           | SOME fi => frame (fi, false, FrameInfo.Kind.C_FRAME)))
                        in
                           if ok
                              then SOME (case dst of
                                            NONE => alloc
                                          | SOME z => Alloc.defineLive (alloc, z))
                           else NONE
                        end
                   | Func {frameInfo, ...} =>
                        if frame (frameInfo, false, FrameInfo.Kind.ML_FRAME)
                           then SOME alloc
                        else NONE
                   | Handler {frameInfo, ...} =>
                        if frame (frameInfo, false, FrameInfo.Kind.ML_FRAME)
                           then SOME alloc
                        else NONE
                   | Jump => SOME alloc
               end
            fun checkStatement (s: Statement.t, alloc: Alloc.t)
               : Alloc.t option =
               let
                  datatype z = datatype Statement.t
               in
                  case s of
                     Move {dst, src} =>
                        let
                           val _ = checkOperand (src, alloc)
                           val alloc = Alloc.define (alloc, dst)
                           val _ = checkOperand (dst, alloc)
                        in
                           if Type.isSubtype (Operand.ty src, Operand.ty dst)
                              andalso Operand.isLocation dst
                              then SOME alloc
                           else NONE
                        end
                   | Noop => SOME alloc
                   | PrimApp {args, dst, prim, ...} =>
                        let
                           val _ = checkOperands (args, alloc)
                           val alloc =
                              case dst of
                                 NONE => SOME alloc
                               | SOME z =>
                                    let
                                       val alloc = Alloc.define (alloc, z)
                                       val _ = checkOperand (z, alloc)
                                    in
                                       SOME alloc
                                    end
                           val ok =
                              Type.checkPrimApp
                              {args = Vector.map (args, Operand.ty),
                               prim = prim,
                               result = Option.map (dst, Operand.ty)}
                        in
                           if ok
                              then alloc
                              else NONE
                        end
                   | ProfileLabel pl =>
                        if checkProfileLabel pl
                           then SOME alloc
                        else NONE
               end
            fun liveIsOk (live: Live.t vector,
                          a: Alloc.t): bool =
               Vector.forall (live, fn z => Alloc.doesDefine (a, z))
            fun liveSubset (live: Live.t vector,
                            live': Live.t vector): bool =
               Vector.forall
               (live, fn z => Vector.exists (live', fn z' =>
                                             Live.equals (z, z')))
            fun goto (Block.T {live,
                               raises = raises',
                               returns = returns', ...},
                      raises: Live.t vector option,
                      returns: Live.t vector option,
                      alloc: Alloc.t): bool =
               liveIsOk (live, alloc)
               andalso
               (case (raises, raises') of
                   (_, NONE) => true
                 | (SOME gs, SOME gs') =>
                      Vector.equals (gs', gs, Live.isSubtype)
                 | _ => false)
                   andalso
                   (case (returns, returns') of
                       (_, NONE) => true
                     | (SOME os, SOME os') =>
                          Vector.equals (os', os, Live.isSubtype)
                     | _ => false)
            fun checkCont (cont: Label.t, size: Bytes.t, alloc: Alloc.t) =
               let
                  val Block.T {kind, live, ...} = labelBlock cont
               in
                  if liveIsOk (live, alloc)
                     then
                        (case kind of
                            Kind.Cont {args, frameInfo, ...} =>
                               (if Bytes.equals (size,
                                                 FrameInfo.size frameInfo)
                                   then
                                      SOME
                                      (live,
                                       SOME
                                       (Vector.map
                                        (args, fn z =>
                                         case z of
                                            Live.StackOffset s =>
                                               Live.StackOffset
                                               (StackOffset.shift (s, size))
                                          | _ => z)))
                                else NONE)
                          | _ => NONE)
                  else NONE
               end
            fun callIsOk {alloc: Alloc.t,
                          dst: Label.t,
                          live: Live.t vector,
                          raises: Live.t vector option,
                          return,
                          returns: Live.t vector option} =
               let
                  val {raises, returns, size} =
                     case return of
                        NONE =>
                           {raises = raises,
                            returns = returns,
                            size = Bytes.zero}
                      | SOME {handler, return, size} =>
                           let
                              val (contLive, returns) =
                                 Err.check'
                                 ("cont",
                                  fn () => checkCont (return, size, alloc),
                                  fn () => Label.layout return)
                              fun checkHandler () =
                                 case handler of
                                    NONE => SOME raises
                                  | SOME h =>
                                       let
                                          val Block.T {kind, live, ...} =
                                             labelBlock h
                                       in
                                          if liveSubset (live, contLive)
                                             then
                                                (case kind of
                                                    Kind.Handler {handles, ...} =>
                                                       SOME (SOME handles)
                                                  | _ => NONE)
                                          else NONE
                                       end
                              val raises =
                                 Err.check'
                                 ("handler", checkHandler,
                                  fn () => Option.layout Label.layout handler)
                           in
                              {raises = raises,
                               returns = returns,
                               size = size}
                           end
                  val b = labelBlock dst
                  val alloc =
                     Alloc.T
                     (Vector.fold
                      (live, [], fn (z, ac) =>
                       case z of
                          Live.StackOffset (StackOffset.T {offset, ty}) =>
                             if Bytes.< (offset, size)
                                then ac
                             else (Live.StackOffset
                                   (StackOffset.T
                                    {offset = Bytes.- (offset, size),
                                     ty = ty})) :: ac
                        | _ => ac))
               in
                  goto (b, raises, returns, alloc)
               end
            fun transferOk
               (t: Transfer.t,
                raises: Live.t vector option,
                returns: Live.t vector option,
                alloc: Alloc.t): bool =
               let
                  fun jump (l: Label.t) =
                     let
                        val b as Block.T {kind, ...} = labelBlock l
                     in
                        (case kind of
                            Kind.Jump => true
                          | _ => false)
                        andalso goto (b, raises, returns, alloc)
                     end
                  datatype z = datatype Transfer.t
               in
                  case t of
                     CCall {args, func, return} =>
                        let
                           val _ = checkOperands (args, alloc)
                        in
                           CFunction.isOk (func, {isUnit = Type.isUnit})
                           andalso
                           Vector.equals (args, CFunction.args func,
                                          fn (z, t) =>
                                          Type.isSubtype (Operand.ty z, t))
                           andalso
                           case return of
                              NONE => true
<<<<<<< HEAD
                            | SOME l =>
                                 let
                                    val Block.T {live, ...} = labelBlock l
=======
                            | SOME {return, size} =>
                                 let 
                                    val Block.T {live, ...} = labelBlock return
>>>>>>> 6af29f6c
                                 in
                                    liveIsOk (live, alloc)
                                    andalso
                                    case labelKind return of
                                       Kind.CReturn
<<<<<<< HEAD
                                       {frameInfo = fi', func = f, ...} =>
=======
                                       {frameInfo = fi, func = f, ...} =>
>>>>>>> 6af29f6c
                                          CFunction.equals (func, f)
                                          andalso (Option.equals
                                                   (size, Option.map (fi, FrameInfo.size),
                                                    Bytes.equals))
                                     | _ => false
                                 end
                        end
                   | Call {label, live, return} =>
                        liveIsOk (live, alloc)
                        andalso
                        callIsOk {alloc = alloc,
                                  dst = label,
                                  live = live,
                                  raises = raises,
                                  return = return,
                                  returns = returns}
                   | Goto l => jump l
                   | Raise =>
                        (case raises of
                            NONE => false
                          | SOME live => liveIsOk (live, alloc))
                   | Return =>
                        (case returns of
                            NONE => false
                          | SOME live => liveIsOk (live, alloc))
                   | Switch s =>
                        Switch.isOk
                        (s, {checkUse = fn z => checkOperand (z, alloc),
                             labelIsOk = jump})
               end
            val transferOk =
               Trace.trace
               ("Machine.Program.typeCheck.transferOk",
                fn (t, _, _, a) =>
                Layout.tuple [Transfer.layout t, Alloc.layout a],
                Bool.layout)
               transferOk
            fun blockOk (Block.T {kind, live, raises, returns, statements,
                                  transfer, ...}): bool =
               let
                  val live = Vector.toList live
                  val _ =
                     Err.check
                     ("live",
                      fn () =>
                      let
                         fun loop zs =
                            case zs of
                               [] => true
                             | z :: zs =>
                                  List.forall
                                  (zs, fn z' =>
                                   not (Live.interfere (z, z')))
                      in
                         loop live
                      end,
                      fn () => List.layout Live.layout live)
                  val alloc = Alloc.new live
                  val alloc =
                     Err.check'
                     ("kind",
                      fn () => checkKind (kind, alloc),
                      fn () => Kind.layout kind)
                  val alloc =
                     Vector.fold
                     (statements, alloc, fn (s, alloc) =>
                      Err.check'
                      ("statement",
                       fn () => checkStatement (s, alloc),
                       fn () => Statement.layout s))
                  val _ =
                     Err.check
                     ("transfer",
                      fn () => transferOk (transfer, raises, returns, alloc),
                      fn () => Transfer.layout transfer)
               in
                  true
               end
            val _ =
               List.foreach
               (chunks,
                fn Chunk.T {blocks, ...} =>
                let
                in
                   Vector.foreach
                   (blocks, fn b =>
                    check' (b, "block", blockOk, Block.layout))
                end)
            val _ = finishCheckProfileLabel ()
            val _ = clear program
         in
            ()
         end handle Err.E e => (Layout.outputl (Err.layout e, Out.error)
                                ; Error.bug "Machine.typeCheck")

      fun clearLabelNames (T {chunks, ...}): unit =
         List.foreach
         (chunks, fn Chunk.T {blocks, ...} =>
          Vector.foreach
          (blocks, fn Block.T {label, ...} =>
           Label.clearPrintName label))
   end

fun simplify p =
   let
      val machinePasses =
         {name = "machineShuffle", doit = Program.shuffle, execute = false} ::
         nil
      (* Machine type check is too slow to run by default. *)
      (* val () = Control.trace (Control.Pass, "machineTypeCheck") Program.typeCheck p *)
      val p =
         Control.simplifyPasses
         {arg = p,
          passes = machinePasses,
          stats = Program.layoutStats,
          toFile = Program.toFile,
          typeCheck = Program.typeCheck}
      (* val () = Control.trace (Control.Pass, "machineTypeCheck") Program.typeCheck p *)
   in
      p
   end

end<|MERGE_RESOLUTION|>--- conflicted
+++ resolved
@@ -252,25 +252,14 @@
                        constrain ty]
              | StackOffset so => StackOffset.layout so
              | StackTop => str "<StackTop>"
-<<<<<<< HEAD
-             | Word w => WordX.layout w
+             | Word w => WordX.layout (w, {suffix = true})
              | Address z => seq [str "Address ", tuple [layout z]]
-=======
-             | Word w => WordX.layout (w, {suffix = true})
->>>>>>> 6af29f6c
          end
 
     val toString = Layout.toString o layout
 
     val rec equals =
-<<<<<<< HEAD
-         fn (ArrayOffset {base = b, index = i, ...},
-             ArrayOffset {base = b', index = i', ...}) =>
-                equals (b, b') andalso equals (i, i')
-           | (Cast (z, t), Cast (z', t')) =>
-=======
          fn (Cast (z, t), Cast (z', t')) =>
->>>>>>> 6af29f6c
                 Type.equals (t, t') andalso equals (z, z')
            | (Contents {oper = z, ...}, Contents {oper = z', ...}) =>
                 equals (z, z')
@@ -299,11 +288,6 @@
             case (read, write) of
                (Cast (z, _), _) => interfere (write, z)
              | (_, Cast (z, _)) => interfere (z, read)
-<<<<<<< HEAD
-             | (ArrayOffset {base, index, ...}, _) =>
-                  inter base orelse inter index
-=======
->>>>>>> 6af29f6c
              | (Contents {oper, ...}, _) => inter oper
              | (Global g, Global g') => Global.equals (g, g')
              | (Offset {base, ...}, _) => inter base
@@ -511,19 +495,13 @@
                        record
                        [("args", Vector.layout Operand.layout args),
                         ("func", CFunction.layout (func, Type.layout)),
-<<<<<<< HEAD
-                        ("return", Option.layout Label.layout return)]]
-             | Call {label, live, return} =>
-                  seq [str "Call ",
-=======
                         ("return", Option.layout
                          (fn {return, size} =>
                           record [("return", Label.layout return),
                                   ("size", Option.layout Bytes.layout size)])
                          return)]]
-             | Call {label, live, return} => 
-                  seq [str "Call ", 
->>>>>>> 6af29f6c
+             | Call {label, live, return} =>
+                  seq [str "Call ",
                        record [("label", Label.layout label),
                                ("live", Vector.layout Live.layout live),
                                ("return", Option.layout
@@ -775,69 +753,20 @@
 
       local
          fun make sel (T r) = sel r
-      in
+               in
          val chunkLabel = make #chunkLabel
-      end
+               end
 
       fun layouts (T {blocks, chunkLabel, ...}, output' : Layout.t -> unit) =
-         let
+                let
             open Layout
-         in
+          in
             ((output' o seq) [str "Chunk ", ChunkLabel.layout chunkLabel]) ;
             Vector.foreach (blocks, fn block => Block.layouts (block, output'))
-         end
-
-<<<<<<< HEAD
-       fun modify (T {frameSources, labels, names, sourceSeqs, sources})
-          : {newProfileLabel: ProfileLabel.t -> ProfileLabel.t,
-             delProfileLabel: ProfileLabel.t -> unit,
-             getProfileInfo: unit -> t} =
-          let
-             val {get: ProfileLabel.t -> int, set, ...} =
-                Property.getSet
-                (ProfileLabel.plist,
-                 Property.initRaise ("ProfileInfo.extend", ProfileLabel.layout))
-             val _ =
-                Vector.foreach
-                (labels, fn {label, sourceSeqsIndex} =>
-                 set (label, sourceSeqsIndex))
-             val new = ref []
-             fun newProfileLabel l =
-               let
-                  val i = get l
-                  val l' = ProfileLabel.new ()
-                  val _ = set (l', i)
-                  val _ = List.push (new, {label = l', sourceSeqsIndex = i})
-               in
-                  l'
-               end
-             fun delProfileLabel l = set (l, ~1)
-             fun getProfileInfo () =
-                let
-                   val labels = Vector.concat
-                                [labels, Vector.fromList (!new)]
-                   val labels = Vector.keepAll
-                                (labels, fn {label, ...} =>
-                                 get label <> ~1)
-                   val pi = T {frameSources = frameSources,
-                               labels = Vector.concat
-                                        [labels, Vector.fromList (!new)],
-                               names = names,
-                               sourceSeqs = sourceSeqs,
-                               sources = sources}
-                in
-                  Assert.assert ("Machine.getProfileInfo", fn () => isOK pi);
-                  pi
-                end
-          in
-             {newProfileLabel = newProfileLabel,
-              delProfileLabel = delProfileLabel,
-              getProfileInfo = getProfileInfo}
           end
-=======
+
       fun clear (T {blocks, ...}) =
          Vector.foreach (blocks, Block.clear)
->>>>>>> 6af29f6c
    end
 
 structure Program =
@@ -1022,73 +951,27 @@
                        else print (concat ["missing profile info: ",
                                            Label.toString label, "\n"])))
                else ()
-<<<<<<< HEAD
-            val profileLabelIsOk =
-               case profileInfo of
-                  NONE =>
-                     if !Control.profile = Control.ProfileNone
-                        then fn _ => false
-                     else Error.bug
-                          "Machine.Program.typeCheck.profileLabelIsOk: profileInfo = NONE"
-                | SOME (ProfileInfo.T {frameSources,
-                                       labels = profileLabels, ...}) =>
-                     if !Control.profile = Control.ProfileNone
-                        orelse (Vector.length frameSources
-                                <> Vector.length frameLayouts)
-                        then Error.bug
-                             "Machine.Program.typeCheck.profileLabelIsOk: profileInfo = SOME"
-                     else
-                        let
-                           val {get = profileLabelCount, ...} =
-                              Property.get
-                              (ProfileLabel.plist,
-                               Property.initFun (fn _ => ref 0))
                            val _ =
-                              Vector.foreach
-                              (profileLabels, fn {label, ...} =>
-                               let
-                                  val r = profileLabelCount label
-                               in
-                                  if 0 = !r
-                                     then r := 1
-                                  else Error.bug
-                                       "Machine.Program.typeCheck.profileLabelIsOk: duplicate profile label"
-                               end)
-                        in
-                           fn l =>
-                           let
-                              val r = profileLabelCount l
-                           in
-                              if 1 = !r
-                                 then (r := 2; true)
-                              else false
-                           end
-                        end
-            fun getFrameInfo (FrameInfo.T {frameLayoutsIndex, ...}) =
-               Vector.sub (frameLayouts, frameLayoutsIndex)
-=======
->>>>>>> 6af29f6c
-            val _ =
                Vector.foreachi
                (frameOffsets, fn (i, fo) =>
-                let
+                               let
                    val index = FrameOffsets.index fo
                    val offsets = FrameOffsets.offsets fo
-                in
+                               in
                    Err.check ("frameOffsets",
                               fn () => (Int.equals (i, index)
                                         andalso Vector.forall
                                                 (offsets, fn offset =>
                                                  Bytes.< (offset, maxFrameSize))),
                               fn () => FrameOffsets.layout fo)
-                end)
+                               end)
             fun checkFrameOffsets fo =
-               let
+                           let
                   val index = FrameOffsets.index fo
-               in
+                           in
                   FrameOffsets.equals (Vector.sub (frameOffsets, index), fo)
                   handle Subscript => false
-               end
+                        end
             val _ =
                Vector.foreachi
                (frameInfos, fn (i, fi) =>
@@ -1097,13 +980,13 @@
                    val frameOffsets = FrameInfo.frameOffsets fi
                    val size = FrameInfo.size fi
                 in
-                   Err.check
+                Err.check
                    ("frameInfos",
                     fn () => (Int.equals (i, index)
                               andalso checkFrameOffsets frameOffsets
-                              andalso Bytes.<= (size, maxFrameSize)
-                              andalso Bytes.<= (size, Runtime.maxFrameSize)
-                              andalso Bytes.isWord32Aligned size),
+                           andalso Bytes.<= (size, maxFrameSize)
+                           andalso Bytes.<= (size, Runtime.maxFrameSize)
+                           andalso Bytes.isWord32Aligned size),
                     fn () => FrameInfo.layout fi)
                 end)
             fun checkFrameInfo fi =
@@ -1259,8 +1142,8 @@
                       | Address z =>
                           (checkOperand (z, alloc)
                           ; case z of
-                              ArrayOffset _ => true
-                            | Offset _ => true
+                              Offset _ => true
+                            | SequenceOffset _ => true
                             | _ => false)
                in
                   Err.check ("operand", ok, fn () => Operand.layout x)
@@ -1280,27 +1163,27 @@
                      checkFrameInfo frameInfo
                      andalso
                      FrameInfo.Kind.equals (kind, FrameInfo.kind frameInfo)
-                     andalso
-                     (not useSlots
-                      orelse
-                      let
-                         val Alloc.T zs = alloc
-                         val liveOffsets =
-                            List.fold
-                            (zs, [], fn (z, liveOffsets) =>
-                             case z of
-                                Live.StackOffset (StackOffset.T {offset, ty}) =>
-                                   if Type.isObjptr ty
-                                      then offset :: liveOffsets
+                        andalso
+                        (not useSlots
+                         orelse
+                         let
+                            val Alloc.T zs = alloc
+                            val liveOffsets =
+                               List.fold
+                               (zs, [], fn (z, liveOffsets) =>
+                                case z of
+                                   Live.StackOffset (StackOffset.T {offset, ty}) =>
+                                      if Type.isObjptr ty
+                                         then offset :: liveOffsets
                                       else liveOffsets
-                              | _ => raise No)
-                         val liveOffsets = Array.fromList liveOffsets
-                         val () = QuickSort.sortArray (liveOffsets, Bytes.<=)
-                         val liveOffsets = Vector.fromArray liveOffsets
-                      in
+                                 | _ => raise No)
+                            val liveOffsets = Array.fromList liveOffsets
+                            val () = QuickSort.sortArray (liveOffsets, Bytes.<=)
+                            val liveOffsets = Vector.fromArray liveOffsets
+                         in
                          Vector.equals
                          (liveOffsets, FrameInfo.offsets frameInfo,
-                          Bytes.equals)
+                                           Bytes.equals)
                       end) handle No => false
                   fun slotsAreInFrame (fi: FrameInfo.t): bool =
                      let
@@ -1549,25 +1432,15 @@
                            andalso
                            case return of
                               NONE => true
-<<<<<<< HEAD
-                            | SOME l =>
+                            | SOME {return, size} =>
                                  let
-                                    val Block.T {live, ...} = labelBlock l
-=======
-                            | SOME {return, size} =>
-                                 let 
                                     val Block.T {live, ...} = labelBlock return
->>>>>>> 6af29f6c
                                  in
                                     liveIsOk (live, alloc)
                                     andalso
                                     case labelKind return of
                                        Kind.CReturn
-<<<<<<< HEAD
-                                       {frameInfo = fi', func = f, ...} =>
-=======
                                        {frameInfo = fi, func = f, ...} =>
->>>>>>> 6af29f6c
                                           CFunction.equals (func, f)
                                           andalso (Option.equals
                                                    (size, Option.map (fi, FrameInfo.size),
@@ -1585,17 +1458,17 @@
                                   return = return,
                                   returns = returns}
                    | Goto l => jump l
-                   | Raise =>
-                        (case raises of
-                            NONE => false
+                      | Raise =>
+                           (case raises of
+                               NONE => false
                           | SOME live => liveIsOk (live, alloc))
-                   | Return =>
-                        (case returns of
-                            NONE => false
+                      | Return =>
+                           (case returns of
+                               NONE => false
                           | SOME live => liveIsOk (live, alloc))
-                   | Switch s =>
-                        Switch.isOk
-                        (s, {checkUse = fn z => checkOperand (z, alloc),
+                      | Switch s =>
+                           Switch.isOk
+                           (s, {checkUse = fn z => checkOperand (z, alloc),
                              labelIsOk = jump})
                end
             val transferOk =
