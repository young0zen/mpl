(* Copyright (C) 2009-2010,2014,2016-2017,2019 Matthew Fluet.
 * Copyright (C) 2004-2008 Henry Cejtin, Matthew Fluet, Suresh
 *    Jagannathan, and Stephen Weeks.
 *
 * MLton is released under a HPND-style license.
 * See the file MLton-LICENSE for details.
 *)

functor RepType (S: REP_TYPE_STRUCTS): REP_TYPE =
struct

open S

structure CFunction = CFunction

structure Type =
   struct
      datatype t = T of {node: node,
                         width: Bits.t}
      and node =
          Bits
        | CPointer
        | Label of Label.t
        | Objptr of ObjptrTycon.t vector
        | Real of RealSize.t
        | Seq of t vector
        | Word of WordSize.t

      local
         fun make f (T r) = f r
      in
         val node = make #node
         val width = make #width
      end
      val bytes: t -> Bytes.t = Bits.toBytes o width

      val rec layout: t -> Layout.t =
         fn t =>
         let
            open Layout
         in
            case node t of
               Bits => str (concat ["Bits", Bits.toString (width t)])
             | CPointer => str "CPointer"
             | Label l => seq [str "Label ", Label.layout l]
             | Objptr opts =>
                  seq [str "Objptr ",
                       tuple (Vector.toListMap (opts, ObjptrTycon.layout))]
             | Real s => str (concat ["Real", RealSize.toString s])
             | Seq ts => List.layout layout (Vector.toList ts)
             | Word s => str (concat ["Word", WordSize.toString s])
         end

      val rec equals: t * t -> bool =
         fn (t, t') =>
         Bits.equals (width t, width t')
         andalso
         (case (node t, node t') of
             (Bits, Bits) => true
           | (CPointer, CPointer) => true
           | (Label l, Label l') => Label.equals (l, l')
           | (Objptr opts, Objptr opts') =>
                Vector.equals (opts, opts', ObjptrTycon.equals)
           | (Real s, Real s') => RealSize.equals (s, s')
           | (Seq ts, Seq ts') => Vector.equals (ts, ts', equals)
           | (Word s, Word s') => WordSize.equals (s, s')
           | _ => false)

      val sameWidth: t * t -> bool =
         fn (t, t') => Bits.equals (width t, width t')


      val bits: Bits.t -> t =
         fn width => T {node = Bits, width = width}

      val cpointer: unit -> t = fn () =>
         T {node = CPointer, width = WordSize.bits (WordSize.cpointer ())}

      val label: Label.t -> t =
         fn l => T {node = Label l, width = WordSize.bits (WordSize.cpointer ())}

      val objptr: ObjptrTycon.t -> t =
         fn opt => T {node = Objptr (Vector.new1 opt),
                      width = WordSize.bits (WordSize.objptr ())}

      val real: RealSize.t -> t =
         fn s => T {node = Real s, width = RealSize.bits s}

      val word: WordSize.t -> t =
         fn s => T {node = Word s, width = WordSize.bits s}


      val bool: t = word WordSize.bool

      val cint: unit -> t = word o WordSize.cint

      val compareRes = word WordSize.compareRes

      val csize: unit -> t = word o WordSize.csize

      val exnStack: unit -> t = csize

      val gcState: unit -> t = cpointer

      val objptrHeader: unit -> t = word o WordSize.objptrHeader

      val seqIndex: unit -> t = word o WordSize.seqIndex

      val shiftArg: t = word WordSize.shiftArg

      val stack : unit -> t = fn () =>
         objptr ObjptrTycon.stack

      val thread : unit -> t = fn () =>
         objptr ObjptrTycon.thread

      val word0: t = bits Bits.zero
      val word8: t = word WordSize.word8
      val word32: t = word WordSize.word32
      val word64: t = word WordSize.word64

      val wordVector: WordSize.t -> t =
         objptr o ObjptrTycon.wordVector o WordSize.bits

      val word8Vector: unit -> t =  fn () =>
         wordVector WordSize.word8

      val string: unit -> t = word8Vector

      val unit: t = bits Bits.zero

      val zero: Bits.t -> t = bits


      val ofWordX: WordX.t -> t =
         fn w => word (WordX.size w)

      fun ofWordXVector (v: WordXVector.t): t =
         wordVector (WordXVector.elementSize v)


      val seq: t vector -> t =
         fn ts =>
         if Vector.isEmpty ts
            then unit
         else
            let
               fun seqOnto (ts, ac) =
                  Vector.foldr
                  (ts, ac, fn (t, ac) =>
                   if Bits.equals (width t, Bits.zero)
                      then ac
                   else (case node t of
                            Seq ts => seqOnto (ts, ac)
                          | _ => (case ac of
                                     [] => [t]
                                   | t' :: ac' =>
                                        (case (node t, node t') of
                                            (Bits, Bits) =>
                                               bits (Bits.+ (width t, width t')) :: ac'
                                          | _ => t :: ac))))
            in
               case seqOnto (ts, []) of
                  [] => word0
                | [t] => t
                | ts =>
                     let
                        val ts = Vector.fromList ts
                     in
                        T {node = Seq ts,
                           width = Vector.fold (ts, Bits.zero, fn (t, ac) =>
                                                Bits.+ (ac, width t))}
                     end
            end

      val seq = Trace.trace ("RepType.Type.seq", Vector.layout layout, layout) seq

      val sum: t vector -> t =
         fn ts =>
         if Vector.isEmpty ts
            then Error.bug "RepType.Type.sum: empty"
         else
            let
               val opts =
                  Vector.concatV
                  (Vector.keepAllMap
                   (ts, fn t =>
                    case node t of
                       Objptr opts => SOME opts
                     | _ => NONE))
            in
               if Vector.isEmpty opts
                  then Vector.first ts
               else
                  T {node = (Objptr (QuickSort.sortVector (opts, ObjptrTycon.<=))),
                     width = WordSize.bits (WordSize.objptr ())}
            end

      val sum = Trace.trace ("RepType.Type.sum", Vector.layout layout, layout) sum

      val intInf: unit -> t = fn () =>
         sum (Vector.new2
              (wordVector (WordSize.bigIntInfWord ()),
               seq (Vector.new2
                    (bits Bits.one,
                     word (WordSize.fromBits
                           (Bits.- (WordSize.bits (WordSize.smallIntInfWord ()),
                                    Bits.one)))))))

      val deLabel: t -> Label.t option =
         fn t =>
         case node t of
            Label l => SOME l
          | _ => NONE

      val deObjptr: t -> ObjptrTycon.t option =
         fn t =>
         case node t of
            Objptr opts =>
               if 1 = Vector.length opts
                  then SOME (Vector.first opts)
               else NONE
          | _ => NONE

      val deReal: t -> RealSize.t option =
         fn t =>
         case node t of
            Real s => SOME s
          | _ => NONE

      val deSeq: t -> t vector option =
         fn t =>
         case node t of
            Seq v => SOME v
          | _ => NONE

      val deWord: t -> WordSize.t option =
         fn t =>
         case node t of
            Word s => SOME s
          | _ => NONE

      val isCPointer: t -> bool =
         fn t =>
         case node t of
            CPointer => true
          | _ => false

      val isObjptr: t -> bool =
         fn t =>
         case node t of
            Objptr _ => true
          | _ => false

      val isUnit: t -> bool = fn t => Bits.equals (Bits.zero, width t)

      val isSubtype: t * t -> bool =
         fn (t, t') =>
         if not (sameWidth (t, t'))
            then false (* Error.bug "RepType.Type.isSubtype" *)
         else
            (equals (t, t')
             orelse
             case (node t, node t') of
                (Objptr opts, Objptr opts') =>
                   Vector.isSubsequence (opts, opts', ObjptrTycon.equals)
              | (Real _, _) => false
              | (Bits, Objptr _) => true
              | (Word _, Objptr _) => true
              | (Seq ts, Objptr _) =>
                   Vector.forall
                   (ts, (fn Bits => true
                          | Real _ => true
                          | Word _ => true
                          | _ => false) o node)
              | (_, Bits) => true
              | (_, Word _) => true
              | (_, Seq ts) =>
                   Vector.forall
                   (ts, (fn Bits => true
                          | Real _ => true
                          | Word _ => true
                          | _ => false) o node)
              | _ => false)

      val isSubtype =
         Trace.trace2 ("RepType.Type.isSubtype", layout, layout, Bool.layout)
         isSubtype

      fun exists (t, p) =
         if p t
            then true
         else (case node t of
                  Seq ts => Vector.exists (ts, fn t => exists (t, p))
                | _ => false)


      val resize: t * Bits.t -> t = fn (_, b) => bits b

      val bogusWord: t -> WordX.t =
         fn t => WordX.one (WordSize.fromBits (width t))

      local
         structure C =
            struct
               open CType

               fun fromBits (b: Bits.t): t =
                  case Bits.toInt b of
                     8 => Word8
                   | 16 => Word16
                   | 32 => Word32
                   | 64 => Word64
                   | _ => Error.bug (concat ["RepType.Type.CType.fromBits: ",
                                             Bits.toString b])
            end
      in
         val toCType: t -> CType.t =
            fn t =>
            if isObjptr t
               then C.Objptr
            else
               case node t of
                  CPointer => C.CPointer
                | Label _ =>
                     (case !Control.codegen of
                         Control.Codegen.AMD64Codegen => C.CPointer
                       | Control.Codegen.CCodegen => C.fromBits (width t)
                       | Control.Codegen.LLVMCodegen => C.fromBits (width t)
                       | Control.Codegen.X86Codegen => C.CPointer)
                | Real s =>
                     (case s of
                         RealSize.R32 => C.Real32
                       | RealSize.R64 => C.Real64)
                | _ => C.fromBits (width t)

         val name = C.name o toCType

         val align: t * Bytes.t -> Bytes.t =
            fn (t, n) => C.align (toCType t, n)
      end

      fun bytesAndObjptrs (t: t): Bytes.t * int =
         case node t of
            Objptr _ => (Bytes.zero, 1)
          | Seq ts =>
               (case Vector.peeki (ts, isObjptr o #2) of
                   NONE => (bytes t, 0)
                 | SOME (i, _) =>
                      let
                         val b = bytes (seq (Vector.prefix (ts, i)))
                         val j = (Vector.length ts) - i
                      in
                         (b, j)
                      end)
          | _ => (bytes t, 0)
   end

structure ObjectType =
   struct
      structure ObjptrTycon = ObjptrTycon
      structure Runtime = Runtime

      type ty = Type.t
      datatype t =
         Normal of {hasIdentity: bool,
                    ty: ty}
       | Sequence of {elt: ty,
                      hasIdentity: bool}
       | Stack
       | Weak of Type.t option

      fun layout (t: t) =
         let
            open Layout
         in
            case t of
               Normal {hasIdentity, ty} =>
                  seq [str "Normal ",
                       record [("hasIdentity", Bool.layout hasIdentity),
                               ("ty", Type.layout ty)]]
             | Sequence {elt, hasIdentity} =>
                  seq [str "Sequence ",
                       record [("elt", Type.layout elt),
                               ("hasIdentity", Bool.layout hasIdentity)]]
             | Stack => str "Stack"
             | Weak t => seq [str "Weak ", Option.layout Type.layout t]
         end

      fun isOk (t: t): bool =
         case t of
            Normal {ty, ...} =>
               let
                  val b = Bits.+ (Type.width ty,
                                  Type.width (Type.objptrHeader ()))
               in
                  case !Control.align of
                     Control.Align4 => Bits.isWord32Aligned b
                   | Control.Align8 => Bits.isWord64Aligned b
               end
          | Sequence {elt, ...} =>
               let
                  val b = Type.width elt
               in
                  Bits.isByteAligned b
               end
          | Stack => true
          | Weak to => Option.fold (to, true, fn (t,_) => Type.isObjptr t)

      val stack = Stack

      val thread = fn () =>
         let
            (* see in runtime/gc/thread.h:
             * #define DECHECK_DEPTHS_LEN 32
             *)
            val numDecheckSyncDepths = 32

            val bytesDecheckSyncDepths =
               Bytes.fromIntInf (IntInf.*
                 (numDecheckSyncDepths,
                  Bytes.toIntInf (Bits.toBytes (Type.width Type.word32))))

            val padding =
               let
                  val align =
                     case !Control.align of
                        Control.Align4 => Bytes.fromInt 4
                            | Control.Align8 => Bytes.fromInt 8
                  val bytesMetaData =
                     Bits.toBytes (Control.Target.Size.normalMetaData ())
                  val bytesCurrentProcNum =
                     Bits.toBytes (Type.width Type.word32)
                  val bytesBytesNeeded =
                     Bits.toBytes (Control.Target.Size.csize ())
                  val bytesExnStack =
                     Bits.toBytes (Type.width (Type.exnStack ()))
                  val bytesCurrentDepth =
                     Bits.toBytes (Type.width Type.word32)
<<<<<<< HEAD
                  val bytesDecheckState =
                     Bits.toBytes (Type.width Type.word64)
=======
                  val bytesMinLocalCollectionDepth =
                     Bits.toBytes (Type.width Type.word32)
>>>>>>> 87a6708c
                  val bytesAllocatedSinceLastCollection =
                     Bits.toBytes (Control.Target.Size.csize ())
                  val bytesSurvivedLastCollection =
                     Bits.toBytes (Control.Target.Size.csize ())
                  val bytesHierarchicalHeap =
                     Bits.toBytes (Control.Target.Size.cpointer ())
                  val bytesCurrentChunk =
                     Bits.toBytes (Control.Target.Size.cpointer ())
                  val bytesStack =
                     Bits.toBytes (Type.width (Type.stack ()))

                  val bytesObject =
                     let
                        infix 6 +
                        val op+ = Bytes.+
                     in
                        bytesMetaData +
                        bytesCurrentProcNum +
                        bytesBytesNeeded +
                        bytesExnStack +
                        bytesCurrentDepth +
<<<<<<< HEAD
                        bytesDecheckState +
                        bytesDecheckSyncDepths +
=======
                        bytesMinLocalCollectionDepth +
>>>>>>> 87a6708c
                        bytesAllocatedSinceLastCollection +
                        bytesSurvivedLastCollection +
                        bytesHierarchicalHeap +
                        bytesCurrentChunk +
                        bytesStack
                     end

                  val bytesTotal =
                     Bytes.align (bytesObject, {alignment = align})
                      val bytesPad = Bytes.- (bytesTotal, bytesObject)
               in
                  Type.bits (Bytes.toBits bytesPad)
               end
         in
            Normal {hasIdentity = true,
                    ty =
                    Type.seq (Vector.fromList [padding,
                                               Type.word32,
                                               Type.csize (),
                                               Type.exnStack (),
                                               Type.word32,
<<<<<<< HEAD
                                               Type.word64,
                                               Type.bits (Bytes.toBits bytesDecheckSyncDepths),
=======
                                               Type.word32,
>>>>>>> 87a6708c
                                               Type.csize (),
                                               Type.csize (),
                                               Type.cpointer (),
                                               Type.cpointer (),
                                               Type.stack ()])}
         end

      (* Order in the following vector matters.  The basic pointer tycons must
       * correspond to the constants in gc/object.h.
       * STACK_TYPE_INDEX,
       * THREAD_TYPE_INDEX,
       * WEAK_GONE_TYPE_INDEX,
       * WORD8_VECTOR_TYPE_INDEX,
       * WORD16_VECTOR_TYPE_INDEX,
       * WORD32_VECTOR_TYPE_INDEX.
       * WORD64_VECTOR_TYPE_INDEX.
       * FILL0_NORMAL_TYPE_INDEX,
       * FILL8_NORMAL_TYPE_INDEX,
       *)
      val basic = fn () =>
         let
            fun wordVec i =
               let
                  val b = Bits.fromInt i
               in
                  (ObjptrTycon.wordVector b,
                   Sequence {hasIdentity = false,
                          elt = Type.word (WordSize.fromBits b)})
               end
         in
            Vector.fromList
            [(ObjptrTycon.stack, stack),
             (ObjptrTycon.thread, thread ()),
             (ObjptrTycon.weakGone, Weak NONE),
             wordVec 8,
             wordVec 32,
             wordVec 16,
             wordVec 64,
             (ObjptrTycon.fill0Normal,
              Normal { hasIdentity = false, ty = Type.unit }),
             (ObjptrTycon.fill8Normal,
              Normal { hasIdentity = false, ty = Type.word WordSize.word64 })]
         end

      local
         structure R = Runtime.RObjectType
      in
         fun toRuntime (t: t): R.t =
            case t of
               Normal {hasIdentity, ty} =>
                  let
                     val (b, nops) = Type.bytesAndObjptrs ty
                  in
                     R.Normal {hasIdentity = hasIdentity,
                              bytesNonObjptrs = b,
                              numObjptrs = nops}
                  end
             | Sequence {elt, hasIdentity} =>
                  let
                     val (b, nops) = Type.bytesAndObjptrs elt
                  in
                     R.Sequence {hasIdentity = hasIdentity,
                               bytesNonObjptrs = b,
                               numObjptrs = nops}
                  end
             | Stack => R.Stack
             | Weak to => R.Weak {gone = Option.isNone to}
      end
   end

open Type

structure GCField = Runtime.GCField

fun ofGCField (f: GCField.t): t =
   let
      datatype z = datatype GCField.t
   in
      case f of
         AtomicState => word32
       | CurSourceSeqIndex => word32
       | ExnStack => exnStack ()
       | Frontier => cpointer ()
       | Limit => cpointer ()
       | LimitPlusSlop => cpointer ()
       | SignalIsPending => word32
       | StackBottom => cpointer ()
       | StackLimit => cpointer ()
       | StackTop => cpointer ()
   end

fun castIsOk {from, to, tyconTy = _} =
   Bits.equals (width from, width to)

fun checkPrimApp {args, prim, result} =
   let
      datatype z = datatype Prim.Name.t
      fun done (argsP, resultP) =
         let
            val argsP = Vector.fromList argsP
         in
            (Vector.length args = Vector.length argsP)
            andalso (Vector.forall2 (args, argsP,
                                     fn (arg, argP) => argP arg))
            andalso (case (result, resultP) of
                        (NONE, NONE) => true
                      | (SOME result, SOME resultP) => resultP result
                      | _ => false)
         end
      val bits = fn s => fn t => equals (t, bits s)
      val bool = fn t => equals (t, bool)
      val cpointer = fn t => equals (t, cpointer ())
      val objptr = fn t => (case node t of Objptr _ => true | _ => false)
      val real = fn s => fn t => equals (t, real s)
      val seq = fn s => fn t =>
         (case node t
             of Seq _ => Bits.equals (width t, WordSize.bits s)
           | _ => false)
      val word = fn s => fn t => equals (t, word s)

      val cint = word (WordSize.cint ())
      val csize = word (WordSize.csize ())
      val cptrdiff = word (WordSize.cptrdiff ())
      val shiftArg = word WordSize.shiftArg

      val or = fn (p1, p2) => fn t => p1 t orelse p2 t
      val bitsOrSeq = fn s => or (bits (WordSize.bits s), seq s)
      val wordOrBitsOrSeq = fn s => or (word s, bitsOrSeq s)
      local
         fun make f s = let val t = f s in done ([t], SOME t) end
      in
         val realUnary = make real
         val wordUnary = make wordOrBitsOrSeq
      end
      local
         fun make f s = let val t = f s in done ([t], SOME bool) end
      in
         val wordUnaryP = make wordOrBitsOrSeq
      end
      local
         fun make f s = let val t = f s in done ([t, t], SOME t) end
      in
         val realBinary = make real
         val wordBinary = make wordOrBitsOrSeq
      end
      local
         fun make f s = let val t = f s in done ([t, t], SOME bool) end
      in
         val realCompare = make real
         val wordBinaryP = make wordOrBitsOrSeq
         val wordCompare = make wordOrBitsOrSeq
         val objptrCompare = make (fn _ => objptr) ()
      end
      fun realTernary s = done ([real s, real s, real s], SOME (real s))
      fun wordShift s = done ([wordOrBitsOrSeq s, shiftArg], SOME (wordOrBitsOrSeq s))
   in
      case Prim.name prim of
         CPointer_add => done ([cpointer, cptrdiff], SOME cpointer)
       | CPointer_diff => done ([cpointer, cpointer], SOME cptrdiff)
       | CPointer_equal => done ([cpointer, cpointer], SOME bool)
       | CPointer_fromWord => done ([csize], SOME cpointer)
       | CPointer_lt => done ([cpointer, cpointer], SOME bool)
       | CPointer_sub => done ([cpointer, cptrdiff], SOME cpointer)
       | CPointer_toWord => done ([cpointer], SOME csize)
       | FFI f => done (Vector.toListMap (CFunction.args f,
                                          fn t' => fn t => equals (t', t)),
                        SOME (fn t => equals (t, CFunction.return f)))
       | FFI_Symbol _ => done ([], SOME cpointer)
       | MLton_touch => done ([objptr], NONE)
       | Real_Math_acos s => realUnary s
       | Real_Math_asin s => realUnary s
       | Real_Math_atan s => realUnary s
       | Real_Math_atan2 s => realBinary s
       | Real_Math_cos s => realUnary s
       | Real_Math_exp s => realUnary s
       | Real_Math_ln s => realUnary s
       | Real_Math_log10 s => realUnary s
       | Real_Math_sin s => realUnary s
       | Real_Math_sqrt s => realUnary s
       | Real_Math_tan s => realUnary s
       | Real_abs s => realUnary s
       | Real_add s => realBinary s
       | Real_castToWord (s, s') => done ([real s], SOME (word s'))
       | Real_div s => realBinary s
       | Real_equal s => realCompare s
       | Real_ldexp s => done ([real s, cint], SOME (real s))
       | Real_le s => realCompare s
       | Real_lt s => realCompare s
       | Real_mul s => realBinary s
       | Real_muladd s => realTernary s
       | Real_mulsub s => realTernary s
       | Real_neg s => realUnary s
       | Real_qequal s => realCompare s
       | Real_rndToReal (s, s') => done ([real s], SOME (real s'))
       | Real_rndToWord (s, s', _) => done ([real s], SOME (word s'))
       | Real_round s => realUnary s
       | Real_sub s => realBinary s
       | Thread_returnToC => done ([], NONE)
       | Word_add s => wordBinary s
       | Word_addCheckP (s, _) => wordBinaryP s
       | Word_andb s => wordBinary s
       | Word_castToReal (s, s') => done ([word s], SOME (real s'))
       | Word_equal s => (wordCompare s) orelse objptrCompare
       | Word_extdToWord (s, s', _) => done ([wordOrBitsOrSeq s],
                                             SOME (wordOrBitsOrSeq s'))
       | Word_lshift s => wordShift s
       | Word_lt (s, _) => wordCompare s
       | Word_mul (s, _) => wordBinary s
       | Word_mulCheckP (s, _) => wordBinaryP s
       | Word_neg s => wordUnary s
       | Word_negCheckP (s, _) => wordUnaryP s
       | Word_notb s => wordUnary s
       | Word_orb s => wordBinary s
       | Word_quot (s, _) => wordBinary s
       | Word_rem (s, _) => wordBinary s
       | Word_rndToReal (s, s', _) => done ([word s], SOME (real s'))
       | Word_rol s => wordShift s
       | Word_ror s => wordShift s
       | Word_rshift (s, _) => wordShift s
       | Word_sub s => wordBinary s
       | Word_subCheckP (s, _) => wordBinaryP s
       | Word_xorb s => wordBinary s
       | Ref_cas (SOME cty) =>
           let
             val ty = Vector.sub (args, 1)
             fun isTy t = equals (t, ty)
           in
             CType.equals (toCType ty, cty)
             andalso
             done ([objptr, isTy, isTy],
               case result of
                 NONE => NONE
               | _ => SOME isTy)
           end
       | Array_cas (SOME cty) =>
           let
             fun isSeqIndex t = Type.equals (t, Type.seqIndex ())
             val ty = Vector.sub (args, 2)
             fun isTy t = equals (t, ty)
           in
             CType.equals (toCType ty, cty)
             andalso
             done ([objptr, isSeqIndex, isTy, isTy],
               case result of
                 NONE => NONE
               | _ => SOME isTy)
           end
       | _ => Error.bug (concat ["RepType.checkPrimApp got strange prim: ",
                                 Prim.toString prim])
   end

fun checkOffset {base, isVector, offset, result} =
   Exn.withEscape (fn escape =>
   let
      fun getTys ty =
         case node ty of
            Seq tys => Vector.toList tys
          | _ => [ty]

      fun dropTys (tys, bits) =
         let
            fun loop (tys, bits) =
               if Bits.equals (bits, Bits.zero)
                  then tys
               else (case tys of
                        [] => escape false
                      | ty::tys =>
                           let
                              val b = width ty
                           in
                              if Bits.>= (bits, b)
                                 then loop (tys, Bits.- (bits, b))
                              else (case node ty of
                                       Bits => (Type.bits (Bits.- (b, bits))) :: tys
                                     | _ => escape false)
                           end)
         in
            if Bits.< (bits, Bits.zero)
               then escape false
            else loop (tys, bits)
         end
      val dropTys =
         Trace.trace2
         ("RepType.checkOffset.dropTys",
          List.layout Type.layout, Bits.layout,
          List.layout Type.layout)
         dropTys
      fun takeTys (tys, bits) =
         let
            fun loop (tys, bits, acc) =
               if Bits.equals (bits, Bits.zero)
                  then acc
               else (case tys of
                        [] => escape false
                      | ty::tys =>
                           let
                              val b = width ty
                           in
                              if Bits.>= (bits, b)
                                 then loop (tys, Bits.- (bits, b), ty :: acc)
                              else (case node ty of
                                       Bits => (Type.bits bits) :: acc
                                     | _ => escape false)
                           end)
         in
            if Bits.< (bits, Bits.zero)
               then escape false
            else List.rev (loop (tys, bits, []))
         end
      fun extractTys (tys, dropBits, takeBits) =
         takeTys (dropTys (tys, dropBits), takeBits)

      fun equalsTys (tys1, tys2) =
         case (tys1, tys2) of
            ([], []) => true
          | (ty1::tys1, ty2::tys2) =>
               equals (ty1, ty2)
               andalso equalsTys (tys1, tys2)
          | _ => false

      val alignBits =
         case !Control.align of
            Control.Align4 => Bits.inWord32
          | Control.Align8 => Bits.inWord64

      val baseBits = width base
      val baseTys = getTys base

      val offsetBytes = offset
      val offsetBits = Bytes.toBits offsetBytes

      val resultBits = width result
      val resultTys = getTys result

      val adjOffsetBits =
         if Control.Target.bigEndian ()
            andalso Bits.< (resultBits, Bits.inWord32)
            andalso Bits.> (baseBits, resultBits)
            then let
                    val paddedComponentBits =
                       if isVector
                          then Bits.min (baseBits, Bits.inWord32)
                       else Bits.inWord32
                    val paddedComponentOffsetBits =
                       Bits.alignDown (offsetBits, {alignment = paddedComponentBits})
                 in
                    Bits.+ (paddedComponentOffsetBits,
                            Bits.- (paddedComponentBits,
                                    Bits.- (Bits.+ (resultBits, offsetBits),
                                            paddedComponentOffsetBits)))
                 end
         else offsetBits
   in
      List.exists
      ([Bits.inWord8, Bits.inWord16, Bits.inWord32, Bits.inWord64], fn primBits =>
       Bits.equals (resultBits, primBits)
       andalso Bits.isAligned (offsetBits, {alignment = Bits.min (primBits, alignBits)}))
      andalso
      equalsTys (resultTys, extractTys (baseTys, adjOffsetBits, resultBits))
   end)

fun offsetIsOk {base, offset, tyconTy, result} =
   case node base of
      CPointer => true
    | Objptr opts =>
         if Bytes.equals (offset, Runtime.headerOffset ())
            then equals (result, objptrHeader ())
         else if Bytes.equals (offset, Runtime.sequenceLengthOffset ())
            then (1 = Vector.length opts)
                 andalso (case tyconTy (Vector.sub (opts, 0)) of
                             ObjectType.Sequence _ => true
                           | _ => false)
                 andalso (equals (result, seqIndex ()))
         else (1 = Vector.length opts)
              andalso (case tyconTy (Vector.sub (opts, 0)) of
                          ObjectType.Normal {ty, ...} =>
                             checkOffset {base = ty,
                                          isVector = false,
                                          offset = offset,
                                          result = result}
                        | _ => false)
    | _ => false

fun sequenceOffsetIsOk {base, index, offset, tyconTy, result, scale} =
   case node base of
      CPointer =>
         (equals (index, csize ()))
         andalso (case node result of
                     CPointer => true
                   | Objptr _ => true (* for FFI export of indirect types *)
                   | Real _ => true
                   | Word _ => true
                   | _ => false)
         andalso (case Scale.fromBytes (bytes result) of
                     NONE => false
                   | SOME s => scale = s)
         andalso (Bytes.equals (offset, Bytes.zero))
    | Objptr opts =>
         (equals (index, seqIndex ()))
         andalso (1 = Vector.length opts)
         andalso (case tyconTy (Vector.first opts) of
                     ObjectType.Sequence {elt, ...} =>
                        if equals (elt, word8)
                           then (* special case for PackWord operations *)
                                (case node result of
                                    Word wsRes =>
                                       (case Scale.fromBytes (WordSize.bytes wsRes) of
                                           NONE => false
                                         | SOME s => scale = s)
                                       andalso (Bytes.equals (offset, Bytes.zero))
                                  | _ => false)
                        else (case Scale.fromBytes (bytes elt) of
                                 NONE => scale = Scale.One
                               | SOME s => scale = s)
                             andalso (checkOffset {base = elt,
                                                   isVector = true,
                                                   offset = offset,
                                                   result = result})
                   | _ => false)
    | _ => false



structure BuiltInCFunction =
   struct
      open CFunction

      datatype z = datatype Convention.t
      datatype z = datatype Target.t

      fun bug () =
         vanilla {args = Vector.new1 (string ()),
                  name = "MLton_bug",
                  prototype = (Vector.new1 CType.objptr, NONE),
                  return = unit}

      local
         fun make b = fn () =>
            T {args = Vector.new3 (Type.gcState (), Type.csize (), Type.bool),
                   convention = Cdecl,
   		   kind = Kind.Runtime {bytesNeeded = NONE,
                                        ensuresBytesFree = SOME 1,
					mayGC = true,
                                        maySwitchThreadsFrom = b,
                                        maySwitchThreadsTo = b,
					modifiesFrontier = true,
					readsStackTop = true,
					writesStackTop = true},
                   prototype = (Vector.new3 (CType.cpointer, CType.csize (), CType.bool),
                                NONE),
                   return = Type.unit,
                   symbolScope = SymbolScope.Private,
                   target = Direct "GC_collect"}
         val t = make true
         val f = make false
      in
         fun gc {maySwitchThreads = b} = if b then t () else f ()
      end
   end

end<|MERGE_RESOLUTION|>--- conflicted
+++ resolved
@@ -437,13 +437,10 @@
                      Bits.toBytes (Type.width (Type.exnStack ()))
                   val bytesCurrentDepth =
                      Bits.toBytes (Type.width Type.word32)
-<<<<<<< HEAD
                   val bytesDecheckState =
                      Bits.toBytes (Type.width Type.word64)
-=======
                   val bytesMinLocalCollectionDepth =
                      Bits.toBytes (Type.width Type.word32)
->>>>>>> 87a6708c
                   val bytesAllocatedSinceLastCollection =
                      Bits.toBytes (Control.Target.Size.csize ())
                   val bytesSurvivedLastCollection =
@@ -465,12 +462,9 @@
                         bytesBytesNeeded +
                         bytesExnStack +
                         bytesCurrentDepth +
-<<<<<<< HEAD
                         bytesDecheckState +
                         bytesDecheckSyncDepths +
-=======
                         bytesMinLocalCollectionDepth +
->>>>>>> 87a6708c
                         bytesAllocatedSinceLastCollection +
                         bytesSurvivedLastCollection +
                         bytesHierarchicalHeap +
@@ -492,12 +486,9 @@
                                                Type.csize (),
                                                Type.exnStack (),
                                                Type.word32,
-<<<<<<< HEAD
                                                Type.word64,
                                                Type.bits (Bytes.toBits bytesDecheckSyncDepths),
-=======
                                                Type.word32,
->>>>>>> 87a6708c
                                                Type.csize (),
                                                Type.csize (),
                                                Type.cpointer (),
