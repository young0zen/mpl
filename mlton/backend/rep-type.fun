(* Copyright (C) 2009-2010 Matthew Fluet.
 * Copyright (C) 2004-2008 Henry Cejtin, Matthew Fluet, Suresh
 *    Jagannathan, and Stephen Weeks.
 *
 * MLton is released under a BSD-style license.
 * See the file MLton-LICENSE for details.
 *)

functor RepType (S: REP_TYPE_STRUCTS): REP_TYPE =
struct

open S

structure CFunction = CFunction

structure Type =
   struct
      datatype t = T of {node: node,
                         width: Bits.t}
      and node =
          Bits
        | CPointer
        | ExnStack
        | GCState
        | Label of Label.t
        | Objptr of ObjptrTycon.t vector
        | Real of RealSize.t
        | Seq of t vector
        | Word of WordSize.t

      local
         fun make f (T r) = f r
      in
         val node = make #node
         val width = make #width
      end
      val bytes: t -> Bytes.t = Bits.toBytes o width

      val rec layout: t -> Layout.t =
         fn t =>
         let
            open Layout
         in
            case node t of
               Bits => str (concat ["Bits", Bits.toString (width t)])
             | CPointer => str "CPointer"
             | ExnStack => str "ExnStack"
             | GCState => str "GCState"
             | Label l => seq [str "Label ", Label.layout l]
             | Objptr opts =>
                  seq [str "Objptr ",
                       tuple (Vector.toListMap (opts, ObjptrTycon.layout))]
             | Real s => str (concat ["Real", RealSize.toString s])
             | Seq ts => List.layout layout (Vector.toList ts)
             | Word s => str (concat ["Word", WordSize.toString s])
         end

      val rec equals: t * t -> bool =
         fn (t, t') =>
         Bits.equals (width t, width t')
         andalso
         (case (node t, node t') of
             (Bits, Bits) => true 
           | (CPointer, CPointer) => true
           | (ExnStack, ExnStack) => true
           | (GCState, GCState) => true
           | (Label l, Label l') => Label.equals (l, l')
           | (Objptr opts, Objptr opts') =>
                Vector.equals (opts, opts', ObjptrTycon.equals)
           | (Real s, Real s') => RealSize.equals (s, s')
           | (Seq ts, Seq ts') => Vector.equals (ts, ts', equals)
           | (Word s, Word s') => WordSize.equals (s, s')
           | _ => false)

      val sameWidth: t * t -> bool =
         fn (t, t') => Bits.equals (width t, width t')


      val bits: Bits.t -> t = fn width => T {node = Bits, width = width}

      val cpointer: unit -> t = fn () =>
         T {node = CPointer, width = WordSize.bits (WordSize.cpointer ())}

      val exnStack: unit -> t = fn () => 
         T {node = ExnStack, width = WordSize.bits (WordSize.csize ())}

      val gcState: unit -> t = fn () => 
         T {node = GCState, width = WordSize.bits (WordSize.cpointer ())}

      val label: Label.t -> t =
         fn l => T {node = Label l, width = WordSize.bits (WordSize.cpointer ())}

      val objptr: ObjptrTycon.t -> t =
         fn opt => T {node = Objptr (Vector.new1 opt),
                      width = WordSize.bits (WordSize.objptr ())}

      val real: RealSize.t -> t =
         fn s => T {node = Real s, width = RealSize.bits s}
 
      val word: WordSize.t -> t = 
         fn s => T {node = Word s, width = WordSize.bits s}


      val bool: t = word WordSize.bool

      val csize: unit -> t = word o WordSize.csize

      val cint: unit -> t = word o WordSize.cint

      val objptrHeader: unit -> t = word o WordSize.objptrHeader

      val seqIndex: unit -> t = word o WordSize.seqIndex

      val shiftArg: t = word WordSize.shiftArg

      val stack : unit -> t = fn () => 
         objptr ObjptrTycon.stack

      val thread : unit -> t = fn () => 
         objptr ObjptrTycon.thread

      val word0: t = bits Bits.zero
      val word8: t = word WordSize.word8
      val word32: t = word WordSize.word32

      val wordVector: WordSize.t -> t = 
         objptr o ObjptrTycon.wordVector o WordSize.bits

      val word8Vector: unit -> t =  fn () => 
         wordVector WordSize.word8

      val string: unit -> t = word8Vector

      val unit: t = bits Bits.zero

      val zero: Bits.t -> t = bits


      val ofWordX: WordX.t -> t = 
         fn w => word (WordX.size w)

      fun ofWordXVector (v: WordXVector.t): t =
         wordVector (WordXVector.elementSize v)


      val seq: t vector -> t =
         fn ts =>
         if 0 = Vector.length ts
            then unit
         else
            let
               fun seqOnto (ts, ac) =
                  Vector.foldr
                  (ts, ac, fn (t, ac) =>
                   if Bits.equals (width t, Bits.zero)
                      then ac
                   else (case node t of
                            Seq ts => seqOnto (ts, ac)
                          | _ => (case ac of
                                     [] => [t]
                                   | t' :: ac' =>
                                        (case (node t, node t') of
                                            (Bits, Bits) => 
                                               bits (Bits.+ (width t, width t')) :: ac'
                                          | _ => t :: ac))))
            in
               case seqOnto (ts, []) of
                  [] => word0
                | [t] => t
                | ts =>
                     let
                        val ts = Vector.fromList ts
                     in
                        T {node = Seq ts,
                           width = Vector.fold (ts, Bits.zero, fn (t, ac) =>
                                                Bits.+ (ac, width t))}
                     end
            end

      val seq = Trace.trace ("RepType.Type.seq", Vector.layout layout, layout) seq

      val sum: t vector -> t =
         fn ts =>
         if 0 = Vector.length ts
            then Error.bug "RepType.Type.sum: empty"
         else
            let
               val opts =
                  Vector.concatV
                  (Vector.keepAllMap
                   (ts, fn t =>
                    case node t of
                       Objptr opts => SOME opts
                     | _ => NONE))
            in
               if 0 = Vector.length opts
                  then Vector.sub (ts, 0)
               else
                  T {node = (Objptr (QuickSort.sortVector (opts, ObjptrTycon.<=))),
                     width = WordSize.bits (WordSize.objptr ())}
            end

      val sum = Trace.trace ("RepType.Type.sum", Vector.layout layout, layout) sum

      val intInf: unit -> t = fn () =>
         sum (Vector.new2
              (wordVector (WordSize.bigIntInfWord ()),
               seq (Vector.new2
                    (bits Bits.one,
                     word (WordSize.fromBits 
                           (Bits.- (WordSize.bits (WordSize.smallIntInfWord ()),
                                    Bits.one)))))))

      val deLabel: t -> Label.t option =
         fn t =>
         case node t of
            Label l => SOME l
          | _ => NONE

      val deObjptr: t -> ObjptrTycon.t option =
         fn t => 
         case node t of
            Objptr opts =>
               if 1 = Vector.length opts
                  then SOME (Vector.sub (opts, 0))
               else NONE
          | _ => NONE

      val deReal: t -> RealSize.t option =
         fn t =>
         case node t of
            Real s => SOME s
          | _ => NONE
      
      val deSeq: t -> t vector option =
         fn t =>
         case node t of
            Seq v => SOME v
          | _ => NONE

      val deWord: t -> WordSize.t option =
         fn t =>
         case node t of
            Word s => SOME s
          | _ => NONE

      val isCPointer: t -> bool =
         fn t =>
         case node t of
            CPointer => true
          | _ => false

      val isObjptr: t -> bool =
         fn t =>
         case node t of
            Objptr _ => true
          | _ => false

      val isUnit: t -> bool = fn t => Bits.equals (Bits.zero, width t)

      val isSubtype: t * t -> bool =
         fn (t, t') =>
         if not (sameWidth (t, t'))
            then false (* Error.bug "RepType.Type.isSubtype" *)
         else
            (equals (t, t')
             orelse
             case (node t, node t') of
                (Objptr opts, Objptr opts') =>
                   Vector.isSubsequence (opts, opts', ObjptrTycon.equals)
              | (Real _, _) => false
              | (Bits, Objptr _) => true
              | (Word _, Objptr _) => true
              | (Seq ts, Objptr _) =>
                   Vector.forall 
                   (ts, (fn Bits => true 
                          | Real _ => true 
                          | Word _ => true 
                          | _ => false) o node)
              | (_, Bits) => true
              | (_, Word _) => true
              | (_, Seq ts) => 
                   Vector.forall 
                   (ts, (fn Bits => true 
                          | Real _ => true
                          | Word _ => true 
                          | _ => false) o node)
              | _ => false)

      val isSubtype =
         Trace.trace2 ("RepType.Type.isSubtype", layout, layout, Bool.layout)
         isSubtype

      fun exists (t, p) =
         if p t
            then true
         else (case node t of
                  Seq ts => Vector.exists (ts, fn t => exists (t, p))
                | _ => false)


      val resize: t * Bits.t -> t = fn (_, b) => bits b

      val bogusWord: t -> WordX.t =
         fn t => WordX.one (WordSize.fromBits (width t))

      local
         structure C =
            struct
               open CType

               fun fromBits (b: Bits.t): t =
                  case Bits.toInt b of
                     8 => Word8
                   | 16 => Word16
                   | 32 => Word32
                   | 64 => Word64
                   | _ => Error.bug (concat ["RepType.Type.CType.fromBits: ",
                                             Bits.toString b])
            end
      in
         val toCType: t -> CType.t =
            fn t =>
            if isObjptr t
               then C.Objptr
            else 
               case node t of
                  CPointer => C.CPointer
                | GCState => C.CPointer
                | Label _ => C.CPointer
                | Real s =>
                     (case s of
                         RealSize.R32 => C.Real32
                       | RealSize.R64 => C.Real64)
                | _ => C.fromBits (width t)
                         
         val name = C.name o toCType
            
         val align: t * Bytes.t -> Bytes.t =
            fn (t, n) => C.align (toCType t, n)
      end

      fun bytesAndObjptrs (t: t): Bytes.t * int =
         case node t of
            Objptr _ => (Bytes.zero, 1)
          | Seq ts =>
               (case Vector.peeki (ts, isObjptr o #2) of
                   NONE => (bytes t, 0)
                 | SOME (i, _) =>
                      let
                         val b = bytes (seq (Vector.prefix (ts, i)))
                         val j = (Vector.length ts) - i
                      in
                         (b, j)
                      end)
          | _ => (bytes t, 0)
   end

structure ObjectType =
   struct
      structure ObjptrTycon = ObjptrTycon
      structure Runtime = Runtime

      type ty = Type.t
      datatype t =
         Array of {elt: ty,
                   hasIdentity: bool}
       | Normal of {hasIdentity: bool,
                    ty: ty}
       | Stack
<<<<<<< HEAD
       | Weak of Type.t option
=======
       | Weak of Type.t
       | WeakGone
       | HeaderOnly
       | Fill
>>>>>>> 41b8738d

      fun layout (t: t) =
         let
            open Layout
         in
            case t of
               Array {elt, hasIdentity} =>
                  seq [str "Array ",
                       record [("elt", Type.layout elt),
                               ("hasIdentity", Bool.layout hasIdentity)]]
             | Normal {hasIdentity, ty} =>
                  seq [str "Normal ",
                       record [("hasIdentity", Bool.layout hasIdentity),
                               ("ty", Type.layout ty)]]
             | Stack => str "Stack"
<<<<<<< HEAD
             | Weak t => seq [str "Weak ", Option.layout Type.layout t]
=======
             | Weak t => seq [str "Weak ", Type.layout t]
             | WeakGone => str "WeakGone"
             | HeaderOnly => str "HeaderOnly"
             | Fill => str "Fill"
>>>>>>> 41b8738d
         end

      fun isOk (t: t): bool =
         case t of
            Array {elt, ...} =>
               let
                  val b = Type.width elt
               in
                  Bits.> (b, Bits.zero)
                  andalso Bits.isByteAligned b
               end
          | Normal {ty, ...} =>
               let
                  val b = Bits.+ (Type.width ty,
                                  Type.width (Type.objptrHeader ()))
               in
                  not (Type.isUnit ty) 
                  andalso (case !Control.align of
                              Control.Align4 => Bits.isWord32Aligned b
                            | Control.Align8 => Bits.isWord64Aligned b)
               end
          | Stack => true
<<<<<<< HEAD
          | Weak to => Option.fold (to, true, fn (t,_) => Type.isObjptr t)
=======
          | Weak t => Type.isObjptr t
          | WeakGone => true
          | HeaderOnly => true
          | Fill => true
>>>>>>> 41b8738d

      val stack = Stack

      val thread = fn () =>
         let
            val padding =
               let
                  val align =
                     case !Control.align of
                        Control.Align4 => Bytes.fromInt 4
                      | Control.Align8 => Bytes.fromInt 8
                  val bytesHeader =
                     Bits.toBytes (Control.Target.Size.header ())
                  val bytesCSize =
                     Bits.toBytes (Control.Target.Size.csize ())
                  val bytesExnStack =
                     Bits.toBytes (Type.width (Type.exnStack ()))
                  val bytesStack =
                     Bits.toBytes (Type.width (Type.stack ()))

                  val bytesObject =
                     Bytes.+ (bytesHeader,
                     Bytes.+ (bytesCSize,
                     Bytes.+ (bytesExnStack,
                              bytesStack)))
                  val bytesTotal =
                     Bytes.align (bytesObject, {alignment = align})
                  val bytesPad = Bytes.- (bytesTotal, bytesObject)
               in
                  Type.bits (Bytes.toBits bytesPad)
               end
         in
            Normal {hasIdentity = true,
                    ty = Type.seq (Vector.new4 (padding,
                                                Type.csize (),
                                                Type.exnStack (),
                                                Type.stack ()))}
         end

      (* Order in the following vector matters.  The basic pointer tycons must
       * correspond to the constants in gc/object.h.
       * STACK_TYPE_INDEX,
       * THREAD_TYPE_INDEX,
       * WEAK_GONE_TYPE_INDEX,
       * WORD8_VECTOR_TYPE_INDEX,
       * WORD16_VECTOR_TYPE_INDEX,
       * WORD32_VECTOR_TYPE_INDEX.
       * WORD64_VECTOR_TYPE_INDEX.
       * ZERO_WORD_TYPE_INDEX,
       * ONE_WORD_TYPE_INDEX,
       * TWO_WORD_TYPE_INDEX.
       *)
      val basic = fn () => 
         let
            fun wordVec i =
               let
                  val b = Bits.fromInt i
               in
                  (ObjptrTycon.wordVector b,
                   Array {hasIdentity = false,
                          elt = Type.word (WordSize.fromBits b)})
               end
         in
            Vector.fromList
            [(ObjptrTycon.stack, stack),
             (ObjptrTycon.thread, thread ()),
             (ObjptrTycon.weakGone, Weak NONE),
             wordVec 8,
             wordVec 32,
             wordVec 16,
             wordVec 64,
             (ObjptrTycon.headerOnly, HeaderOnly),
             (ObjptrTycon.fill, Fill)]
         end

      local
         structure R = Runtime.RObjectType
      in
         fun toRuntime (t: t): R.t =
            case t of
               Array {elt, hasIdentity} =>
                  let
                     val (b, nops) = Type.bytesAndObjptrs elt
                  in
                     R.Array {hasIdentity = hasIdentity,
                              bytesNonObjptrs = b,
                              numObjptrs = nops}
                  end
             | Normal {hasIdentity, ty} =>
                  let
                     val (b, nops) = Type.bytesAndObjptrs ty
                  in
                     R.Normal {hasIdentity = hasIdentity,
                               bytesNonObjptrs = b,
                               numObjptrs = nops}
                  end
             | Stack => R.Stack
<<<<<<< HEAD
             | Weak to => R.Weak {gone = Option.isNone to}
=======
             | Weak _ => R.Weak
             | WeakGone => R.WeakGone
             | HeaderOnly => R.HeaderOnly
             | Fill => R.Fill
>>>>>>> 41b8738d
      end
   end

open Type

structure GCField = Runtime.GCField

fun ofGCField (f: GCField.t): t =
   let
      datatype z = datatype GCField.t
   in
      case f of
         AtomicState => word32
       | CardMapAbsolute => cpointer ()
       | CurrentThread => thread ()
       | CurSourceSeqsIndex => word32
       | ExnStack => exnStack ()
       | FFIOp => word32
       | Frontier => cpointer ()
       | GlobalObjptrNonRoot => cpointer ()
       | Limit => cpointer ()
       | LimitPlusSlop => cpointer ()
       | MaxFrameSize => word32
       | ReturnToC => word32
       | SignalIsPending => word32
       | StackBottom => cpointer ()
       | StackLimit => cpointer ()
       | StackTop => cpointer ()
   end

fun castIsOk {from, to, tyconTy = _} =
   Bits.equals (width from, width to)

fun checkPrimApp {args, prim, result} = 
   let
      datatype z = datatype Prim.Name.t
      fun done (argsP, resultP) =
         let
            val argsP = Vector.fromList argsP
         in
            (Vector.length args = Vector.length argsP)
            andalso (Vector.forall2 (args, argsP, 
                                     fn (arg, argP) => argP arg))
            andalso (case (result, resultP) of
                        (NONE, NONE) => true
                      | (SOME result, SOME resultP) => resultP result
                      | _ => false)
         end
      val bits = fn s => fn t => equals (t, bits s)
      val bool = fn t => equals (t, bool)
      val cpointer = fn t => equals (t, cpointer ())
      val objptr = fn t => (case node t of Objptr _ => true | _ => false)
      val real = fn s => fn t => equals (t, real s)
      val seq = fn s => fn t => 
         (case node t 
             of Seq _ => Bits.equals (width t, WordSize.bits s) 
           | _ => false)
      val word = fn s => fn t => equals (t, word s)

      val cint = word (WordSize.cint ())
      val csize = word (WordSize.csize ())
      val cptrdiff = word (WordSize.cptrdiff ())
      val shiftArg = word WordSize.shiftArg

      val or = fn (p1, p2) => fn t => p1 t orelse p2 t
      val bitsOrSeq = fn s => or (bits (WordSize.bits s), seq s)
      val wordOrBitsOrSeq = fn s => or (word s, bitsOrSeq s)
      local
         fun make f s = let val t = f s in done ([t], SOME t) end
      in
         val realUnary = make real
         val wordUnary = make wordOrBitsOrSeq
      end
      local
         fun make f s = let val t = f s in done ([t, t], SOME t) end
      in
         val realBinary = make real
         val wordBinary = make wordOrBitsOrSeq
      end
      local
         fun make f s = let val t = f s in done ([t, t], SOME bool) end
      in
         val realCompare = make real
         val wordCompare = make wordOrBitsOrSeq
         val objptrCompare = make (fn _ => objptr) ()
      end
      fun realTernary s = done ([real s, real s, real s], SOME (real s))
      fun wordShift s = done ([wordOrBitsOrSeq s, shiftArg], SOME (wordOrBitsOrSeq s))
   in
      case Prim.name prim of
         CPointer_add => done ([cpointer, cptrdiff], SOME cpointer)
       | CPointer_diff => done ([cpointer, cpointer], SOME cptrdiff)
       | CPointer_equal => done ([cpointer, cpointer], SOME bool)
       | CPointer_fromWord => done ([csize], SOME cpointer)
       | CPointer_lt => done ([cpointer, cpointer], SOME bool)
       | CPointer_sub => done ([cpointer, cptrdiff], SOME cpointer)
       | CPointer_toWord => done ([cpointer], SOME csize)
       | FFI f => done (Vector.toListMap (CFunction.args f, 
                                          fn t' => fn t => equals (t', t)),
                        SOME (fn t => equals (t, CFunction.return f)))
       | FFI_Symbol _ => done ([], SOME cpointer)
       | MLton_touch => done ([objptr], NONE)
       | Real_Math_acos s => realUnary s
       | Real_Math_asin s => realUnary s
       | Real_Math_atan s => realUnary s
       | Real_Math_atan2 s => realBinary s
       | Real_Math_cos s => realUnary s
       | Real_Math_exp s => realUnary s
       | Real_Math_ln s => realUnary s
       | Real_Math_log10 s => realUnary s
       | Real_Math_sin s => realUnary s
       | Real_Math_sqrt s => realUnary s
       | Real_Math_tan s => realUnary s
       | Real_abs s => realUnary s
       | Real_add s => realBinary s
       | Real_castToWord (s, s') => done ([real s], SOME (word s'))
       | Real_div s => realBinary s
       | Real_equal s => realCompare s
       | Real_ldexp s => done ([real s, cint], SOME (real s))
       | Real_le s => realCompare s
       | Real_lt s => realCompare s
       | Real_mul s => realBinary s
       | Real_muladd s => realTernary s
       | Real_mulsub s => realTernary s
       | Real_neg s => realUnary s
       | Real_qequal s => realCompare s
       | Real_rndToReal (s, s') => done ([real s], SOME (real s'))
       | Real_rndToWord (s, s', _) => done ([real s], SOME (word s'))
       | Real_round s => realUnary s
       | Real_sub s => realBinary s
       | Thread_returnToC => done ([], NONE)
       | Word_add s => wordBinary s
       | Word_addCheck (s, _) => wordBinary s
       | Word_andb s => wordBinary s
       | Word_castToReal (s, s') => done ([word s], SOME (real s'))
       | Word_equal s => (wordCompare s) orelse objptrCompare
       | Word_extdToWord (s, s', _) => done ([wordOrBitsOrSeq s], 
                                             SOME (wordOrBitsOrSeq s'))
       | Word_lshift s => wordShift s
       | Word_lt (s, _) => wordCompare s
       | Word_mul (s, _) => wordBinary s
       | Word_mulCheck (s, _) => wordBinary s
       | Word_neg s => wordUnary s
       | Word_negCheck s => wordUnary s
       | Word_notb s => wordUnary s
       | Word_orb s => wordBinary s
       | Word_quot (s, _) => wordBinary s
       | Word_rem (s, _) => wordBinary s
       | Word_rndToReal (s, s', _) => done ([word s], SOME (real s'))
       | Word_rol s => wordShift s
       | Word_ror s => wordShift s
       | Word_rshift (s, _) => wordShift s
       | Word_sub s => wordBinary s
       | Word_subCheck (s, _) => wordBinary s
       | Word_xorb s => wordBinary s
       | _ => Error.bug (concat ["RepType.checkPrimApp got strange prim: ",
                                 Prim.toString prim])
   end

fun checkOffset {base, isVector, offset, result} =
   Exn.withEscape (fn escape =>
   let
      fun getTys ty =
         case node ty of
            Seq tys => Vector.toList tys
          | _ => [ty]

      fun dropTys (tys, bits) =
         let
            fun loop (tys, bits) =
               if Bits.equals (bits, Bits.zero)
                  then tys
               else (case tys of
                        [] => escape false
                      | ty::tys => 
                           let
                              val b = width ty
                           in
                              if Bits.>= (bits, b)
                                 then loop (tys, Bits.- (bits, b))
                              else (case node ty of
                                       Bits => (Type.bits (Bits.- (b, bits))) :: tys
                                     | _ => escape false)
                           end)
         in
            if Bits.< (bits, Bits.zero)
               then escape false
            else loop (tys, bits)
         end
      val dropTys =
         Trace.trace2 
         ("RepType.checkOffset.dropTys",
          List.layout Type.layout, Bits.layout,
          List.layout Type.layout)
         dropTys
      fun takeTys (tys, bits) =
         let
            fun loop (tys, bits, acc) =
               if Bits.equals (bits, Bits.zero)
                  then acc
               else (case tys of
                        [] => escape false
                      | ty::tys =>
                           let
                              val b = width ty
                           in
                              if Bits.>= (bits, b)
                                 then loop (tys, Bits.- (bits, b), ty :: acc)
                              else (case node ty of
                                       Bits => (Type.bits bits) :: acc
                                     | _ => escape false)
                           end)
         in
            if Bits.< (bits, Bits.zero)
               then escape false
            else List.rev (loop (tys, bits, []))
         end
      fun extractTys (tys, dropBits, takeBits) =
         takeTys (dropTys (tys, dropBits), takeBits)

      fun equalsTys (tys1, tys2) =
         case (tys1, tys2) of
            ([], []) => true
          | (ty1::tys1, ty2::tys2) =>
               equals (ty1, ty2)
               andalso equalsTys (tys1, tys2)
          | _ => false

      val alignBits =
         case !Control.align of
            Control.Align4 => Bits.inWord32
          | Control.Align8 => Bits.inWord64

      val baseBits = width base
      val baseTys = getTys base

      val offsetBytes = offset
      val offsetBits = Bytes.toBits offsetBytes

      val resultBits = width result
      val resultTys = getTys result

      val adjOffsetBits =
         if Control.Target.bigEndian () 
            andalso Bits.< (resultBits, Bits.inWord32)
            andalso Bits.> (baseBits, resultBits)
            then let
                    val paddedComponentBits = 
                       if isVector
                          then Bits.min (baseBits, Bits.inWord32)
                       else Bits.inWord32
                    val paddedComponentOffsetBits =
                       Bits.alignDown (offsetBits, {alignment = paddedComponentBits})
                 in
                    Bits.+ (paddedComponentOffsetBits,
                            Bits.- (paddedComponentBits,
                                    Bits.- (Bits.+ (resultBits, offsetBits),
                                            paddedComponentOffsetBits)))
                 end
         else offsetBits
   in
      List.exists 
      ([Bits.inWord8, Bits.inWord16, Bits.inWord32, Bits.inWord64], fn primBits =>
       Bits.equals (resultBits, primBits) 
       andalso Bits.isAligned (offsetBits, {alignment = Bits.min (primBits, alignBits)}))
      andalso
      equalsTys (resultTys, extractTys (baseTys, adjOffsetBits, resultBits))
   end)

fun offsetIsOk {base, offset, tyconTy, result} = 
   case node base of
      Objptr opts => 
         if Bytes.equals (offset, Runtime.headerOffset ())
            then equals (result, objptrHeader ())
         else if Bytes.equals (offset, Runtime.arrayLengthOffset ())
            then (1 = Vector.length opts)
                 andalso (case tyconTy (Vector.sub (opts, 0)) of
                             ObjectType.Array _ => true
                           | _ => false)
                 andalso (equals (result, seqIndex ()))
         else (1 = Vector.length opts)
              andalso (case tyconTy (Vector.sub (opts, 0)) of
                          ObjectType.Normal {ty, ...} => 
                             checkOffset {base = ty,
                                          isVector = false,
                                          offset = offset,
                                          result = result}
                        | _ => false)
    | _ => false

fun arrayOffsetIsOk {base, index, offset, tyconTy, result, scale} = 
   case node base of
      CPointer => 
         (equals (index, csize ()))
         andalso (case node result of
                     CPointer => true
                   | Objptr _ => true (* for FFI export of indirect types *)
                   | Real _ => true
                   | Word _ => true
                   | _ => false)
         andalso (case Scale.fromBytes (bytes result) of
                     NONE => false
                   | SOME s => scale = s)
         andalso (Bytes.equals (offset, Bytes.zero))
    | Objptr opts => 
         (equals (index, seqIndex ()))
         andalso (1 = Vector.length opts)
         andalso (case tyconTy (Vector.sub (opts, 0)) of
                     ObjectType.Array {elt, ...} => 
                        if equals (elt, word8)
                           then (* special case for PackWord operations *)
                                (case node result of
                                    Word wsRes => 
                                       (case Scale.fromBytes (WordSize.bytes wsRes) of
                                           NONE => false
                                         | SOME s => scale = s)
                                       andalso (Bytes.equals (offset, Bytes.zero))
                                  | _ => false)
                        else (case Scale.fromBytes (bytes elt) of
                                 NONE => scale = Scale.One
                               | SOME s => scale = s)
                             andalso (checkOffset {base = elt,
                                                   isVector = true,
                                                   offset = offset,
                                                   result = result})
                   | _ => false)
    | _ => false



structure BuiltInCFunction =
   struct
      open CFunction

      datatype z = datatype Convention.t
      datatype z = datatype Target.t

      fun bug () = 
         vanilla {args = Vector.new1 (string ()),
                  name = "MLton_bug",
                  prototype = (Vector.new1 CType.objptr, NONE),
                  return = unit}

      local
         fun make b = fn () =>
            T {args = Vector.new3 (Type.gcState (), Type.csize (), Type.bool),
                   bytesNeeded = NONE,
                   convention = Cdecl,
                   ensuresBytesFree = true,
                   mayGC = true,
                   maySwitchThreads = b,
                   modifiesFrontier = true,
                   prototype = (Vector.new3 (CType.cpointer, CType.csize (), CType.bool),
                                NONE),
                   readsStackTop = true,
                   return = Type.unit,
                   symbolScope = SymbolScope.Private,
                   target = Direct "GC_collect",
                   writesStackTop = true}
         val t = make true
         val f = make false
      in
         fun gc {maySwitchThreads = b} = if b then t () else f ()
      end
   end

end<|MERGE_RESOLUTION|>--- conflicted
+++ resolved
@@ -60,7 +60,7 @@
          Bits.equals (width t, width t')
          andalso
          (case (node t, node t') of
-             (Bits, Bits) => true 
+             (Bits, Bits) => true
            | (CPointer, CPointer) => true
            | (ExnStack, ExnStack) => true
            | (GCState, GCState) => true
@@ -81,10 +81,10 @@
       val cpointer: unit -> t = fn () =>
          T {node = CPointer, width = WordSize.bits (WordSize.cpointer ())}
 
-      val exnStack: unit -> t = fn () => 
+      val exnStack: unit -> t = fn () =>
          T {node = ExnStack, width = WordSize.bits (WordSize.csize ())}
 
-      val gcState: unit -> t = fn () => 
+      val gcState: unit -> t = fn () =>
          T {node = GCState, width = WordSize.bits (WordSize.cpointer ())}
 
       val label: Label.t -> t =
@@ -96,8 +96,8 @@
 
       val real: RealSize.t -> t =
          fn s => T {node = Real s, width = RealSize.bits s}
- 
-      val word: WordSize.t -> t = 
+
+      val word: WordSize.t -> t =
          fn s => T {node = Word s, width = WordSize.bits s}
 
 
@@ -113,20 +113,20 @@
 
       val shiftArg: t = word WordSize.shiftArg
 
-      val stack : unit -> t = fn () => 
+      val stack : unit -> t = fn () =>
          objptr ObjptrTycon.stack
 
-      val thread : unit -> t = fn () => 
+      val thread : unit -> t = fn () =>
          objptr ObjptrTycon.thread
 
       val word0: t = bits Bits.zero
       val word8: t = word WordSize.word8
       val word32: t = word WordSize.word32
 
-      val wordVector: WordSize.t -> t = 
+      val wordVector: WordSize.t -> t =
          objptr o ObjptrTycon.wordVector o WordSize.bits
 
-      val word8Vector: unit -> t =  fn () => 
+      val word8Vector: unit -> t =  fn () =>
          wordVector WordSize.word8
 
       val string: unit -> t = word8Vector
@@ -136,7 +136,7 @@
       val zero: Bits.t -> t = bits
 
 
-      val ofWordX: WordX.t -> t = 
+      val ofWordX: WordX.t -> t =
          fn w => word (WordX.size w)
 
       fun ofWordXVector (v: WordXVector.t): t =
@@ -160,7 +160,7 @@
                                      [] => [t]
                                    | t' :: ac' =>
                                         (case (node t, node t') of
-                                            (Bits, Bits) => 
+                                            (Bits, Bits) =>
                                                bits (Bits.+ (width t, width t')) :: ac'
                                           | _ => t :: ac))))
             in
@@ -207,7 +207,7 @@
               (wordVector (WordSize.bigIntInfWord ()),
                seq (Vector.new2
                     (bits Bits.one,
-                     word (WordSize.fromBits 
+                     word (WordSize.fromBits
                            (Bits.- (WordSize.bits (WordSize.smallIntInfWord ()),
                                     Bits.one)))))))
 
@@ -218,7 +218,7 @@
           | _ => NONE
 
       val deObjptr: t -> ObjptrTycon.t option =
-         fn t => 
+         fn t =>
          case node t of
             Objptr opts =>
                if 1 = Vector.length opts
@@ -231,7 +231,7 @@
          case node t of
             Real s => SOME s
           | _ => NONE
-      
+
       val deSeq: t -> t vector option =
          fn t =>
          case node t of
@@ -272,18 +272,18 @@
               | (Bits, Objptr _) => true
               | (Word _, Objptr _) => true
               | (Seq ts, Objptr _) =>
-                   Vector.forall 
-                   (ts, (fn Bits => true 
-                          | Real _ => true 
-                          | Word _ => true 
+                   Vector.forall
+                   (ts, (fn Bits => true
+                          | Real _ => true
+                          | Word _ => true
                           | _ => false) o node)
               | (_, Bits) => true
               | (_, Word _) => true
-              | (_, Seq ts) => 
-                   Vector.forall 
-                   (ts, (fn Bits => true 
+              | (_, Seq ts) =>
+                   Vector.forall
+                   (ts, (fn Bits => true
                           | Real _ => true
-                          | Word _ => true 
+                          | Word _ => true
                           | _ => false) o node)
               | _ => false)
 
@@ -323,7 +323,7 @@
             fn t =>
             if isObjptr t
                then C.Objptr
-            else 
+            else
                case node t of
                   CPointer => C.CPointer
                 | GCState => C.CPointer
@@ -333,9 +333,9 @@
                          RealSize.R32 => C.Real32
                        | RealSize.R64 => C.Real64)
                 | _ => C.fromBits (width t)
-                         
+
          val name = C.name o toCType
-            
+
          val align: t * Bytes.t -> Bytes.t =
             fn (t, n) => C.align (toCType t, n)
       end
@@ -368,14 +368,9 @@
        | Normal of {hasIdentity: bool,
                     ty: ty}
        | Stack
-<<<<<<< HEAD
        | Weak of Type.t option
-=======
-       | Weak of Type.t
-       | WeakGone
        | HeaderOnly
        | Fill
->>>>>>> 41b8738d
 
       fun layout (t: t) =
          let
@@ -391,14 +386,9 @@
                        record [("hasIdentity", Bool.layout hasIdentity),
                                ("ty", Type.layout ty)]]
              | Stack => str "Stack"
-<<<<<<< HEAD
              | Weak t => seq [str "Weak ", Option.layout Type.layout t]
-=======
-             | Weak t => seq [str "Weak ", Type.layout t]
-             | WeakGone => str "WeakGone"
              | HeaderOnly => str "HeaderOnly"
              | Fill => str "Fill"
->>>>>>> 41b8738d
          end
 
       fun isOk (t: t): bool =
@@ -415,20 +405,15 @@
                   val b = Bits.+ (Type.width ty,
                                   Type.width (Type.objptrHeader ()))
                in
-                  not (Type.isUnit ty) 
+                  not (Type.isUnit ty)
                   andalso (case !Control.align of
                               Control.Align4 => Bits.isWord32Aligned b
                             | Control.Align8 => Bits.isWord64Aligned b)
                end
           | Stack => true
-<<<<<<< HEAD
           | Weak to => Option.fold (to, true, fn (t,_) => Type.isObjptr t)
-=======
-          | Weak t => Type.isObjptr t
-          | WeakGone => true
           | HeaderOnly => true
           | Fill => true
->>>>>>> 41b8738d
 
       val stack = Stack
 
@@ -481,7 +466,7 @@
        * ONE_WORD_TYPE_INDEX,
        * TWO_WORD_TYPE_INDEX.
        *)
-      val basic = fn () => 
+      val basic = fn () =>
          let
             fun wordVec i =
                let
@@ -526,14 +511,9 @@
                                numObjptrs = nops}
                   end
              | Stack => R.Stack
-<<<<<<< HEAD
              | Weak to => R.Weak {gone = Option.isNone to}
-=======
-             | Weak _ => R.Weak
-             | WeakGone => R.WeakGone
              | HeaderOnly => R.HeaderOnly
              | Fill => R.Fill
->>>>>>> 41b8738d
       end
    end
 
@@ -567,7 +547,7 @@
 fun castIsOk {from, to, tyconTy = _} =
    Bits.equals (width from, width to)
 
-fun checkPrimApp {args, prim, result} = 
+fun checkPrimApp {args, prim, result} =
    let
       datatype z = datatype Prim.Name.t
       fun done (argsP, resultP) =
@@ -575,7 +555,7 @@
             val argsP = Vector.fromList argsP
          in
             (Vector.length args = Vector.length argsP)
-            andalso (Vector.forall2 (args, argsP, 
+            andalso (Vector.forall2 (args, argsP,
                                      fn (arg, argP) => argP arg))
             andalso (case (result, resultP) of
                         (NONE, NONE) => true
@@ -587,9 +567,9 @@
       val cpointer = fn t => equals (t, cpointer ())
       val objptr = fn t => (case node t of Objptr _ => true | _ => false)
       val real = fn s => fn t => equals (t, real s)
-      val seq = fn s => fn t => 
-         (case node t 
-             of Seq _ => Bits.equals (width t, WordSize.bits s) 
+      val seq = fn s => fn t =>
+         (case node t
+             of Seq _ => Bits.equals (width t, WordSize.bits s)
            | _ => false)
       val word = fn s => fn t => equals (t, word s)
 
@@ -631,7 +611,7 @@
        | CPointer_lt => done ([cpointer, cpointer], SOME bool)
        | CPointer_sub => done ([cpointer, cptrdiff], SOME cpointer)
        | CPointer_toWord => done ([cpointer], SOME csize)
-       | FFI f => done (Vector.toListMap (CFunction.args f, 
+       | FFI f => done (Vector.toListMap (CFunction.args f,
                                           fn t' => fn t => equals (t', t)),
                         SOME (fn t => equals (t, CFunction.return f)))
        | FFI_Symbol _ => done ([], SOME cpointer)
@@ -670,7 +650,7 @@
        | Word_andb s => wordBinary s
        | Word_castToReal (s, s') => done ([word s], SOME (real s'))
        | Word_equal s => (wordCompare s) orelse objptrCompare
-       | Word_extdToWord (s, s', _) => done ([wordOrBitsOrSeq s], 
+       | Word_extdToWord (s, s', _) => done ([wordOrBitsOrSeq s],
                                              SOME (wordOrBitsOrSeq s'))
        | Word_lshift s => wordShift s
        | Word_lt (s, _) => wordCompare s
@@ -708,7 +688,7 @@
                   then tys
                else (case tys of
                         [] => escape false
-                      | ty::tys => 
+                      | ty::tys =>
                            let
                               val b = width ty
                            in
@@ -724,7 +704,7 @@
             else loop (tys, bits)
          end
       val dropTys =
-         Trace.trace2 
+         Trace.trace2
          ("RepType.checkOffset.dropTys",
           List.layout Type.layout, Bits.layout,
           List.layout Type.layout)
@@ -777,11 +757,11 @@
       val resultTys = getTys result
 
       val adjOffsetBits =
-         if Control.Target.bigEndian () 
+         if Control.Target.bigEndian ()
             andalso Bits.< (resultBits, Bits.inWord32)
             andalso Bits.> (baseBits, resultBits)
             then let
-                    val paddedComponentBits = 
+                    val paddedComponentBits =
                        if isVector
                           then Bits.min (baseBits, Bits.inWord32)
                        else Bits.inWord32
@@ -795,17 +775,17 @@
                  end
          else offsetBits
    in
-      List.exists 
+      List.exists
       ([Bits.inWord8, Bits.inWord16, Bits.inWord32, Bits.inWord64], fn primBits =>
-       Bits.equals (resultBits, primBits) 
+       Bits.equals (resultBits, primBits)
        andalso Bits.isAligned (offsetBits, {alignment = Bits.min (primBits, alignBits)}))
       andalso
       equalsTys (resultTys, extractTys (baseTys, adjOffsetBits, resultBits))
    end)
 
-fun offsetIsOk {base, offset, tyconTy, result} = 
+fun offsetIsOk {base, offset, tyconTy, result} =
    case node base of
-      Objptr opts => 
+      Objptr opts =>
          if Bytes.equals (offset, Runtime.headerOffset ())
             then equals (result, objptrHeader ())
          else if Bytes.equals (offset, Runtime.arrayLengthOffset ())
@@ -816,7 +796,7 @@
                  andalso (equals (result, seqIndex ()))
          else (1 = Vector.length opts)
               andalso (case tyconTy (Vector.sub (opts, 0)) of
-                          ObjectType.Normal {ty, ...} => 
+                          ObjectType.Normal {ty, ...} =>
                              checkOffset {base = ty,
                                           isVector = false,
                                           offset = offset,
@@ -824,9 +804,9 @@
                         | _ => false)
     | _ => false
 
-fun arrayOffsetIsOk {base, index, offset, tyconTy, result, scale} = 
+fun arrayOffsetIsOk {base, index, offset, tyconTy, result, scale} =
    case node base of
-      CPointer => 
+      CPointer =>
          (equals (index, csize ()))
          andalso (case node result of
                      CPointer => true
@@ -838,15 +818,15 @@
                      NONE => false
                    | SOME s => scale = s)
          andalso (Bytes.equals (offset, Bytes.zero))
-    | Objptr opts => 
+    | Objptr opts =>
          (equals (index, seqIndex ()))
          andalso (1 = Vector.length opts)
          andalso (case tyconTy (Vector.sub (opts, 0)) of
-                     ObjectType.Array {elt, ...} => 
+                     ObjectType.Array {elt, ...} =>
                         if equals (elt, word8)
                            then (* special case for PackWord operations *)
                                 (case node result of
-                                    Word wsRes => 
+                                    Word wsRes =>
                                        (case Scale.fromBytes (WordSize.bytes wsRes) of
                                            NONE => false
                                          | SOME s => scale = s)
@@ -871,7 +851,7 @@
       datatype z = datatype Convention.t
       datatype z = datatype Target.t
 
-      fun bug () = 
+      fun bug () =
          vanilla {args = Vector.new1 (string ()),
                   name = "MLton_bug",
                   prototype = (Vector.new1 CType.objptr, NONE),
