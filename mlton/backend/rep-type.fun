--- conflicted
+++ resolved
@@ -96,18 +96,12 @@
 
       val compareRes = word WordSize.compareRes
 
-<<<<<<< HEAD
-=======
       val csize: unit -> t = word o WordSize.csize
 
       val exnStack: unit -> t = csize
 
       val gcState: unit -> t = cpointer
 
-      val hierarchicalHeap: unit -> t = fn () =>
-         objptr ObjptrTycon.hierarchicalHeap
-
->>>>>>> 406a16cd
       val objptrHeader: unit -> t = word o WordSize.objptrHeader
 
       val seqIndex: unit -> t = word o WordSize.seqIndex
@@ -539,11 +533,6 @@
    in
       case f of
          AtomicState => word32
-<<<<<<< HEAD
-       | CurrentThread => thread ()
-=======
-       | CardMapAbsolute => cpointer ()
->>>>>>> 406a16cd
        | CurSourceSeqIndex => word32
        | ExnStack => exnStack ()
        | Frontier => cpointer ()
