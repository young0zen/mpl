<<<<<<< HEAD
(* Copyright (C) 2009-2010,2014,2016 Matthew Fluet.
=======
(* Copyright (C) 2009-2010,2014,2016-2017,2019 Matthew Fluet.
>>>>>>> 324b32c1
 * Copyright (C) 2004-2008 Henry Cejtin, Matthew Fluet, Suresh
 *    Jagannathan, and Stephen Weeks.
 *
 * MLton is released under a HPND-style license.
 * See the file MLton-LICENSE for details.
 *)

functor RepType (S: REP_TYPE_STRUCTS): REP_TYPE =
struct

open S

structure CFunction = CFunction

structure Type =
   struct
      datatype t = T of {node: node,
                         width: Bits.t}
      and node =
          Bits
        | CPointer
        | ExnStack
        | GCState
        | Label of Label.t
        | Objptr of ObjptrTycon.t vector
        | Real of RealSize.t
        | Seq of t vector
        | Word of WordSize.t

      local
         fun make f (T r) = f r
      in
         val node = make #node
         val width = make #width
      end
      val bytes: t -> Bytes.t = Bits.toBytes o width

      val rec layout: t -> Layout.t =
         fn t =>
         let
            open Layout
         in
            case node t of
               Bits => str (concat ["Bits", Bits.toString (width t)])
             | CPointer => str "CPointer"
             | ExnStack => str "ExnStack"
             | GCState => str "GCState"
             | Label l => seq [str "Label ", Label.layout l]
             | Objptr opts =>
                  seq [str "Objptr ",
                       tuple (Vector.toListMap (opts, ObjptrTycon.layout))]
             | Real s => str (concat ["Real", RealSize.toString s])
             | Seq ts => List.layout layout (Vector.toList ts)
             | Word s => str (concat ["Word", WordSize.toString s])
         end

      val rec equals: t * t -> bool =
         fn (t, t') =>
         Bits.equals (width t, width t')
         andalso
         (case (node t, node t') of
             (Bits, Bits) => true
           | (CPointer, CPointer) => true
           | (ExnStack, ExnStack) => true
           | (GCState, GCState) => true
           | (Label l, Label l') => Label.equals (l, l')
           | (Objptr opts, Objptr opts') =>
                Vector.equals (opts, opts', ObjptrTycon.equals)
           | (Real s, Real s') => RealSize.equals (s, s')
           | (Seq ts, Seq ts') => Vector.equals (ts, ts', equals)
           | (Word s, Word s') => WordSize.equals (s, s')
           | _ => false)

      val sameWidth: t * t -> bool =
         fn (t, t') => Bits.equals (width t, width t')


      val bits: Bits.t -> t = fn width => T {node = Bits, width = width}

      val cpointer: unit -> t = fn () =>
         T {node = CPointer, width = WordSize.bits (WordSize.cpointer ())}

      val exnStack: unit -> t = fn () =>
         T {node = ExnStack, width = WordSize.bits (WordSize.csize ())}

      val gcState: unit -> t = fn () =>
         T {node = GCState, width = WordSize.bits (WordSize.cpointer ())}

      val label: Label.t -> t =
         fn l => T {node = Label l, width = WordSize.bits (WordSize.cpointer ())}

      val objptr: ObjptrTycon.t -> t =
         fn opt => T {node = Objptr (Vector.new1 opt),
                      width = WordSize.bits (WordSize.objptr ())}

      val real: RealSize.t -> t =
         fn s => T {node = Real s, width = RealSize.bits s}

      val word: WordSize.t -> t =
         fn s => T {node = Word s, width = WordSize.bits s}


      val bool: t = word WordSize.bool

      val csize: unit -> t = word o WordSize.csize

      val cint: unit -> t = word o WordSize.cint

      val compareRes = word WordSize.compareRes

      val hierarchicalHeap: unit -> t =
       fn () => objptr ObjptrTycon.hierarchicalHeap

      val objptrHeader: unit -> t = word o WordSize.objptrHeader

      val seqIndex: unit -> t = word o WordSize.seqIndex

      val shiftArg: t = word WordSize.shiftArg

      val stack : unit -> t = fn () =>
         objptr ObjptrTycon.stack

      val thread : unit -> t = fn () =>
         objptr ObjptrTycon.thread

      val word0: t = bits Bits.zero
      val word8: t = word WordSize.word8
      val word32: t = word WordSize.word32
      val word64: t = word WordSize.word64

      val wordVector: WordSize.t -> t =
         objptr o ObjptrTycon.wordVector o WordSize.bits

      val word8Vector: unit -> t =  fn () =>
         wordVector WordSize.word8

      val string: unit -> t = word8Vector

      val unit: t = bits Bits.zero

      val zero: Bits.t -> t = bits


      val ofWordX: WordX.t -> t =
         fn w => word (WordX.size w)

      fun ofWordXVector (v: WordXVector.t): t =
         wordVector (WordXVector.elementSize v)


      val seq: t vector -> t =
         fn ts =>
         if Vector.isEmpty ts
            then unit
         else
            let
               fun seqOnto (ts, ac) =
                  Vector.foldr
                  (ts, ac, fn (t, ac) =>
                   if Bits.equals (width t, Bits.zero)
                      then ac
                   else (case node t of
                            Seq ts => seqOnto (ts, ac)
                          | _ => (case ac of
                                     [] => [t]
                                   | t' :: ac' =>
                                        (case (node t, node t') of
                                            (Bits, Bits) =>
                                               bits (Bits.+ (width t, width t')) :: ac'
                                          | _ => t :: ac))))
            in
               case seqOnto (ts, []) of
                  [] => word0
                | [t] => t
                | ts =>
                     let
                        val ts = Vector.fromList ts
                     in
                        T {node = Seq ts,
                           width = Vector.fold (ts, Bits.zero, fn (t, ac) =>
                                                Bits.+ (ac, width t))}
                     end
            end

      val seq = Trace.trace ("RepType.Type.seq", Vector.layout layout, layout) seq

      val sum: t vector -> t =
         fn ts =>
         if Vector.isEmpty ts
            then Error.bug "RepType.Type.sum: empty"
         else
            let
               val opts =
                  Vector.concatV
                  (Vector.keepAllMap
                   (ts, fn t =>
                    case node t of
                       Objptr opts => SOME opts
                     | _ => NONE))
            in
               if Vector.isEmpty opts
                  then Vector.first ts
               else
                  T {node = (Objptr (QuickSort.sortVector (opts, ObjptrTycon.<=))),
                     width = WordSize.bits (WordSize.objptr ())}
            end

      val sum = Trace.trace ("RepType.Type.sum", Vector.layout layout, layout) sum

      val intInf: unit -> t = fn () =>
         sum (Vector.new2
              (wordVector (WordSize.bigIntInfWord ()),
               seq (Vector.new2
                    (bits Bits.one,
                     word (WordSize.fromBits
                           (Bits.- (WordSize.bits (WordSize.smallIntInfWord ()),
                                    Bits.one)))))))

      val deLabel: t -> Label.t option =
         fn t =>
         case node t of
            Label l => SOME l
          | _ => NONE

      val deObjptr: t -> ObjptrTycon.t option =
         fn t =>
         case node t of
            Objptr opts =>
               if 1 = Vector.length opts
                  then SOME (Vector.first opts)
               else NONE
          | _ => NONE

      val deReal: t -> RealSize.t option =
         fn t =>
         case node t of
            Real s => SOME s
          | _ => NONE

      val deSeq: t -> t vector option =
         fn t =>
         case node t of
            Seq v => SOME v
          | _ => NONE

      val deWord: t -> WordSize.t option =
         fn t =>
         case node t of
            Word s => SOME s
          | _ => NONE

      val isCPointer: t -> bool =
         fn t =>
         case node t of
            CPointer => true
          | _ => false

      val isObjptr: t -> bool =
         fn t =>
         case node t of
            Objptr _ => true
          | _ => false

      val isUnit: t -> bool = fn t => Bits.equals (Bits.zero, width t)

      val isSubtype: t * t -> bool =
         fn (t, t') =>
         if not (sameWidth (t, t'))
            then false (* Error.bug "RepType.Type.isSubtype" *)
         else
            (equals (t, t')
             orelse
             case (node t, node t') of
                (Objptr opts, Objptr opts') =>
                   Vector.isSubsequence (opts, opts', ObjptrTycon.equals)
              | (Real _, _) => false
              | (Bits, Objptr _) => true
              | (Word _, Objptr _) => true
              | (Seq ts, Objptr _) =>
                   Vector.forall
                   (ts, (fn Bits => true
                          | Real _ => true
                          | Word _ => true
                          | _ => false) o node)
              | (_, Bits) => true
              | (_, Word _) => true
              | (_, Seq ts) =>
                   Vector.forall
                   (ts, (fn Bits => true
                          | Real _ => true
                          | Word _ => true
                          | _ => false) o node)
              | _ => false)

      val isSubtype =
         Trace.trace2 ("RepType.Type.isSubtype", layout, layout, Bool.layout)
         isSubtype

      fun exists (t, p) =
         if p t
            then true
         else (case node t of
                  Seq ts => Vector.exists (ts, fn t => exists (t, p))
                | _ => false)


      val resize: t * Bits.t -> t = fn (_, b) => bits b

      val bogusWord: t -> WordX.t =
         fn t => WordX.one (WordSize.fromBits (width t))

      local
         structure C =
            struct
               open CType

               fun fromBits (b: Bits.t): t =
                  case Bits.toInt b of
                     8 => Word8
                   | 16 => Word16
                   | 32 => Word32
                   | 64 => Word64
                   | _ => Error.bug (concat ["RepType.Type.CType.fromBits: ",
                                             Bits.toString b])
            end
      in
         val toCType: t -> CType.t =
            fn t =>
            if isObjptr t
               then C.Objptr
            else
               case node t of
                  CPointer => C.CPointer
                | GCState => C.CPointer
                | Label _ =>
                     (case !Control.codegen of
                         Control.Codegen.AMD64Codegen => C.CPointer
                       | Control.Codegen.CCodegen => C.fromBits (width t)
                       | Control.Codegen.LLVMCodegen => C.fromBits (width t)
                       | Control.Codegen.X86Codegen => C.CPointer)
                | Real s =>
                     (case s of
                         RealSize.R32 => C.Real32
                       | RealSize.R64 => C.Real64)
                | _ => C.fromBits (width t)

         val name = C.name o toCType

         val align: t * Bytes.t -> Bytes.t =
            fn (t, n) => C.align (toCType t, n)
      end

      fun bytesAndObjptrs (t: t): Bytes.t * int =
         case node t of
            Objptr _ => (Bytes.zero, 1)
          | Seq ts =>
               (case Vector.peeki (ts, isObjptr o #2) of
                   NONE => (bytes t, 0)
                 | SOME (i, _) =>
                      let
                         val b = bytes (seq (Vector.prefix (ts, i)))
                         val j = (Vector.length ts) - i
                      in
                         (b, j)
                      end)
          | _ => (bytes t, 0)
   end

structure ObjectType =
   struct
      structure ObjptrTycon = ObjptrTycon
      structure Runtime = Runtime

      type ty = Type.t
      datatype t =
         Normal of {hasIdentity: bool,
                    ty: ty}
       | Sequence of {elt: ty,
                      hasIdentity: bool}
       | Stack
       | Weak of Type.t option
       | HeaderOnly
       | Fill

      fun layout (t: t) =
         let
            open Layout
         in
            case t of
               Normal {hasIdentity, ty} =>
                  seq [str "Normal ",
                       record [("hasIdentity", Bool.layout hasIdentity),
                               ("ty", Type.layout ty)]]
             | Sequence {elt, hasIdentity} =>
                  seq [str "Sequence ",
                       record [("elt", Type.layout elt),
                               ("hasIdentity", Bool.layout hasIdentity)]]
             | Stack => str "Stack"
             | Weak t => seq [str "Weak ", Option.layout Type.layout t]
             | HeaderOnly => str "HeaderOnly"
             | Fill => str "Fill"
         end

      fun isOk (t: t): bool =
         case t of
            Normal {ty, ...} =>
               let
                  val b = Bits.+ (Type.width ty,
                                  Type.width (Type.objptrHeader ()))
               in
<<<<<<< HEAD
                  Bits.isByteAligned b
=======
                  case !Control.align of
                     Control.Align4 => Bits.isWord32Aligned b
                   | Control.Align8 => Bits.isWord64Aligned b
>>>>>>> 324b32c1
               end
          | Sequence {elt, ...} =>
               let
                  val b = Type.width elt
               in
<<<<<<< HEAD
                  case !Control.align of
                     Control.Align4 => Bits.isWord32Aligned b
                   | Control.Align8 => Bits.isWord64Aligned b
=======
                  Bits.isByteAligned b
>>>>>>> 324b32c1
               end
          | Stack => true
          | Weak to => Option.fold (to, true, fn (t,_) => Type.isObjptr t)
          | HeaderOnly => true
          | Fill => true

      val stack = Stack

<<<<<<< HEAD
      val thread =
       fn () =>
          let
              val padding =
                  let
                      val align =
                          case !Control.align
                           of Control.Align4 => Bytes.fromInt 4
                            | Control.Align8 => Bytes.fromInt 8
                      val bytesMetaData =
                          Bits.toBytes (Control.Target.Size.metaData ())
                      val bytesInGlobalHeapCounter =
                          Bits.toBytes (Type.width Type.word32)
                      val bytesUseHierarchicalHeap =
                          Bits.toBytes (Type.width Type.bool)
                      val bytesBytesNeeded =
                          Bits.toBytes (Control.Target.Size.csize ())
                      val bytesExnStack =
                          Bits.toBytes (Type.width (Type.exnStack ()))
                      val bytesStack =
                          Bits.toBytes (Type.width (Type.stack ()))
                      val bytesHierarchicalHeap =
                          Bits.toBytes (Type.width (Type.hierarchicalHeap ()))

                      val bytesObject =
                          let
                              infix 6 +
                              val op+ = Bytes.+
                          in
                              bytesMetaData +
                              bytesInGlobalHeapCounter +
                              bytesUseHierarchicalHeap +
                              bytesBytesNeeded +
                              bytesExnStack +
                              bytesStack +
                              bytesHierarchicalHeap
                          end

                      val bytesTotal = Bytes.align (bytesObject,
                                                    {alignment = align})
                      val bytesPad = Bytes.- (bytesTotal, bytesObject)
                  in
                      Type.bits (Bytes.toBits bytesPad)
                  end
          in
              Normal {hasIdentity = true,
                      ty =
                      Type.seq (Vector.fromList [padding,
                                                 Type.word32,
                                                 Type.bool,
                                                 Type.csize (),
                                                 Type.exnStack (),
                                                 Type.stack (),
                                                 Type.hierarchicalHeap ()])}
          end

      val hierarchicalHeap =
       fn () =>
          let
              val padding =
                  let
                      val align =
                          case !Control.align of
                              Control.Align4 => Bytes.fromInt 4
                            | Control.Align8 => Bytes.fromInt 8

                      val bytesMetaData =
                          Bits.toBytes (Control.Target.Size.metaData ())
                      val bytesLastAllocatedChunk =
                          Bits.toBytes (Control.Target.Size.cpointer ())
                      val bytesLock =
                          Bits.toBytes (Type.width Type.word32)
                      val bytesState =
                          Bits.toBytes (Type.width Type.word32)
                      val bytesLevel =
                          Bits.toBytes (Type.width Type.word32)
                      val bytesLastSharedLevel =
                          Bits.toBytes (Type.width Type.word32)
                      val bytesID =
                          Bits.toBytes (Type.width Type.word64)
                      (*
                       * RAM_NOTE: Not sure if I can use cpointer for both
                       * pointer and void*
                       *)
                      val bytesLevelList =
                          Bits.toBytes (Control.Target.Size.cpointer ())
                      val bytesNewLevelList =
                          Bits.toBytes (Control.Target.Size.cpointer ())
                      val bytesLocallyCollectibleSize =
                          Bits.toBytes (Type.width Type.word64)
                      val bytesLocallyCollectibleHeapSize =
                          Bits.toBytes (Type.width Type.word64)
                      val bytesRetVal =
                          Bits.toBytes (Control.Target.Size.cpointer ())
                      val bytesParentHH =
                          Bits.toBytes (Type.width (Type.hierarchicalHeap ()))
                      val bytesNextChildHH =
                          Bits.toBytes (Type.width (Type.hierarchicalHeap ()))
                      val bytesChildHHList =
                          Bits.toBytes (Type.width (Type.hierarchicalHeap ()))
                      val bytesThread =
                          Bits.toBytes (Type.width (Type.thread ()))
                      val bytesObject =
                          let
                              infix 6 +
                              val op+ = Bytes.+
                          in
                              bytesMetaData +
                              bytesLastAllocatedChunk +
                              bytesLock +
                              bytesState +
                              bytesLevel +
                              bytesLastSharedLevel +
                              bytesID +
                              bytesLevelList +
                              bytesNewLevelList +
                              bytesLocallyCollectibleSize +
                              bytesLocallyCollectibleHeapSize +
                              bytesRetVal +
			      bytesParentHH +
			      bytesNextChildHH +
			      bytesChildHHList +
                              bytesThread
                          end

                      val bytesTotal =
                          Bytes.align (bytesObject, {alignment = align})
                      val bytesPad = Bytes.- (bytesTotal, bytesObject)
                  in
                      Type.bits (Bytes.toBits bytesPad)
                  end
          in
              Normal {hasIdentity = true,
                      ty = Type.seq (Vector.fromList [padding,
                                                      Type.cpointer (),
                                                      Type.word32,
                                                      Type.word32,
                                                      Type.word32,
                                                      Type.word32,
                                                      Type.word64,
                                                      Type.cpointer (),
                                                      Type.cpointer (),
                                                      Type.word64,
                                                      Type.word64,
                                                      Type.cpointer (),
                                                      Type.hierarchicalHeap (),
                                                      Type.hierarchicalHeap (),
                                                      Type.hierarchicalHeap (),
                                                      Type.thread ()])}
          end
=======
      val thread = fn () =>
         let
            val padding =
               let
                  val align =
                     case !Control.align of
                        Control.Align4 => Bytes.fromInt 4
                      | Control.Align8 => Bytes.fromInt 8
                  val bytesMetaData =
                     Bits.toBytes (Control.Target.Size.normalMetaData ())
                  val bytesCSize =
                     Bits.toBytes (Control.Target.Size.csize ())
                  val bytesExnStack =
                     Bits.toBytes (Type.width (Type.exnStack ()))
                  val bytesStack =
                     Bits.toBytes (Type.width (Type.stack ()))

                  val bytesObject =
                     Bytes.+ (bytesMetaData,
                     Bytes.+ (bytesCSize,
                     Bytes.+ (bytesExnStack,
                              bytesStack)))
                  val bytesTotal =
                     Bytes.align (bytesObject, {alignment = align})
                  val bytesPad = Bytes.- (bytesTotal, bytesObject)
               in
                  Type.bits (Bytes.toBits bytesPad)
               end
         in
            Normal {hasIdentity = true,
                    ty = Type.seq (Vector.new4 (padding,
                                                Type.csize (),
                                                Type.exnStack (),
                                                Type.stack ()))}
         end
>>>>>>> 324b32c1

      (* Order in the following vector matters.  The basic pointer tycons must
       * correspond to the constants in gc/object.h.
       * STACK_TYPE_INDEX,
       * THREAD_TYPE_INDEX,
       * WEAK_GONE_TYPE_INDEX,
       * WORD8_VECTOR_TYPE_INDEX,
       * WORD16_VECTOR_TYPE_INDEX,
       * WORD32_VECTOR_TYPE_INDEX.
       * WORD64_VECTOR_TYPE_INDEX.
       * HEADER_ONLY_TYPE_INDEX,
       * FILL_TYPE_INDEX,
       * HIERARCHICAL_HEAP_INDEX
       *)
      val basic = fn () =>
         let
            fun wordVec i =
               let
                  val b = Bits.fromInt i
               in
                  (ObjptrTycon.wordVector b,
                   Sequence {hasIdentity = false,
                             elt = Type.word (WordSize.fromBits b)})
               end
         in
            Vector.fromList
            [(ObjptrTycon.stack, stack),
             (ObjptrTycon.thread, thread ()),
             (ObjptrTycon.weakGone, Weak NONE),
             wordVec 8,
             wordVec 32,
             wordVec 16,
             wordVec 64,
             (ObjptrTycon.headerOnly, HeaderOnly),
             (ObjptrTycon.fill, Fill),
             (ObjptrTycon.hierarchicalHeap, hierarchicalHeap ())]
         end

      local
         structure R = Runtime.RObjectType
      in
         fun toRuntime (t: t): R.t =
            case t of
               Normal {hasIdentity, ty} =>
                  let
                     val (b, nops) = Type.bytesAndObjptrs ty
                  in
                     R.Normal {hasIdentity = hasIdentity,
                               bytesNonObjptrs = b,
                               numObjptrs = nops}
                  end
             | Sequence {elt, hasIdentity} =>
                  let
                     val (b, nops) = Type.bytesAndObjptrs elt
                  in
                     R.Sequence {hasIdentity = hasIdentity,
                                 bytesNonObjptrs = b,
                                 numObjptrs = nops}
                  end
             | Stack => R.Stack
             | Weak to => R.Weak {gone = Option.isNone to}
             | HeaderOnly => R.HeaderOnly
             | Fill => R.Fill
      end
   end

open Type

structure GCField = Runtime.GCField

fun ofGCField (f: GCField.t): t =
   let
      datatype z = datatype GCField.t
   in
      case f of
         AtomicState => word32
       | CardMapAbsolute => cpointer ()
       | CurrentThread => thread ()
       | CurSourceSeqIndex => word32
       | ExnStack => exnStack ()
       | FFIArgs => cpointer ()
       | Frontier => cpointer ()
       | GlobalObjptrNonRoot => cpointer ()
       | Limit => cpointer ()
       | LimitPlusSlop => cpointer ()
       | MaxFrameSize => word32
       | ReturnToC => word32
       | SignalIsPending => word32
       | StackBottom => cpointer ()
       | StackLimit => cpointer ()
       | StackTop => cpointer ()
   end

fun castIsOk {from, to, tyconTy = _} =
   Bits.equals (width from, width to)

fun checkPrimApp {args, prim, result} =
   let
      datatype z = datatype Prim.Name.t
      fun done (argsP, resultP) =
         let
            val argsP = Vector.fromList argsP
         in
            (Vector.length args = Vector.length argsP)
            andalso (Vector.forall2 (args, argsP,
                                     fn (arg, argP) => argP arg))
            andalso (case (result, resultP) of
                        (NONE, NONE) => true
                      | (SOME result, SOME resultP) => resultP result
                      | _ => false)
         end
      val bits = fn s => fn t => equals (t, bits s)
      val bool = fn t => equals (t, bool)
      val cpointer = fn t => equals (t, cpointer ())
      val objptr = fn t => (case node t of Objptr _ => true | _ => false)
      val real = fn s => fn t => equals (t, real s)
      val seq = fn s => fn t =>
         (case node t
             of Seq _ => Bits.equals (width t, WordSize.bits s)
           | _ => false)
      val word = fn s => fn t => equals (t, word s)

      val cint = word (WordSize.cint ())
      val csize = word (WordSize.csize ())
      val cptrdiff = word (WordSize.cptrdiff ())
      val shiftArg = word WordSize.shiftArg

      val or = fn (p1, p2) => fn t => p1 t orelse p2 t
      val bitsOrSeq = fn s => or (bits (WordSize.bits s), seq s)
      val wordOrBitsOrSeq = fn s => or (word s, bitsOrSeq s)
      local
         fun make f s = let val t = f s in done ([t], SOME t) end
      in
         val realUnary = make real
         val wordUnary = make wordOrBitsOrSeq
      end
      local
         fun make f s = let val t = f s in done ([t], SOME bool) end
      in
         val wordUnaryP = make wordOrBitsOrSeq
      end
      local
         fun make f s = let val t = f s in done ([t, t], SOME t) end
      in
         val realBinary = make real
         val wordBinary = make wordOrBitsOrSeq
      end
      local
         fun make f s = let val t = f s in done ([t, t], SOME bool) end
      in
         val realCompare = make real
         val wordBinaryP = make wordOrBitsOrSeq
         val wordCompare = make wordOrBitsOrSeq
         val objptrCompare = make (fn _ => objptr) ()
      end
      fun realTernary s = done ([real s, real s, real s], SOME (real s))
      fun wordShift s = done ([wordOrBitsOrSeq s, shiftArg], SOME (wordOrBitsOrSeq s))
   in
      case Prim.name prim of
         CPointer_add => done ([cpointer, cptrdiff], SOME cpointer)
       | CPointer_diff => done ([cpointer, cpointer], SOME cptrdiff)
       | CPointer_equal => done ([cpointer, cpointer], SOME bool)
       | CPointer_fromWord => done ([csize], SOME cpointer)
       | CPointer_lt => done ([cpointer, cpointer], SOME bool)
       | CPointer_sub => done ([cpointer, cptrdiff], SOME cpointer)
       | CPointer_toWord => done ([cpointer], SOME csize)
       | FFI f => done (Vector.toListMap (CFunction.args f,
                                          fn t' => fn t => equals (t', t)),
                        SOME (fn t => equals (t, CFunction.return f)))
       | FFI_Symbol _ => done ([], SOME cpointer)
       | MLton_touch => done ([objptr], NONE)
       | Real_Math_acos s => realUnary s
       | Real_Math_asin s => realUnary s
       | Real_Math_atan s => realUnary s
       | Real_Math_atan2 s => realBinary s
       | Real_Math_cos s => realUnary s
       | Real_Math_exp s => realUnary s
       | Real_Math_ln s => realUnary s
       | Real_Math_log10 s => realUnary s
       | Real_Math_sin s => realUnary s
       | Real_Math_sqrt s => realUnary s
       | Real_Math_tan s => realUnary s
       | Real_abs s => realUnary s
       | Real_add s => realBinary s
       | Real_castToWord (s, s') => done ([real s], SOME (word s'))
       | Real_div s => realBinary s
       | Real_equal s => realCompare s
       | Real_ldexp s => done ([real s, cint], SOME (real s))
       | Real_le s => realCompare s
       | Real_lt s => realCompare s
       | Real_mul s => realBinary s
       | Real_muladd s => realTernary s
       | Real_mulsub s => realTernary s
       | Real_neg s => realUnary s
       | Real_qequal s => realCompare s
       | Real_rndToReal (s, s') => done ([real s], SOME (real s'))
       | Real_rndToWord (s, s', _) => done ([real s], SOME (word s'))
       | Real_round s => realUnary s
       | Real_sub s => realBinary s
       | Thread_returnToC => done ([], NONE)
       | Word_add s => wordBinary s
       | Word_addCheckP (s, _) => wordBinaryP s
       | Word_andb s => wordBinary s
       | Word_castToReal (s, s') => done ([word s], SOME (real s'))
       | Word_equal s => (wordCompare s) orelse objptrCompare
       | Word_extdToWord (s, s', _) => done ([wordOrBitsOrSeq s],
                                             SOME (wordOrBitsOrSeq s'))
       | Word_lshift s => wordShift s
       | Word_lt (s, _) => wordCompare s
       | Word_mul (s, _) => wordBinary s
       | Word_mulCheckP (s, _) => wordBinaryP s
       | Word_neg s => wordUnary s
       | Word_negCheckP (s, _) => wordUnaryP s
       | Word_notb s => wordUnary s
       | Word_orb s => wordBinary s
       | Word_quot (s, _) => wordBinary s
       | Word_rem (s, _) => wordBinary s
       | Word_rndToReal (s, s', _) => done ([word s], SOME (real s'))
       | Word_rol s => wordShift s
       | Word_ror s => wordShift s
       | Word_rshift (s, _) => wordShift s
       | Word_sub s => wordBinary s
       | Word_subCheckP (s, _) => wordBinaryP s
       | Word_xorb s => wordBinary s
       | _ => Error.bug (concat ["RepType.checkPrimApp got strange prim: ",
                                 Prim.toString prim])
   end

fun checkOffset {base, isVector, offset, result} =
   Exn.withEscape (fn escape =>
   let
      fun getTys ty =
         case node ty of
            Seq tys => Vector.toList tys
          | _ => [ty]

      fun dropTys (tys, bits) =
         let
            fun loop (tys, bits) =
               if Bits.equals (bits, Bits.zero)
                  then tys
               else (case tys of
                        [] => escape false
                      | ty::tys =>
                           let
                              val b = width ty
                           in
                              if Bits.>= (bits, b)
                                 then loop (tys, Bits.- (bits, b))
                              else (case node ty of
                                       Bits => (Type.bits (Bits.- (b, bits))) :: tys
                                     | _ => escape false)
                           end)
         in
            if Bits.< (bits, Bits.zero)
               then escape false
            else loop (tys, bits)
         end
      val dropTys =
         Trace.trace2
         ("RepType.checkOffset.dropTys",
          List.layout Type.layout, Bits.layout,
          List.layout Type.layout)
         dropTys
      fun takeTys (tys, bits) =
         let
            fun loop (tys, bits, acc) =
               if Bits.equals (bits, Bits.zero)
                  then acc
               else (case tys of
                        [] => escape false
                      | ty::tys =>
                           let
                              val b = width ty
                           in
                              if Bits.>= (bits, b)
                                 then loop (tys, Bits.- (bits, b), ty :: acc)
                              else (case node ty of
                                       Bits => (Type.bits bits) :: acc
                                     | _ => escape false)
                           end)
         in
            if Bits.< (bits, Bits.zero)
               then escape false
            else List.rev (loop (tys, bits, []))
         end
      fun extractTys (tys, dropBits, takeBits) =
         takeTys (dropTys (tys, dropBits), takeBits)

      fun equalsTys (tys1, tys2) =
         case (tys1, tys2) of
            ([], []) => true
          | (ty1::tys1, ty2::tys2) =>
               equals (ty1, ty2)
               andalso equalsTys (tys1, tys2)
          | _ => false

      val alignBits =
         case !Control.align of
            Control.Align4 => Bits.inWord32
          | Control.Align8 => Bits.inWord64

      val baseBits = width base
      val baseTys = getTys base

      val offsetBytes = offset
      val offsetBits = Bytes.toBits offsetBytes

      val resultBits = width result
      val resultTys = getTys result

      val adjOffsetBits =
         if Control.Target.bigEndian ()
            andalso Bits.< (resultBits, Bits.inWord32)
            andalso Bits.> (baseBits, resultBits)
            then let
                    val paddedComponentBits =
                       if isVector
                          then Bits.min (baseBits, Bits.inWord32)
                       else Bits.inWord32
                    val paddedComponentOffsetBits =
                       Bits.alignDown (offsetBits, {alignment = paddedComponentBits})
                 in
                    Bits.+ (paddedComponentOffsetBits,
                            Bits.- (paddedComponentBits,
                                    Bits.- (Bits.+ (resultBits, offsetBits),
                                            paddedComponentOffsetBits)))
                 end
         else offsetBits
   in
      List.exists
      ([Bits.inWord8, Bits.inWord16, Bits.inWord32, Bits.inWord64], fn primBits =>
       Bits.equals (resultBits, primBits)
       andalso Bits.isAligned (offsetBits, {alignment = Bits.min (primBits, alignBits)}))
      andalso
      equalsTys (resultTys, extractTys (baseTys, adjOffsetBits, resultBits))
   end)

fun offsetIsOk {base, offset, tyconTy, result} =
   case node base of
      Objptr opts =>
         if Bytes.equals (offset, Runtime.headerOffset ())
            then equals (result, objptrHeader ())
         else if Bytes.equals (offset, Runtime.sequenceLengthOffset ())
            then (1 = Vector.length opts)
                 andalso (case tyconTy (Vector.sub (opts, 0)) of
                             ObjectType.Sequence _ => true
                           | _ => false)
                 andalso (equals (result, seqIndex ()))
         else (1 = Vector.length opts)
              andalso (case tyconTy (Vector.sub (opts, 0)) of
                          ObjectType.Normal {ty, ...} =>
                             checkOffset {base = ty,
                                          isVector = false,
                                          offset = offset,
                                          result = result}
                        | _ => false)
    | _ => false

<<<<<<< HEAD
fun arrayOffsetIsOk {base, index, offset, tyconTy, result, scale} =
=======
fun sequenceOffsetIsOk {base, index, offset, tyconTy, result, scale} =
>>>>>>> 324b32c1
   case node base of
      CPointer =>
         (equals (index, csize ()))
         andalso (case node result of
                     CPointer => true
                   | Objptr _ => true (* for FFI export of indirect types *)
                   | Real _ => true
                   | Word _ => true
                   | _ => false)
         andalso (case Scale.fromBytes (bytes result) of
                     NONE => false
                   | SOME s => scale = s)
         andalso (Bytes.equals (offset, Bytes.zero))
    | Objptr opts =>
         (equals (index, seqIndex ()))
         andalso (1 = Vector.length opts)
         andalso (case tyconTy (Vector.first opts) of
                     ObjectType.Sequence {elt, ...} =>
                        if equals (elt, word8)
                           then (* special case for PackWord operations *)
                                (case node result of
                                    Word wsRes =>
                                       (case Scale.fromBytes (WordSize.bytes wsRes) of
                                           NONE => false
                                         | SOME s => scale = s)
                                       andalso (Bytes.equals (offset, Bytes.zero))
                                  | _ => false)
                        else (case Scale.fromBytes (bytes elt) of
                                 NONE => scale = Scale.One
                               | SOME s => scale = s)
                             andalso (checkOffset {base = elt,
                                                   isVector = true,
                                                   offset = offset,
                                                   result = result})
                   | _ => false)
    | _ => false



structure BuiltInCFunction =
   struct
      open CFunction

      datatype z = datatype Convention.t
      datatype z = datatype Target.t

      fun bug () =
         vanilla {args = Vector.new1 (string ()),
                  name = "MLton_bug",
                  prototype = (Vector.new1 CType.objptr, NONE),
                  return = unit}

      local
         fun make b = fn () =>
            T {args = Vector.new3 (Type.gcState (), Type.csize (), Type.bool),
                   convention = Cdecl,
<<<<<<< HEAD
   		   kind = Kind.Runtime {bytesNeeded = NONE,
					ensuresBytesFree = true,
					mayGC = true,
					maySwitchThreads = b,
					modifiesFrontier = true,
					readsStackTop = true,
					writesStackTop = true},
=======
                   kind = Kind.Runtime {bytesNeeded = NONE,
                                        ensuresBytesFree = SOME 1,
                                        mayGC = true,
                                        maySwitchThreadsFrom = b,
                                        maySwitchThreadsTo = b,
                                        modifiesFrontier = true,
                                        readsStackTop = true,
                                        writesStackTop = true},
>>>>>>> 324b32c1
                   prototype = (Vector.new3 (CType.cpointer, CType.csize (), CType.bool),
                                NONE),
                   return = Type.unit,
                   symbolScope = SymbolScope.Private,
                   target = Direct "GC_collect"}
         val t = make true
         val f = make false
      in
         fun gc {maySwitchThreads = b} = if b then t () else f ()
      end
   end

end<|MERGE_RESOLUTION|>--- conflicted
+++ resolved
@@ -1,8 +1,4 @@
-<<<<<<< HEAD
-(* Copyright (C) 2009-2010,2014,2016 Matthew Fluet.
-=======
 (* Copyright (C) 2009-2010,2014,2016-2017,2019 Matthew Fluet.
->>>>>>> 324b32c1
  * Copyright (C) 2004-2008 Henry Cejtin, Matthew Fluet, Suresh
  *    Jagannathan, and Stephen Weeks.
  *
@@ -413,25 +409,15 @@
                   val b = Bits.+ (Type.width ty,
                                   Type.width (Type.objptrHeader ()))
                in
-<<<<<<< HEAD
-                  Bits.isByteAligned b
-=======
                   case !Control.align of
                      Control.Align4 => Bits.isWord32Aligned b
                    | Control.Align8 => Bits.isWord64Aligned b
->>>>>>> 324b32c1
                end
           | Sequence {elt, ...} =>
                let
                   val b = Type.width elt
                in
-<<<<<<< HEAD
-                  case !Control.align of
-                     Control.Align4 => Bits.isWord32Aligned b
-                   | Control.Align8 => Bits.isWord64Aligned b
-=======
                   Bits.isByteAligned b
->>>>>>> 324b32c1
                end
           | Stack => true
           | Weak to => Option.fold (to, true, fn (t,_) => Type.isObjptr t)
@@ -440,62 +426,60 @@
 
       val stack = Stack
 
-<<<<<<< HEAD
-      val thread =
-       fn () =>
-          let
-              val padding =
-                  let
-                      val align =
-                          case !Control.align
-                           of Control.Align4 => Bytes.fromInt 4
-                            | Control.Align8 => Bytes.fromInt 8
-                      val bytesMetaData =
-                          Bits.toBytes (Control.Target.Size.metaData ())
-                      val bytesInGlobalHeapCounter =
-                          Bits.toBytes (Type.width Type.word32)
-                      val bytesUseHierarchicalHeap =
-                          Bits.toBytes (Type.width Type.bool)
-                      val bytesBytesNeeded =
-                          Bits.toBytes (Control.Target.Size.csize ())
-                      val bytesExnStack =
-                          Bits.toBytes (Type.width (Type.exnStack ()))
-                      val bytesStack =
-                          Bits.toBytes (Type.width (Type.stack ()))
-                      val bytesHierarchicalHeap =
-                          Bits.toBytes (Type.width (Type.hierarchicalHeap ()))
-
-                      val bytesObject =
-                          let
-                              infix 6 +
-                              val op+ = Bytes.+
-                          in
-                              bytesMetaData +
-                              bytesInGlobalHeapCounter +
-                              bytesUseHierarchicalHeap +
-                              bytesBytesNeeded +
-                              bytesExnStack +
-                              bytesStack +
-                              bytesHierarchicalHeap
-                          end
-
-                      val bytesTotal = Bytes.align (bytesObject,
-                                                    {alignment = align})
-                      val bytesPad = Bytes.- (bytesTotal, bytesObject)
-                  in
-                      Type.bits (Bytes.toBits bytesPad)
-                  end
-          in
-              Normal {hasIdentity = true,
-                      ty =
-                      Type.seq (Vector.fromList [padding,
-                                                 Type.word32,
-                                                 Type.bool,
-                                                 Type.csize (),
-                                                 Type.exnStack (),
-                                                 Type.stack (),
-                                                 Type.hierarchicalHeap ()])}
-          end
+      val thread = fn () =>
+         let
+            val padding =
+               let
+                  val align =
+                     case !Control.align of
+                        Control.Align4 => Bytes.fromInt 4
+                      | Control.Align8 => Bytes.fromInt 8
+                  val bytesMetaData =
+                     Bits.toBytes (Control.Target.Size.normalMetaData ())
+                  val bytesInGlobalHeapCounter =
+                     Bits.toBytes (Type.width Type.word32)
+                  val bytesUseHierarchicalHeap =
+                     Bits.toBytes (Type.width Type.bool)
+                  val bytesBytesNeeded =
+                     Bits.toBytes (Control.Target.Size.csize ())
+                  val bytesExnStack =
+                     Bits.toBytes (Type.width (Type.exnStack ()))
+                  val bytesStack =
+                     Bits.toBytes (Type.width (Type.stack ()))
+                  val bytesHierarchicalHeap =
+                     Bits.toBytes (Type.width (Type.hierarchicalHeap ()))
+
+                  val bytesObject =
+                     let
+                        infix 6 +
+                        val op+ = Bytes.+
+                     in
+                        bytesMetaData +
+                        bytesInGlobalHeapCounter +
+                        bytesUseHierarchicalHeap +
+                        bytesBytesNeeded +
+                        bytesExnStack +
+                        bytesStack +
+                        bytesHierarchicalHeap
+                     end
+
+                  val bytesTotal =
+                     Bytes.align (bytesObject, {alignment = align})
+                  val bytesPad = Bytes.- (bytesTotal, bytesObject)
+               in
+                  Type.bits (Bytes.toBits bytesPad)
+               end
+         in
+            Normal {hasIdentity = true,
+                    ty =
+                    Type.seq (Vector.fromList [padding,
+                                               Type.word32,
+                                               Type.bool,
+                                               Type.csize (),
+                                               Type.exnStack (),
+                                               Type.stack (),
+                                               Type.hierarchicalHeap ()])}
+         end
 
       val hierarchicalHeap =
        fn () =>
@@ -508,7 +492,7 @@
                             | Control.Align8 => Bytes.fromInt 8
 
                       val bytesMetaData =
-                          Bits.toBytes (Control.Target.Size.metaData ())
+                          Bits.toBytes (Control.Target.Size.normalMetaData ())
                       val bytesLastAllocatedChunk =
                           Bits.toBytes (Control.Target.Size.cpointer ())
                       val bytesLock =
@@ -591,43 +575,6 @@
                                                       Type.hierarchicalHeap (),
                                                       Type.thread ()])}
           end
-=======
-      val thread = fn () =>
-         let
-            val padding =
-               let
-                  val align =
-                     case !Control.align of
-                        Control.Align4 => Bytes.fromInt 4
-                      | Control.Align8 => Bytes.fromInt 8
-                  val bytesMetaData =
-                     Bits.toBytes (Control.Target.Size.normalMetaData ())
-                  val bytesCSize =
-                     Bits.toBytes (Control.Target.Size.csize ())
-                  val bytesExnStack =
-                     Bits.toBytes (Type.width (Type.exnStack ()))
-                  val bytesStack =
-                     Bits.toBytes (Type.width (Type.stack ()))
-
-                  val bytesObject =
-                     Bytes.+ (bytesMetaData,
-                     Bytes.+ (bytesCSize,
-                     Bytes.+ (bytesExnStack,
-                              bytesStack)))
-                  val bytesTotal =
-                     Bytes.align (bytesObject, {alignment = align})
-                  val bytesPad = Bytes.- (bytesTotal, bytesObject)
-               in
-                  Type.bits (Bytes.toBits bytesPad)
-               end
-         in
-            Normal {hasIdentity = true,
-                    ty = Type.seq (Vector.new4 (padding,
-                                                Type.csize (),
-                                                Type.exnStack (),
-                                                Type.stack ()))}
-         end
->>>>>>> 324b32c1
 
       (* Order in the following vector matters.  The basic pointer tycons must
        * correspond to the constants in gc/object.h.
@@ -714,7 +661,6 @@
        | Limit => cpointer ()
        | LimitPlusSlop => cpointer ()
        | MaxFrameSize => word32
-       | ReturnToC => word32
        | SignalIsPending => word32
        | StackBottom => cpointer ()
        | StackLimit => cpointer ()
@@ -987,11 +933,7 @@
                         | _ => false)
     | _ => false
 
-<<<<<<< HEAD
-fun arrayOffsetIsOk {base, index, offset, tyconTy, result, scale} =
-=======
 fun sequenceOffsetIsOk {base, index, offset, tyconTy, result, scale} =
->>>>>>> 324b32c1
    case node base of
       CPointer =>
          (equals (index, csize ()))
@@ -1048,15 +990,6 @@
          fun make b = fn () =>
             T {args = Vector.new3 (Type.gcState (), Type.csize (), Type.bool),
                    convention = Cdecl,
-<<<<<<< HEAD
-   		   kind = Kind.Runtime {bytesNeeded = NONE,
-					ensuresBytesFree = true,
-					mayGC = true,
-					maySwitchThreads = b,
-					modifiesFrontier = true,
-					readsStackTop = true,
-					writesStackTop = true},
-=======
                    kind = Kind.Runtime {bytesNeeded = NONE,
                                         ensuresBytesFree = SOME 1,
                                         mayGC = true,
@@ -1065,7 +998,6 @@
                                         modifiesFrontier = true,
                                         readsStackTop = true,
                                         writesStackTop = true},
->>>>>>> 324b32c1
                    prototype = (Vector.new3 (CType.cpointer, CType.csize (), CType.bool),
                                 NONE),
                    return = Type.unit,
