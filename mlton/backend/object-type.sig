(* Copyright (C) 2004-2007 Henry Cejtin, Matthew Fluet, Suresh
 *    Jagannathan, and Stephen Weeks.
 *
 * MLton is released under a BSD-style license.
 * See the file MLton-LICENSE for details.
 *)

signature OBJECT_TYPE =
   sig
      structure ObjptrTycon: OBJPTR_TYCON
      structure Runtime: RUNTIME

      type ty
      datatype t =
         Array of {elt: ty,
                   hasIdentity: bool}
       | Normal of {hasIdentity: bool,
                    ty: ty}
       | Stack
<<<<<<< HEAD
       | Weak of ty option (* in Weak (SOME t), must have Type.isPointer t *)
=======
       | Weak of ty (* in Weak t, must have Type.isPointer t *)
       | WeakGone
       | HeaderOnly
       | Fill
>>>>>>> 41b8738d

      val basic: unit -> (ObjptrTycon.t * t) vector
      val isOk: t -> bool
      val layout: t -> Layout.t
      val toRuntime: t -> Runtime.RObjectType.t
   end<|MERGE_RESOLUTION|>--- conflicted
+++ resolved
@@ -17,14 +17,9 @@
        | Normal of {hasIdentity: bool,
                     ty: ty}
        | Stack
-<<<<<<< HEAD
        | Weak of ty option (* in Weak (SOME t), must have Type.isPointer t *)
-=======
-       | Weak of ty (* in Weak t, must have Type.isPointer t *)
-       | WeakGone
        | HeaderOnly
        | Fill
->>>>>>> 41b8738d
 
       val basic: unit -> (ObjptrTycon.t * t) vector
       val isOk: t -> bool
