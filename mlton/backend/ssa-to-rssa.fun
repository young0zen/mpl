--- conflicted
+++ resolved
@@ -416,82 +416,6 @@
                         name = name,
                         prototype = (Vector.new1 ct1, SOME ct2),
                         return = t2}
-<<<<<<< HEAD
-            fun amAllocationProfiling () =
-               Control.ProfileAlloc = !Control.profile
-            val intInfBinary = fn () =>
-               CFunction.T {args = Vector.new3 (Type.intInf (), Type.intInf (),
-                                                Type.csize ()),
-                            convention = Cdecl,
-			    kind = CFunction.Kind.Runtime {bytesNeeded = SOME 2,
-						 ensuresBytesFree = false,
-						 mayGC = false,
-						 maySwitchThreads = false,
-						 modifiesFrontier = true,
-						 readsStackTop = amAllocationProfiling (),
-						 writesStackTop = false},
-                            prototype = (Vector.new3 (CType.intInf, CType.intInf,
-                                                      CType.csize ()),
-                                         SOME CType.intInf),
-                            return = Type.intInf (),
-                            symbolScope = Private,
-                            target = Direct name}
-            val intInfShift = fn () =>
-               CFunction.T {args = Vector.new3 (Type.intInf (),
-                                                Type.shiftArg,
-                                                Type.csize ()),
-                            convention = Cdecl,
-			    kind = CFunction.Kind.Runtime {bytesNeeded = SOME 2,
-						 ensuresBytesFree = false,
-						 mayGC = false,
-						 maySwitchThreads = false,
-						 modifiesFrontier = true,
-						 readsStackTop = amAllocationProfiling (),
-						 writesStackTop = false},
-                            prototype = (Vector.new3 (CType.intInf,
-                                                      CType.shiftArg,
-                                                      CType.csize ()),
-                                         SOME CType.intInf),
-                            return = Type.intInf (),
-                            symbolScope = Private,
-                            target = Direct name}
-            val intInfToString = fn () =>
-               (* CHECK; cint would be better? *)
-               CFunction.T {args = Vector.new3 (Type.intInf (),
-                                                Type.word WordSize.word32,
-                                                Type.csize ()),
-                            convention = Cdecl,
-			    kind = CFunction.Kind.Runtime {bytesNeeded = SOME 2,
-						 ensuresBytesFree = false,
-						 mayGC = false,
-						 maySwitchThreads = false,
-						 modifiesFrontier = true,
-						 readsStackTop = amAllocationProfiling (),
-						 writesStackTop = false},
-                            prototype = (Vector.new3 (CType.intInf,
-                                                      CType.Int32,
-                                                      CType.csize ()),
-                                         SOME CType.string),
-                            return = Type.string (),
-                            symbolScope = Private,
-                            target = Direct name}
-            val intInfUnary = fn () =>
-               CFunction.T {args = Vector.new2 (Type.intInf (), Type.csize ()),
-                            convention = Cdecl,
-			    kind = CFunction.Kind.Runtime {bytesNeeded = SOME 1,
-						 ensuresBytesFree = false,
-						 mayGC = false,
-						 maySwitchThreads = false,
-						 modifiesFrontier = true,
-						 readsStackTop = amAllocationProfiling (),
-						 writesStackTop = false},
-                            prototype = (Vector.new2 (CType.intInf, CType.csize ()),
-                                         SOME CType.intInf),
-                            return = Type.intInf (),
-                            symbolScope = Private,
-                            target = Direct name}
-=======
->>>>>>> 73f2e1db
             local
                fun make n s =
                   let
