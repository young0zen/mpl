--- conflicted
+++ resolved
@@ -39,12 +39,8 @@
       val stack: t
       val thread: t
       val weakGone: t
-<<<<<<< HEAD
-      val wordVector: Bits.t -> t
+      val realVector: RealSize.t -> t
+      val wordVector: WordSize.t -> t
       val fill0Normal: t
       val fill8Normal: t
-=======
-      val realVector: RealSize.t -> t
-      val wordVector: WordSize.t -> t
->>>>>>> f2ec21a4
    end