--- conflicted
+++ resolved
@@ -340,14 +340,7 @@
                   (HashTable.lookupOrInsert
                    (table, value, fn () =>
                     M.Global.new (ty value)))
-<<<<<<< HEAD
                fun all () = HashTable.toList table
-=======
-               fun all () =
-                  HashTable.foldi
-                  (table, [], fn (value, global, ac) =>
-                   (global, value) :: ac)
->>>>>>> a1faf761
             in
                (all, get)
             end
