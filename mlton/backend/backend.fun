--- conflicted
+++ resolved
@@ -303,30 +303,6 @@
                        Label.layout, Option.layout M.FrameInfo.layout,
                        Unit.layout)
          setFrameInfo
-<<<<<<< HEAD
-      (* The global raise operands. *)
-      local
-         val table: (Type.t vector * M.Live.t vector) list ref = ref []
-      in
-         fun raiseOperands (ts: Type.t vector): M.Live.t vector =
-            case List.peek (!table, fn (ts', _) =>
-                            Vector.equals (ts, ts', Type.equals)) of
-               NONE =>
-                  let
-                     val gs =
-                        Vector.map (ts, fn ty =>
-                                    (* SPOONHOWER_NOTE: spoons should use per-proc *)
-                                    M.Live.Global
-                                    (Global.new {isRoot = false,
-                                                 ty = ty}))
-                     val _ = List.push (table, (ts, gs))
-                  in
-                     gs
-                  end
-             | SOME (_, gs) => gs
-      end
-=======
->>>>>>> dff7cfe9
       val {get = varInfo: Var.t -> {operand: VarOperand.t,
                                     ty: Type.t},
            set = setVarInfo, ...} =
