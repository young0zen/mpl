--- conflicted
+++ resolved
@@ -179,16 +179,10 @@
                         CFunction.T {args = Vector.new0 (),
                                      convention = CFunction.Convention.Cdecl,
                                      kind = CFunction.Kind.Runtime {bytesNeeded = NONE,
-<<<<<<< HEAD
-                                                                    ensuresBytesFree = false,
-                                                                    mayGC = false,
-                                                                    maySwitchThreads = false,
-=======
                                                                     ensuresBytesFree = NONE,
                                                                     mayGC = false,
                                                                     maySwitchThreadsFrom = false,
                                                                     maySwitchThreadsTo = false,
->>>>>>> 6af29f6c
                                                                     modifiesFrontier = false,
                                                                     readsStackTop = false,
                                                                     writesStackTop = false},
@@ -226,10 +220,10 @@
                                      (args, fn (j, arg) =>
                                       if i = j
                                          then Operand.word
-                                              (WordX.fromIntInf
-                                               (Bytes.toIntInf
-                                                (ensureFree (valOf return)),
-                                                WordSize.csize ()))
+                                             (WordX.fromIntInf
+                                              (Bytes.toIntInf
+                                               (ensureFree (valOf return)),
+                                               WordSize.csize ()))
                                          else arg),
                               func = func,
                               return = return})
@@ -477,7 +471,7 @@
                    newBlock (maybeFirst, statements, transfer)
                 end
              fun maybeStack (): unit =
-                if stack
+                 if stack
                    then ignore (stackCheck
                                 (true,
                                  insert (Operand.zero (WordSize.csize ()))))
@@ -616,7 +610,7 @@
                                     Statement.PrimApp
                                     {args = Vector.new2
                                             (Operand.word extraBytes,
-                                             bytesNeeded),
+                                                        bytesNeeded),
                                      dst = SOME (test, Type.bool),
                                      prim = Prim.wordAddCheckP
                                             (WordSize.csize (),
@@ -624,8 +618,8 @@
                                    Transfer.ifBool
                                    (Operand.Var {var = test, ty = Type.bool},
                                     {falsee = heapCheck (false,
-                                                         Operand.Var
-                                                         {var = bytes,
+                                                Operand.Var
+                                                {var = bytes,
                                                           ty = Type.csize ()}),
                                      truee = heapCheckTooLarge ()}))
                          end
