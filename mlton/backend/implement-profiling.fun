--- conflicted
+++ resolved
@@ -25,15 +25,6 @@
          fun make {args, name, prototype} =
             T {args = args,
                convention = Convention.Cdecl,
-<<<<<<< HEAD
-	       kind = Kind.Runtime {bytesNeeded = NONE,
-				    ensuresBytesFree = false,
-				    mayGC = false,
-				    maySwitchThreads = false,
-				    modifiesFrontier = false,
-				    readsStackTop = true,
-				    writesStackTop = false},
-=======
                kind = Kind.Runtime {bytesNeeded = NONE,
                                     ensuresBytesFree = NONE,
                                     mayGC = false,
@@ -42,7 +33,6 @@
                                     modifiesFrontier = false,
                                     readsStackTop = true,
                                     writesStackTop = false},
->>>>>>> 324b32c1
                prototype = (prototype, NONE),
                return = Type.unit,
                symbolScope = SymbolScope.Private,
