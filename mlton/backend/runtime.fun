(* Copyright (C) 2009 Matthew Fluet.
 * Copyright (C) 2002-2007 Henry Cejtin, Matthew Fluet, Suresh
 *    Jagannathan, and Stephen Weeks.
 *
 * MLton is released under a BSD-style license.
 * See the file MLton-LICENSE for details.
 *)

functor Runtime (S: RUNTIME_STRUCTS): RUNTIME =
struct

open S

structure GCField =
   struct
      datatype t =
         AtomicState
       | CardMapAbsolute
       | CurrentThread
       | CurSourceSeqsIndex
       | ExnStack
       | FFIOp
       | Frontier
       | GlobalObjptrNonRoot
       | Limit
       | LimitPlusSlop
       | MaxFrameSize
       | ReturnToC
       | SignalIsPending
       | StackBottom
       | StackLimit
       | StackTop

      val atomicStateOffset: Bytes.t ref = ref Bytes.zero
      val cardMapAbsoluteOffset: Bytes.t ref = ref Bytes.zero
      val currentThreadOffset: Bytes.t ref = ref Bytes.zero
      val curSourceSeqsIndexOffset: Bytes.t ref = ref Bytes.zero
      val exnStackOffset: Bytes.t ref = ref Bytes.zero
      val ffiOpOffset: Bytes.t ref = ref Bytes.zero
      val frontierOffset: Bytes.t ref = ref Bytes.zero
      val globalObjptrNonRootOffset: Bytes.t ref = ref Bytes.zero
      val limitOffset: Bytes.t ref = ref Bytes.zero
      val limitPlusSlopOffset: Bytes.t ref = ref Bytes.zero
      val maxFrameSizeOffset: Bytes.t ref = ref Bytes.zero
      val returnToCOffset: Bytes.t ref = ref Bytes.zero
      val signalIsPendingOffset: Bytes.t ref = ref Bytes.zero
      val stackBottomOffset: Bytes.t ref = ref Bytes.zero
      val stackLimitOffset: Bytes.t ref = ref Bytes.zero
      val stackTopOffset: Bytes.t ref = ref Bytes.zero

      fun setOffsets {atomicState, cardMapAbsolute, currentThread, curSourceSeqsIndex, 
                      exnStack, ffiOp, frontier, globalObjptrNonRoot, limit, limitPlusSlop, maxFrameSize, 
                      returnToC, signalIsPending, stackBottom, stackLimit, stackTop} =
         (atomicStateOffset := atomicState
          ; cardMapAbsoluteOffset := cardMapAbsolute
          ; currentThreadOffset := currentThread
          ; curSourceSeqsIndexOffset := curSourceSeqsIndex
          ; exnStackOffset := exnStack
          ; ffiOpOffset := ffiOp
          ; frontierOffset := frontier
          ; globalObjptrNonRootOffset := globalObjptrNonRoot
          ; limitOffset := limit
          ; limitPlusSlopOffset := limitPlusSlop
          ; maxFrameSizeOffset := maxFrameSize
          ; returnToCOffset := returnToC
          ; signalIsPendingOffset := signalIsPending
          ; stackBottomOffset := stackBottom
          ; stackLimitOffset := stackLimit
          ; stackTopOffset := stackTop)

      val offset =
         fn AtomicState => !atomicStateOffset
          | CardMapAbsolute => !cardMapAbsoluteOffset
          | CurrentThread => !currentThreadOffset
          | CurSourceSeqsIndex => !curSourceSeqsIndexOffset
          | ExnStack => !exnStackOffset
          | FFIOp => !ffiOpOffset
          | Frontier => !frontierOffset
          | GlobalObjptrNonRoot => !globalObjptrNonRootOffset
          | Limit => !limitOffset
          | LimitPlusSlop => !limitPlusSlopOffset
          | MaxFrameSize => !maxFrameSizeOffset
          | ReturnToC => !returnToCOffset
          | SignalIsPending => !signalIsPendingOffset
          | StackBottom => !stackBottomOffset
          | StackLimit => !stackLimitOffset
          | StackTop => !stackTopOffset

      val atomicStateSize: Bytes.t ref = ref Bytes.zero
      val cardMapAbsoluteSize: Bytes.t ref = ref Bytes.zero
      val currentThreadSize: Bytes.t ref = ref Bytes.zero
      val curSourceSeqsIndexSize: Bytes.t ref = ref Bytes.zero
      val exnStackSize: Bytes.t ref = ref Bytes.zero
      val ffiOpSize: Bytes.t ref = ref Bytes.zero
      val frontierSize: Bytes.t ref = ref Bytes.zero
      val globalObjptrNonRootSize: Bytes.t ref = ref Bytes.zero
      val limitSize: Bytes.t ref = ref Bytes.zero
      val limitPlusSlopSize: Bytes.t ref = ref Bytes.zero
      val maxFrameSizeSize: Bytes.t ref = ref Bytes.zero
      val returnToCSize: Bytes.t ref = ref Bytes.zero
      val signalIsPendingSize: Bytes.t ref = ref Bytes.zero
      val stackBottomSize: Bytes.t ref = ref Bytes.zero
      val stackLimitSize: Bytes.t ref = ref Bytes.zero
      val stackTopSize: Bytes.t ref = ref Bytes.zero

      fun setSizes {atomicState, cardMapAbsolute, currentThread, curSourceSeqsIndex, 
                    exnStack, ffiOp, frontier, globalObjptrNonRoot, limit, limitPlusSlop, maxFrameSize, 
                    returnToC, signalIsPending, stackBottom, stackLimit, stackTop} =
         (atomicStateSize := atomicState
          ; cardMapAbsoluteSize := cardMapAbsolute
          ; currentThreadSize := currentThread
          ; curSourceSeqsIndexSize := curSourceSeqsIndex
          ; exnStackSize := exnStack
          ; ffiOpSize := ffiOp
          ; frontierSize := frontier
          ; globalObjptrNonRootSize := globalObjptrNonRoot
          ; limitSize := limit
          ; limitPlusSlopSize := limitPlusSlop
          ; maxFrameSizeSize := maxFrameSize
          ; returnToCSize := returnToC
          ; signalIsPendingSize := signalIsPending
          ; stackBottomSize := stackBottom
          ; stackLimitSize := stackLimit
          ; stackTopSize := stackTop)

      val size =
         fn AtomicState => !atomicStateSize
          | CardMapAbsolute => !cardMapAbsoluteSize
          | CurrentThread => !currentThreadSize
          | CurSourceSeqsIndex => !curSourceSeqsIndexSize
          | ExnStack => !exnStackSize
          | FFIOp => !ffiOpSize
          | Frontier => !frontierSize
          | GlobalObjptrNonRoot => !globalObjptrNonRootSize
          | Limit => !limitSize
          | LimitPlusSlop => !limitPlusSlopSize
          | MaxFrameSize => !maxFrameSizeSize
          | ReturnToC => !returnToCSize
          | SignalIsPending => !signalIsPendingSize
          | StackBottom => !stackBottomSize
          | StackLimit => !stackLimitSize
          | StackTop => !stackTopSize

      val toString =
         fn AtomicState => "AtomicState"
          | CardMapAbsolute => "CardMapAbsolute"
          | CurrentThread => "CurrentThread"
          | CurSourceSeqsIndex => "CurSourceSeqsIndex"
          | ExnStack => "ExnStack"
          | FFIOp => "FFIOp"
          | Frontier => "Frontier"
          | GlobalObjptrNonRoot => "GlobalObjptrNonRoot"
          | Limit => "Limit"
          | LimitPlusSlop => "LimitPlusSlop"
          | MaxFrameSize => "MaxFrameSize"
          | ReturnToC => "ReturnToC"
          | SignalIsPending => "SignalIsPending"
          | StackBottom => "StackBottom"
          | StackLimit => "StackLimit"
          | StackTop => "StackTop"

      val layout = Layout.str o toString
   end

structure RObjectType =
   struct
      datatype t =
         Array of {hasIdentity: bool,
                   bytesNonObjptrs: Bytes.t,
                   numObjptrs: int}
       | Normal of {hasIdentity: bool,
                    bytesNonObjptrs: Bytes.t,
                    numObjptrs: int}
       | Stack
<<<<<<< HEAD
       | Weak of {gone: bool}
=======
       | Weak
       | WeakGone
       | HeaderOnly
       | Fill
>>>>>>> 41b8738d

      fun layout (t: t): Layout.t =
         let
            open Layout
         in
            case t of
               Array {hasIdentity, bytesNonObjptrs, numObjptrs} =>
                  seq [str "Array ",
                       record [("hasIdentity", Bool.layout hasIdentity),
                               ("bytesNonObjptrs", Bytes.layout bytesNonObjptrs),
                               ("numObjptrs", Int.layout numObjptrs)]]
             | Normal {hasIdentity, bytesNonObjptrs, numObjptrs} =>
                  seq [str "Normal ",
                       record [("hasIdentity", Bool.layout hasIdentity),
                               ("bytesNonObjptrs", Bytes.layout bytesNonObjptrs),
                               ("numObjptrs", Int.layout numObjptrs)]]
             | Stack => str "Stack"
<<<<<<< HEAD
             | Weak {gone} => 
                  seq [str "Weak",
                       record [("gone", Bool.layout gone)]]
=======
             | Weak => str "Weak"
             | WeakGone => str "WeakGone"
             | HeaderOnly => str "HeaderOnly"
             | Fill => str "Fill"

>>>>>>> 41b8738d
         end
      val _ = layout (* quell unused warning *)
   end

(* see gc/object.h *)
local
   val maxTypeIndex = Int.pow (2, 19)
in
   (* see gc/object.c:buildHeaderFromTypeIndex *)
   fun typeIndexToHeader typeIndex =
      (Assert.assert ("Runtime.header", fn () =>
                      0 <= typeIndex
                      andalso typeIndex < maxTypeIndex)
       ; Word.orb (0w1, Word.<< (Word.fromInt typeIndex, 0w1)))
      
   fun headerToTypeIndex w = Word.toInt (Word.>> (w, 0w1))
end

(* see gc/object.h *)
val objptrSize : unit -> Bytes.t =
   Promise.lazy (Bits.toBytes o Control.Target.Size.objptr)

(* see gc/object.h *)
val headerSize : unit -> Bytes.t =
   Promise.lazy (Bits.toBytes o Control.Target.Size.header)
val headerOffset : unit -> Bytes.t = 
   Promise.lazy (Bytes.~ o headerSize)

(* see gc/array.h *)
val arrayLengthSize : unit -> Bytes.t =
   Promise.lazy (Bits.toBytes o Control.Target.Size.seqIndex)
val arrayLengthOffset : unit -> Bytes.t =
   Promise.lazy (fn () => Bytes.~ (Bytes.+ (headerSize (),
                                            arrayLengthSize ())))

val cpointerSize : unit -> Bytes.t =
   Promise.lazy (Bits.toBytes o Control.Target.Size.cpointer)
val labelSize = cpointerSize

(* See gc/heap.h. *)
val limitSlop = Bytes.fromInt 512

(* See gc/frame.h. *)
val maxFrameSize = Bytes.fromInt (Int.pow (2, 16))

end<|MERGE_RESOLUTION|>--- conflicted
+++ resolved
@@ -48,8 +48,8 @@
       val stackLimitOffset: Bytes.t ref = ref Bytes.zero
       val stackTopOffset: Bytes.t ref = ref Bytes.zero
 
-      fun setOffsets {atomicState, cardMapAbsolute, currentThread, curSourceSeqsIndex, 
-                      exnStack, ffiOp, frontier, globalObjptrNonRoot, limit, limitPlusSlop, maxFrameSize, 
+      fun setOffsets {atomicState, cardMapAbsolute, currentThread, curSourceSeqsIndex,
+                      exnStack, ffiOp, frontier, globalObjptrNonRoot, limit, limitPlusSlop, maxFrameSize,
                       returnToC, signalIsPending, stackBottom, stackLimit, stackTop} =
          (atomicStateOffset := atomicState
           ; cardMapAbsoluteOffset := cardMapAbsolute
@@ -103,8 +103,8 @@
       val stackLimitSize: Bytes.t ref = ref Bytes.zero
       val stackTopSize: Bytes.t ref = ref Bytes.zero
 
-      fun setSizes {atomicState, cardMapAbsolute, currentThread, curSourceSeqsIndex, 
-                    exnStack, ffiOp, frontier, globalObjptrNonRoot, limit, limitPlusSlop, maxFrameSize, 
+      fun setSizes {atomicState, cardMapAbsolute, currentThread, curSourceSeqsIndex,
+                    exnStack, ffiOp, frontier, globalObjptrNonRoot, limit, limitPlusSlop, maxFrameSize,
                     returnToC, signalIsPending, stackBottom, stackLimit, stackTop} =
          (atomicStateSize := atomicState
           ; cardMapAbsoluteSize := cardMapAbsolute
@@ -172,14 +172,9 @@
                     bytesNonObjptrs: Bytes.t,
                     numObjptrs: int}
        | Stack
-<<<<<<< HEAD
        | Weak of {gone: bool}
-=======
-       | Weak
-       | WeakGone
        | HeaderOnly
        | Fill
->>>>>>> 41b8738d
 
       fun layout (t: t): Layout.t =
          let
@@ -197,17 +192,12 @@
                                ("bytesNonObjptrs", Bytes.layout bytesNonObjptrs),
                                ("numObjptrs", Int.layout numObjptrs)]]
              | Stack => str "Stack"
-<<<<<<< HEAD
-             | Weak {gone} => 
+             | Weak {gone} =>
                   seq [str "Weak",
                        record [("gone", Bool.layout gone)]]
-=======
-             | Weak => str "Weak"
-             | WeakGone => str "WeakGone"
              | HeaderOnly => str "HeaderOnly"
              | Fill => str "Fill"
 
->>>>>>> 41b8738d
          end
       val _ = layout (* quell unused warning *)
    end
@@ -222,7 +212,7 @@
                       0 <= typeIndex
                       andalso typeIndex < maxTypeIndex)
        ; Word.orb (0w1, Word.<< (Word.fromInt typeIndex, 0w1)))
-      
+
    fun headerToTypeIndex w = Word.toInt (Word.>> (w, 0w1))
 end
 
@@ -233,7 +223,7 @@
 (* see gc/object.h *)
 val headerSize : unit -> Bytes.t =
    Promise.lazy (Bits.toBytes o Control.Target.Size.header)
-val headerOffset : unit -> Bytes.t = 
+val headerOffset : unit -> Bytes.t =
    Promise.lazy (Bytes.~ o headerSize)
 
 (* see gc/array.h *)
