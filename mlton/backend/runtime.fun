--- conflicted
+++ resolved
@@ -25,81 +25,6 @@
        | StackLimit
        | StackTop
 
-<<<<<<< HEAD
-      val atomicStateOffset: Bytes.t ref = ref Bytes.zero
-      val curSourceSeqIndexOffset: Bytes.t ref = ref Bytes.zero
-      val exnStackOffset: Bytes.t ref = ref Bytes.zero
-      val frontierOffset: Bytes.t ref = ref Bytes.zero
-      val limitOffset: Bytes.t ref = ref Bytes.zero
-      val limitPlusSlopOffset: Bytes.t ref = ref Bytes.zero
-      val signalIsPendingOffset: Bytes.t ref = ref Bytes.zero
-      val stackBottomOffset: Bytes.t ref = ref Bytes.zero
-      val stackLimitOffset: Bytes.t ref = ref Bytes.zero
-      val stackTopOffset: Bytes.t ref = ref Bytes.zero
-
-      fun setOffsets {atomicState, curSourceSeqIndex,
-                      exnStack, frontier, limit, limitPlusSlop,
-                      signalIsPending, stackBottom, stackLimit, stackTop} =
-         (atomicStateOffset := atomicState
-          ; curSourceSeqIndexOffset := curSourceSeqIndex
-          ; exnStackOffset := exnStack
-          ; frontierOffset := frontier
-          ; limitOffset := limit
-          ; limitPlusSlopOffset := limitPlusSlop
-          ; signalIsPendingOffset := signalIsPending
-          ; stackBottomOffset := stackBottom
-          ; stackLimitOffset := stackLimit
-          ; stackTopOffset := stackTop)
-
-      val offset =
-         fn AtomicState => !atomicStateOffset
-          | CurSourceSeqIndex => !curSourceSeqIndexOffset
-          | ExnStack => !exnStackOffset
-          | Frontier => !frontierOffset
-          | Limit => !limitOffset
-          | LimitPlusSlop => !limitPlusSlopOffset
-          | SignalIsPending => !signalIsPendingOffset
-          | StackBottom => !stackBottomOffset
-          | StackLimit => !stackLimitOffset
-          | StackTop => !stackTopOffset
-
-      val atomicStateSize: Bytes.t ref = ref Bytes.zero
-      val curSourceSeqIndexSize: Bytes.t ref = ref Bytes.zero
-      val exnStackSize: Bytes.t ref = ref Bytes.zero
-      val frontierSize: Bytes.t ref = ref Bytes.zero
-      val limitSize: Bytes.t ref = ref Bytes.zero
-      val limitPlusSlopSize: Bytes.t ref = ref Bytes.zero
-      val signalIsPendingSize: Bytes.t ref = ref Bytes.zero
-      val stackBottomSize: Bytes.t ref = ref Bytes.zero
-      val stackLimitSize: Bytes.t ref = ref Bytes.zero
-      val stackTopSize: Bytes.t ref = ref Bytes.zero
-
-      fun setSizes {atomicState, curSourceSeqIndex,
-                    exnStack, frontier, limit, limitPlusSlop,
-                    signalIsPending, stackBottom, stackLimit, stackTop} =
-         (atomicStateSize := atomicState
-          ; curSourceSeqIndexSize := curSourceSeqIndex
-          ; exnStackSize := exnStack
-          ; frontierSize := frontier
-          ; limitSize := limit
-          ; limitPlusSlopSize := limitPlusSlop
-          ; signalIsPendingSize := signalIsPending
-          ; stackBottomSize := stackBottom
-          ; stackLimitSize := stackLimit
-          ; stackTopSize := stackTop)
-
-      val size =
-         fn AtomicState => !atomicStateSize
-          | CurSourceSeqIndex => !curSourceSeqIndexSize
-          | ExnStack => !exnStackSize
-          | Frontier => !frontierSize
-          | Limit => !limitSize
-          | LimitPlusSlop => !limitPlusSlopSize
-          | SignalIsPending => !signalIsPendingSize
-          | StackBottom => !stackBottomSize
-          | StackLimit => !stackLimitSize
-          | StackTop => !stackTopSize
-=======
       local
          fun make name =
             Bytes.fromIntInf
@@ -109,7 +34,6 @@
       in
          val offset =
             fn AtomicState => make "atomicState"
-             | CardMapAbsolute => make "generationalMaps.cardMapAbsolute"
              | CurSourceSeqIndex => make "sourceMaps.curSourceSeqIndex"
              | ExnStack => make "exnStack"
              | Frontier => make "frontier"
@@ -120,7 +44,6 @@
              | StackLimit => make "stackLimit"
              | StackTop => make "stackTop"
       end
->>>>>>> f2ec21a4
 
       val toString =
          fn AtomicState => "AtomicState"
@@ -183,11 +106,6 @@
                       0 <= typeIndex
                       andalso typeIndex < maxTypeIndex)
        ; Word.orb (0w1, Word.<< (Word.fromInt typeIndex, 0w1)))
-<<<<<<< HEAD
-
-   fun headerToTypeIndex w = Word.toInt (Word.>> (w, 0w1))
-=======
->>>>>>> f2ec21a4
 end
 
 (* see gc/object.h *)
