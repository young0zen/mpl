(* Copyright (C) 2009,2016-2017,2019 Matthew Fluet.
 * Copyright (C) 2002-2007 Henry Cejtin, Matthew Fluet, Suresh
 *    Jagannathan, and Stephen Weeks.
 *
 * MLton is released under a HPND-style license.
 * See the file MLton-LICENSE for details.
 *)

functor Runtime (S: RUNTIME_STRUCTS): RUNTIME =
struct

open S

structure GCField =
   struct
      datatype t =
         AtomicState
       | CardMapAbsolute
       | CurSourceSeqIndex
       | ExnStack
       | FFIArgs
       | Frontier
       | GlobalObjptrNonRoot
       | Limit
       | LimitPlusSlop
       | SignalIsPending
       | StackBottom
       | StackLimit
       | StackTop

      val atomicStateOffset: Bytes.t ref = ref Bytes.zero
      val cardMapAbsoluteOffset: Bytes.t ref = ref Bytes.zero
      val curSourceSeqIndexOffset: Bytes.t ref = ref Bytes.zero
      val exnStackOffset: Bytes.t ref = ref Bytes.zero
      val ffiArgsOffset: Bytes.t ref = ref Bytes.zero
      val frontierOffset: Bytes.t ref = ref Bytes.zero
      val globalObjptrNonRootOffset: Bytes.t ref = ref Bytes.zero
      val limitOffset: Bytes.t ref = ref Bytes.zero
      val limitPlusSlopOffset: Bytes.t ref = ref Bytes.zero
      val signalIsPendingOffset: Bytes.t ref = ref Bytes.zero
      val stackBottomOffset: Bytes.t ref = ref Bytes.zero
      val stackLimitOffset: Bytes.t ref = ref Bytes.zero
      val stackTopOffset: Bytes.t ref = ref Bytes.zero

<<<<<<< HEAD
      fun setOffsets {atomicState, cardMapAbsolute, currentThread, curSourceSeqIndex,
                      exnStack, ffiArgs, frontier, globalObjptrNonRoot, limit, limitPlusSlop, maxFrameSize,
=======
      fun setOffsets {atomicState, cardMapAbsolute, curSourceSeqIndex,
                      exnStack, frontier, limit, limitPlusSlop,
>>>>>>> dff7cfe9
                      signalIsPending, stackBottom, stackLimit, stackTop} =
         (atomicStateOffset := atomicState
          ; cardMapAbsoluteOffset := cardMapAbsolute
          ; curSourceSeqIndexOffset := curSourceSeqIndex
          ; exnStackOffset := exnStack
          ; ffiArgsOffset := ffiArgs
          ; frontierOffset := frontier
          ; globalObjptrNonRootOffset := globalObjptrNonRoot
          ; limitOffset := limit
          ; limitPlusSlopOffset := limitPlusSlop
          ; signalIsPendingOffset := signalIsPending
          ; stackBottomOffset := stackBottom
          ; stackLimitOffset := stackLimit
          ; stackTopOffset := stackTop)

      val offset =
         fn AtomicState => !atomicStateOffset
          | CardMapAbsolute => !cardMapAbsoluteOffset
          | CurSourceSeqIndex => !curSourceSeqIndexOffset
          | ExnStack => !exnStackOffset
          | FFIArgs => !ffiArgsOffset
          | Frontier => !frontierOffset
          | GlobalObjptrNonRoot => !globalObjptrNonRootOffset
          | Limit => !limitOffset
          | LimitPlusSlop => !limitPlusSlopOffset
          | SignalIsPending => !signalIsPendingOffset
          | StackBottom => !stackBottomOffset
          | StackLimit => !stackLimitOffset
          | StackTop => !stackTopOffset

      val atomicStateSize: Bytes.t ref = ref Bytes.zero
      val cardMapAbsoluteSize: Bytes.t ref = ref Bytes.zero
      val curSourceSeqIndexSize: Bytes.t ref = ref Bytes.zero
      val exnStackSize: Bytes.t ref = ref Bytes.zero
      val ffiArgsSize: Bytes.t ref = ref Bytes.zero
      val frontierSize: Bytes.t ref = ref Bytes.zero
      val globalObjptrNonRootSize: Bytes.t ref = ref Bytes.zero
      val limitSize: Bytes.t ref = ref Bytes.zero
      val limitPlusSlopSize: Bytes.t ref = ref Bytes.zero
      val signalIsPendingSize: Bytes.t ref = ref Bytes.zero
      val stackBottomSize: Bytes.t ref = ref Bytes.zero
      val stackLimitSize: Bytes.t ref = ref Bytes.zero
      val stackTopSize: Bytes.t ref = ref Bytes.zero

<<<<<<< HEAD
      fun setSizes {atomicState, cardMapAbsolute, currentThread, curSourceSeqIndex,
                    exnStack, ffiArgs, frontier, globalObjptrNonRoot, limit, limitPlusSlop, maxFrameSize,
=======
      fun setSizes {atomicState, cardMapAbsolute, curSourceSeqIndex,
                    exnStack, frontier, limit, limitPlusSlop,
>>>>>>> dff7cfe9
                    signalIsPending, stackBottom, stackLimit, stackTop} =
         (atomicStateSize := atomicState
          ; cardMapAbsoluteSize := cardMapAbsolute
          ; curSourceSeqIndexSize := curSourceSeqIndex
          ; exnStackSize := exnStack
          ; ffiArgsSize := ffiArgs
          ; frontierSize := frontier
          ; globalObjptrNonRootSize := globalObjptrNonRoot
          ; limitSize := limit
          ; limitPlusSlopSize := limitPlusSlop
          ; signalIsPendingSize := signalIsPending
          ; stackBottomSize := stackBottom
          ; stackLimitSize := stackLimit
          ; stackTopSize := stackTop)

      val size =
         fn AtomicState => !atomicStateSize
          | CardMapAbsolute => !cardMapAbsoluteSize
          | CurSourceSeqIndex => !curSourceSeqIndexSize
          | ExnStack => !exnStackSize
          | FFIArgs => !ffiArgsSize
          | Frontier => !frontierSize
          | GlobalObjptrNonRoot => !globalObjptrNonRootSize
          | Limit => !limitSize
          | LimitPlusSlop => !limitPlusSlopSize
          | SignalIsPending => !signalIsPendingSize
          | StackBottom => !stackBottomSize
          | StackLimit => !stackLimitSize
          | StackTop => !stackTopSize

      val toString =
         fn AtomicState => "AtomicState"
          | CardMapAbsolute => "CardMapAbsolute"
          | CurSourceSeqIndex => "CurSourceSeqIndex"
          | ExnStack => "ExnStack"
          | FFIArgs => "FFIArgs"
          | Frontier => "Frontier"
          | GlobalObjptrNonRoot => "GlobalObjptrNonRoot"
          | Limit => "Limit"
          | LimitPlusSlop => "LimitPlusSlop"
          | SignalIsPending => "SignalIsPending"
          | StackBottom => "StackBottom"
          | StackLimit => "StackLimit"
          | StackTop => "StackTop"

      val layout = Layout.str o toString
   end

structure RObjectType =
   struct
      datatype t =
         Normal of {hasIdentity: bool,
                    bytesNonObjptrs: Bytes.t,
                    numObjptrs: int}
       | Sequence of {hasIdentity: bool,
                      bytesNonObjptrs: Bytes.t,
                      numObjptrs: int}
       | Stack
       | Weak of {gone: bool}
       | HeaderOnly
       | Fill

      fun layout (t: t): Layout.t =
         let
            open Layout
         in
            case t of
               Normal {hasIdentity, bytesNonObjptrs, numObjptrs} =>
                  seq [str "Normal ",
                       record [("hasIdentity", Bool.layout hasIdentity),
                               ("bytesNonObjptrs", Bytes.layout bytesNonObjptrs),
                               ("numObjptrs", Int.layout numObjptrs)]]
             | Sequence {hasIdentity, bytesNonObjptrs, numObjptrs} =>
                  seq [str "Sequence ",
                       record [("hasIdentity", Bool.layout hasIdentity),
                               ("bytesNonObjptrs", Bytes.layout bytesNonObjptrs),
                               ("numObjptrs", Int.layout numObjptrs)]]
             | Stack => str "Stack"
             | Weak {gone} =>
                  seq [str "Weak",
                       record [("gone", Bool.layout gone)]]
             | HeaderOnly => str "HeaderOnly"
             | Fill => str "Fill"

         end
      val _ = layout (* quell unused warning *)
   end

(* see gc/object.h *)
local
   val maxTypeIndex = Int.pow (2, 19)
in
   (* see gc/object.c:buildHeaderFromTypeIndex *)
   fun typeIndexToHeader typeIndex =
      (Assert.assert ("Runtime.header", fn () =>
                      0 <= typeIndex
                      andalso typeIndex < maxTypeIndex)
       ; Word.orb (0w1, Word.<< (Word.fromInt typeIndex, 0w1)))

   fun headerToTypeIndex w = Word.toInt (Word.>> (w, 0w1))
end

(* see gc/object.h *)
val objptrSize : unit -> Bytes.t =
   Promise.lazy (Bits.toBytes o Control.Target.Size.objptr)

(* see gc/object.h *)
val headerSize : unit -> Bytes.t =
   Promise.lazy (Bits.toBytes o Control.Target.Size.header)
val headerOffset : unit -> Bytes.t =
   Promise.lazy (fn () => Bytes.~ (Bytes.+ (objptrSize (),
                                            headerSize ())))

(* see gc/sequence.h *)
val sequenceLengthSize : unit -> Bytes.t =
   Promise.lazy (Bits.toBytes o Control.Target.Size.seqIndex)
val sequenceLengthOffset : unit -> Bytes.t =
   Promise.lazy (fn () => Bytes.~ (Bytes.+ (objptrSize (),
                                   Bytes.+ (headerSize (),
                                            sequenceLengthSize ()))))

(* see gc/object.h and gc/sequence.h *)
val sequenceMetaDataSize : unit -> Bytes.t =
   Promise.lazy (Bits.toBytes o Control.Target.Size.sequenceMetaData)
val normalMetaDataSize : unit -> Bytes.t =
   Promise.lazy (Bits.toBytes o Control.Target.Size.normalMetaData)

val cpointerSize : unit -> Bytes.t =
   Promise.lazy (Bits.toBytes o Control.Target.Size.cpointer)
val labelSize = cpointerSize

(* See gc/heap.h. *)
val limitSlop = Bytes.fromInt 512

(* See gc/frame.h. *)
val maxFrameSize = Bytes.fromInt (Int.pow (2, 16))

end<|MERGE_RESOLUTION|>--- conflicted
+++ resolved
@@ -18,9 +18,7 @@
        | CardMapAbsolute
        | CurSourceSeqIndex
        | ExnStack
-       | FFIArgs
        | Frontier
-       | GlobalObjptrNonRoot
        | Limit
        | LimitPlusSlop
        | SignalIsPending
@@ -32,9 +30,7 @@
       val cardMapAbsoluteOffset: Bytes.t ref = ref Bytes.zero
       val curSourceSeqIndexOffset: Bytes.t ref = ref Bytes.zero
       val exnStackOffset: Bytes.t ref = ref Bytes.zero
-      val ffiArgsOffset: Bytes.t ref = ref Bytes.zero
       val frontierOffset: Bytes.t ref = ref Bytes.zero
-      val globalObjptrNonRootOffset: Bytes.t ref = ref Bytes.zero
       val limitOffset: Bytes.t ref = ref Bytes.zero
       val limitPlusSlopOffset: Bytes.t ref = ref Bytes.zero
       val signalIsPendingOffset: Bytes.t ref = ref Bytes.zero
@@ -42,21 +38,14 @@
       val stackLimitOffset: Bytes.t ref = ref Bytes.zero
       val stackTopOffset: Bytes.t ref = ref Bytes.zero
 
-<<<<<<< HEAD
-      fun setOffsets {atomicState, cardMapAbsolute, currentThread, curSourceSeqIndex,
-                      exnStack, ffiArgs, frontier, globalObjptrNonRoot, limit, limitPlusSlop, maxFrameSize,
-=======
       fun setOffsets {atomicState, cardMapAbsolute, curSourceSeqIndex,
                       exnStack, frontier, limit, limitPlusSlop,
->>>>>>> dff7cfe9
                       signalIsPending, stackBottom, stackLimit, stackTop} =
          (atomicStateOffset := atomicState
           ; cardMapAbsoluteOffset := cardMapAbsolute
           ; curSourceSeqIndexOffset := curSourceSeqIndex
           ; exnStackOffset := exnStack
-          ; ffiArgsOffset := ffiArgs
           ; frontierOffset := frontier
-          ; globalObjptrNonRootOffset := globalObjptrNonRoot
           ; limitOffset := limit
           ; limitPlusSlopOffset := limitPlusSlop
           ; signalIsPendingOffset := signalIsPending
@@ -69,9 +58,7 @@
           | CardMapAbsolute => !cardMapAbsoluteOffset
           | CurSourceSeqIndex => !curSourceSeqIndexOffset
           | ExnStack => !exnStackOffset
-          | FFIArgs => !ffiArgsOffset
           | Frontier => !frontierOffset
-          | GlobalObjptrNonRoot => !globalObjptrNonRootOffset
           | Limit => !limitOffset
           | LimitPlusSlop => !limitPlusSlopOffset
           | SignalIsPending => !signalIsPendingOffset
@@ -83,9 +70,7 @@
       val cardMapAbsoluteSize: Bytes.t ref = ref Bytes.zero
       val curSourceSeqIndexSize: Bytes.t ref = ref Bytes.zero
       val exnStackSize: Bytes.t ref = ref Bytes.zero
-      val ffiArgsSize: Bytes.t ref = ref Bytes.zero
       val frontierSize: Bytes.t ref = ref Bytes.zero
-      val globalObjptrNonRootSize: Bytes.t ref = ref Bytes.zero
       val limitSize: Bytes.t ref = ref Bytes.zero
       val limitPlusSlopSize: Bytes.t ref = ref Bytes.zero
       val signalIsPendingSize: Bytes.t ref = ref Bytes.zero
@@ -93,21 +78,14 @@
       val stackLimitSize: Bytes.t ref = ref Bytes.zero
       val stackTopSize: Bytes.t ref = ref Bytes.zero
 
-<<<<<<< HEAD
-      fun setSizes {atomicState, cardMapAbsolute, currentThread, curSourceSeqIndex,
-                    exnStack, ffiArgs, frontier, globalObjptrNonRoot, limit, limitPlusSlop, maxFrameSize,
-=======
       fun setSizes {atomicState, cardMapAbsolute, curSourceSeqIndex,
                     exnStack, frontier, limit, limitPlusSlop,
->>>>>>> dff7cfe9
                     signalIsPending, stackBottom, stackLimit, stackTop} =
          (atomicStateSize := atomicState
           ; cardMapAbsoluteSize := cardMapAbsolute
           ; curSourceSeqIndexSize := curSourceSeqIndex
           ; exnStackSize := exnStack
-          ; ffiArgsSize := ffiArgs
           ; frontierSize := frontier
-          ; globalObjptrNonRootSize := globalObjptrNonRoot
           ; limitSize := limit
           ; limitPlusSlopSize := limitPlusSlop
           ; signalIsPendingSize := signalIsPending
@@ -120,9 +98,7 @@
           | CardMapAbsolute => !cardMapAbsoluteSize
           | CurSourceSeqIndex => !curSourceSeqIndexSize
           | ExnStack => !exnStackSize
-          | FFIArgs => !ffiArgsSize
           | Frontier => !frontierSize
-          | GlobalObjptrNonRoot => !globalObjptrNonRootSize
           | Limit => !limitSize
           | LimitPlusSlop => !limitPlusSlopSize
           | SignalIsPending => !signalIsPendingSize
@@ -135,9 +111,7 @@
           | CardMapAbsolute => "CardMapAbsolute"
           | CurSourceSeqIndex => "CurSourceSeqIndex"
           | ExnStack => "ExnStack"
-          | FFIArgs => "FFIArgs"
           | Frontier => "Frontier"
-          | GlobalObjptrNonRoot => "GlobalObjptrNonRoot"
           | Limit => "Limit"
           | LimitPlusSlop => "LimitPlusSlop"
           | SignalIsPending => "SignalIsPending"
