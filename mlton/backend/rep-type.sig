(* Copyright (C) 2014,2017,2019-2020 Matthew Fluet.
 * Copyright (C) 2004-2007 Henry Cejtin, Matthew Fluet, Suresh
 *    Jagannathan, and Stephen Weeks.
 *
 * MLton is released under a HPND-style license.
 * See the file MLton-LICENSE for details.
 *)

signature REP_TYPE_STRUCTS =
   sig
      structure CFunction: C_FUNCTION
      structure CType: C_TYPE
      structure Const: CONST
      structure Label: LABEL
      structure ObjptrTycon: OBJPTR_TYCON
      structure Prim: PRIM
      structure Prod: PROD
      structure RealSize: REAL_SIZE
      structure RealX: REAL_X
      structure Runtime: RUNTIME
      structure WordSize: WORD_SIZE
      structure WordX: WORD_X
      structure WordXVector: WORD_X_VECTOR
      sharing CFunction = Prim.CFunction
<<<<<<< HEAD
      sharing CType = Prim.CType
      sharing RealSize = Prim.RealSize
      sharing WordSize = Prim.WordSize = WordX.WordSize
      sharing WordX = WordXVector.WordX
=======
      sharing RealSize = ObjptrTycon.RealSize = Prim.RealSize = RealX.RealSize
      sharing RealX = Const.RealX
      sharing Runtime = ObjptrTycon.Runtime
      sharing WordSize = ObjptrTycon.WordSize = Prim.WordSize = WordX.WordSize
      sharing WordX = Const.WordX = RealX.WordX = WordXVector.WordX
      sharing WordXVector = Const.WordXVector
>>>>>>> f2ec21a4
   end

signature REP_TYPE =
   sig
      include REP_TYPE_STRUCTS

      type t

      structure ObjectType: OBJECT_TYPE
      sharing type ObjectType.ty = t
      sharing ObjectType.Prod = Prod
      (* sharing ObjectType.ObjptrTycon = ObjptrTycon *)
      (* sharing ObjectType.Runtime = Runtime *)

      val bogusWord: t -> WordX.t
      val align: t * Bytes.t -> Bytes.t
      val bits: Bits.t -> t
      val bool: t
      val bytes: t -> Bytes.t
      val castIsOk: {from: t,
                     to: t,
                     tyconTy: ObjptrTycon.t -> ObjectType.t} -> bool
      val checkPrimApp: {args: t vector,
                         prim: t Prim.t,
                         result: t option} -> bool
      val cpointer: unit -> t
      val csize: unit -> t
      val cint: unit -> t
      val compareRes: t
      val deLabel: t -> Label.t option
      val deObjptr: t -> ObjptrTycon.t option
      val deObjptrs: t -> ObjptrTycon.t vector option
      val deReal: t -> RealSize.t option
      val deSeq: t -> t vector option
      val deWord: t -> WordSize.t option
      val equals: t * t -> bool
      val exnStack: unit -> t
      val gcState: unit -> t
      val hash: t -> word
      val exists: t * (t -> bool) -> bool
      val intInf: unit -> t
      val isCPointer: t -> bool
      val isObjptr: t -> bool
      val isUnit: t -> bool
      val isSubtype: t * t -> bool
      val label: Label.t -> t
      val layout: t -> Layout.t
      val name: t -> string (* simple one letter abbreviation *)
      val ofConst: Const.t -> t
      val ofGCField: Runtime.GCField.t -> t
      val ofRealX: RealX.t -> t
      val ofWordXVector: WordXVector.t -> t
      val ofWordX: WordX.t -> t
      val offsetIsOk: {base: t,
                       mustBeMutable: bool,
                       offset: Bytes.t,
                       tyconTy: ObjptrTycon.t -> ObjectType.t,
                       result: t} -> bool
      val objptr: ObjptrTycon.t -> t
      val objptrHeader: unit -> t
      val real: RealSize.t -> t
      val resize: t * Bits.t -> t
      val seq: t vector -> t
      val seqIndex: unit -> t
      val sequenceOffsetIsOk: {base: t,
                               index: t,
                               mustBeMutable: bool,
                               offset: Bytes.t,
                               tyconTy: ObjptrTycon.t -> ObjectType.t,
                               result: t,
                               scale: Scale.t} -> bool
      val shiftArg: t
      val string: unit -> t
      val sum: t vector -> t
      val thread: unit -> t
      val toCType: t -> CType.t
      val unit: t
      val width: t -> Bits.t
      val word: WordSize.t -> t
      val wordVector: WordSize.t -> t
      val zero: Bits.t -> t

      structure BuiltInCFunction:
         sig
            val bug: unit -> t CFunction.t
            val gc: {maySwitchThreads: bool} -> t CFunction.t
         end
   end<|MERGE_RESOLUTION|>--- conflicted
+++ resolved
@@ -22,19 +22,13 @@
       structure WordX: WORD_X
       structure WordXVector: WORD_X_VECTOR
       sharing CFunction = Prim.CFunction
-<<<<<<< HEAD
       sharing CType = Prim.CType
-      sharing RealSize = Prim.RealSize
-      sharing WordSize = Prim.WordSize = WordX.WordSize
-      sharing WordX = WordXVector.WordX
-=======
       sharing RealSize = ObjptrTycon.RealSize = Prim.RealSize = RealX.RealSize
       sharing RealX = Const.RealX
       sharing Runtime = ObjptrTycon.Runtime
       sharing WordSize = ObjptrTycon.WordSize = Prim.WordSize = WordX.WordSize
       sharing WordX = Const.WordX = RealX.WordX = WordXVector.WordX
       sharing WordXVector = Const.WordXVector
->>>>>>> f2ec21a4
    end
 
 signature REP_TYPE =
