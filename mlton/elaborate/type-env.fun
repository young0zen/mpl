(* Copyright (C) 2009-2010,2012,2017 Matthew Fluet.
 * Copyright (C) 1999-2007 Henry Cejtin, Matthew Fluet, Suresh
 *    Jagannathan, and Stephen Weeks.
 * Copyright (C) 1997-2000 NEC Research Institute.
 *
 * MLton is released under a BSD-style license.
 * See the file MLton-LICENSE for details.
 *)

functor TypeEnv (S: TYPE_ENV_STRUCTS): TYPE_ENV =
struct

open S

structure AdmitsEquality = Tycon.AdmitsEquality
structure Field = Record.Field
structure Srecord = SortedRecord
structure Set = DisjointSet

(*
 * Keep a clock that the elaborator ticks for each declaration.  Associate each
 * type with a time that indicates the earliest declaration at which the type
 * occurs.  The time is used for several things.
 *
 * 1. When we need to generalize a type, we can tell which unknowns appear
 *    only in the declaration under consideration, and can hence be generalized.
 *
 * 2. Similarly, for type variables, we can tell if they appear in an earlier
 *    declaration than the one in which they are to be bound, and hence can
 *    not be generalized.
 *
 * 3. For "FlexRecord" types, we can tell when it appears only in the declaration
 *    under consideration, and can hence be converted to a "GenFlexRecord" type
 *    which allows for generalization of fields not yet known to be in the
 *    flexRecord.
 *
 * 4. For type constructors, we can tell if they are used outside of the scope
 *    of their definition.  This handles the side conditions on rules 4, 17, and
 *    19.
 *)

structure Time:>
   sig
      type t

      val <= : t * t -> bool
      val useBeforeDef: t * Tycon.t -> unit
      val layout: t -> Layout.t
      val now: unit -> t
      val tick: {useBeforeDef: Tycon.t -> unit} -> unit
   end =
   struct
      datatype t = T of {clock: int,
                         useBeforeDef: Tycon.t -> unit}

      local
         fun make f (T r) = f r
      in
         val clock = make #clock
      end

      fun useBeforeDef (T {useBeforeDef = f, ...}, c) = f c

      val layout = Int.layout o clock

      fun t <= t' = Int.<= (clock t, clock t')

      local
         val current: t ref =
            ref (T {clock = 0,
                    useBeforeDef = fn _ => Error.bug "TypeEnv.Time: useBeforeDef clock 0"})
      in
         fun now () = !current
         fun tick {useBeforeDef} =
            current := T {clock = 1 + clock (!current),
                          useBeforeDef = useBeforeDef}
      end

      val tick = Trace.trace ("TypeEnv.Time.tick", Layout.ignore, Unit.layout) tick
   end

val tick = Time.tick

structure Lay =
   struct
      type t = Layout.t * ({isChar: bool} * Tycon.BindingStrength.t)

      fun simple (l: Layout.t): t =
         (l, ({isChar = false}, Tycon.BindingStrength.unit))
   end

structure UnifyResult =
   struct
      datatype t =
         NotUnifiable of Lay.t * Lay.t
       | Unified

      val layout =
         let
            open Layout
         in
            fn NotUnifiable _ => str "NotUnifiable"
             | Unified => str "Unified"
         end
   end

val {get = tyconInfo: Tycon.t -> {admitsEquality: AdmitsEquality.t ref,
                                  region: Region.t option ref,
                                  time: Time.t ref},
     set = setTyconInfo, ...} =
   Property.getSet (Tycon.plist, Property.initRaise ("info", Tycon.layout))

local
   fun make f = f o tyconInfo
in
   val tyconAdmitsEquality = make #admitsEquality
   val tyconRegion = make #region
   val tyconTime = make #time
end

fun initAdmitsEquality (c, a) =
   setTyconInfo (c, {admitsEquality = ref a,
                     region = ref NONE,
                     time = ref (Time.now ())})

val _ = List.foreach (Tycon.prims, fn {tycon = c, admitsEquality = a, ...} =>
                      initAdmitsEquality (c, a))

structure Equality:>
   sig
      type t

      val and2: t * t -> t
      val andd: t vector -> t
      val applyTycon: Tycon.t * t vector -> t
      val falsee: t
      val fromBool: bool -> t
      val toBoolOpt: t -> bool option
      val truee: t
      val unify: t * t -> bool
      val unknown: unit -> t
   end =
   struct
      datatype maybe =
         Known of bool
       | Unknown of {whenKnown: (bool -> bool) list ref}
      datatype t =
         False
       | Lazy of unit -> t
       | Maybe of maybe ref
       | True

      fun unknown () = Maybe (ref (Unknown {whenKnown = ref []}))

      fun set (e: t, b: bool): bool =
         case e of
            False => b = false
          | Lazy th => set (th (), b)
          | Maybe r =>
               (case !r of
                   Known b' => b = b'
                 | Unknown {whenKnown} =>
                      (r := Known b; List.forall (!whenKnown, fn f => f b)))
          | True => b = true

      fun when (e: t, f: bool -> bool): bool =
         case e of
            False => f false
          | Lazy th => when (th (), f)
          | Maybe r =>
               (case !r of
                   Known b => f b
                 | Unknown {whenKnown} => (List.push (whenKnown, f); true))
          | True => f true

      fun unify (e: t, e': t): bool =
         when (e, fn b => set (e', b))
         andalso when (e', fn b => set (e, b))

      fun and2 (e, e') =
         case (e, e') of
            (False, _) => False
          | (_, False) => False
          | (True, _) => e'
          | (_, True) => e
          | (Lazy th, e') => Lazy (fn () => and2 (th (), e'))
          | (e, Lazy th') => Lazy (fn () => and2 (e, th' ()))
          | (Maybe r, Maybe r') =>
               (case (!r, !r') of
                   (Known false, _) => False
                 | (_, Known false) => False
                 | (Known true, _) => e'
                 | (_, Known true) => e
                 | (Unknown _, Unknown _) =>
                      let
                         val e'' = unknown ()
                         val _ =
                            when
                            (e'', fn b =>
                             if b
                                then set (e, true) andalso set (e', true)
                             else
                                let
                                   fun dep (e, e') =
                                      when (e, fn b =>
                                            not b orelse set (e', false))
                                in
                                   dep (e, e') andalso dep (e', e)
                                end)
                         fun dep (e, e') =
                            when (e, fn b =>
                                  if b then unify (e', e'')
                                  else set (e'', false))
                         val _ = dep (e, e')
                         val _ = dep (e', e)
                      in
                         e''
                      end)

      val falsee = False
      val truee = True

      val fromBool = fn false => False | true => True

      fun toBoolOpt (e: t): bool option =
         case e of
            False => SOME false
          | Lazy th => toBoolOpt (th ())
          | Maybe r =>
               (case !r of
                   Known b => SOME b
                 | Unknown _ => NONE)
          | True => SOME true

      fun andd (es: t vector): t = Vector.fold (es, truee, and2)

      val applyTycon: Tycon.t * t vector -> t =
         fn (c, es) =>
         let
            datatype z = datatype AdmitsEquality.t
         in
            case !(tyconAdmitsEquality c) of
               Always => truee
             | Sometimes =>
                  let
                     val e = andd es
                  in
                     case e of
                        False => falsee
                      | _ =>
                           Lazy
                           (fn () =>
                            case !(tyconAdmitsEquality c) of
                               Always => Error.bug "TypeEnv.Equality.applyTycon: Always"
                             | Sometimes => e
                             | Never => falsee)
                  end
             | Never => falsee
         end
   end

structure Unknown =
   struct
      datatype t = T of {canGeneralize: bool,
                         id: int}

      local
         fun make f (T r) = f r
      in
         val id = make #id
      end

      fun layout (T {canGeneralize, id, ...}) =
         let
            open Layout
         in
            seq [str "Unknown ",
                 record [("canGeneralize", Bool.layout canGeneralize),
                         ("id", Int.layout id)]]
         end

      fun equals (u, u') = id u = id u'

      local
         val r: int ref = ref 0
      in
         fun newId () = (Int.inc r; !r)
      end

      fun new {canGeneralize} =
         T {canGeneralize = canGeneralize,
            id = newId ()}

      fun join (T r, T r'): t =
         T {canGeneralize = #canGeneralize r andalso #canGeneralize r',
            id = newId ()}
   end

(* Flexible record spine, i.e. a possibly extensible list of fields. *)
structure Spine:
   sig
      type t

      val canAddFields: t -> bool
      val equals: t * t -> bool
      val fields: t -> Field.t list
      (* ensureField checks if field is there.  If it is not, then ensureField
       * will add it unless no more fields are allowed in the spine.
       * It returns true iff it succeeds.
       *)
      val ensureField: t * Field.t -> bool
      val foldOverNew: t * (Field.t * 'a) list * 'b * (Field.t * 'b -> 'b) -> 'b
      val layout: t -> Layout.t
      val new: Field.t list -> t
      val noMoreFields: t -> unit
      val unify: t * t -> unit
   end =
   struct
      datatype t = T of {id: int,
                         body: {fields: Field.t list ref,
                                more: bool ref} Set.t}

      local
         val r: int ref = ref 0
      in
         fun newId () = (Int.inc r; !r)
      end
      
      fun new fields = T {id = newId (),
                          body = Set.singleton {fields = ref fields,
                                                more = ref true}}

      fun equals (T {id = id1,...}, T {id = id2,...}) = id1 = id2

      fun layout (T {body = s,...}) =
         let
            val {fields, more} = Set.! s
         in
            Layout.record [("fields", List.layout Field.layout (!fields)),
                           ("more", Bool.layout (!more))]
         end

      fun canAddFields (T {body = s,...}) = ! (#more (Set.! s))
      fun fields (T {body = s,...}) = ! (#fields (Set.! s))

      fun ensureFieldValue ({fields, more}, f) =
         List.contains (!fields, f, Field.equals)
         orelse (!more andalso (List.push (fields, f); true))

      fun ensureField (T {body = s,...}, f) = ensureFieldValue (Set.! s, f)

      fun noMoreFields (T {body = s,...}) = #more (Set.! s) := false

      fun unify (T {body = s1,...}, T {body = s2,...}) =
         let
            val {fields = fs1, more = m1} = Set.! s1
            val {fields = fs2, more = m2} = Set.! s2
            val _ = Set.union (s1, s2)
            val fs = List.union (!fs1, !fs2, Field.equals)
            val m = !m1 andalso !m2
            val _ = Set.:= (s1, {fields = ref fs, more = ref m})
         in
            ()
         end

      fun foldOverNew (spine: t, fs, ac, g) =
         List.fold
         (fields spine, ac, fn (f, ac) =>
          if List.exists (fs, fn (f', _) => Field.equals (f, f'))
             then ac
          else g (f, ac))
   end

val {get = tyvarTime: Tyvar.t -> Time.t ref, ...} =
   Property.get (Tyvar.plist, Property.initFun (fn _ => ref (Time.now ())))

val tyvarTime =
   Trace.trace ("TypeEnv.tyvarTime", Tyvar.layout, Ref.layout Time.layout) tyvarTime

local
   open Layout
in
   val simple = Lay.simple
   val dontCare: Lay.t = simple (str "_")
   fun bracket l = seq [str "[", l, str "]"]
   fun layoutRecord (ds: (Field.t * bool * Lay.t) list, flexible: bool) =
      simple (case ds of
                 [] => if flexible then str "{...}" else str "{}"
               | _ => 
                    seq [str "{",
                         mayAlign
                         (separateRight
                          (List.map
                           (QuickSort.sortList (ds, fn ((f, _, _), (f', _, _)) =>
                                                Field.<= (f, f')),
                            fn (f, b, (l, _)) =>
                            let
                               val f = Field.layout f
                               val f = if b then bracket f else f
                            in
                               seq [f, str ": ", l]
                            end),
                           ",")),
                         str (if flexible
                                 then ", ...}"
                              else "}")])
<<<<<<< HEAD
   fun layoutTuple (ls: Lay.t vector): Lay.t =
      Tycon.layoutApp (Tycon.tuple, ls)
=======
   fun layoutTuple (zs: z vector): z =
      Tycon.layoutAppPretty (Tycon.tuple, zs)
>>>>>>> 8d18143e
end

structure Type =
   struct
      structure Overload =
         struct
            datatype t = Char | Int | Real | Word

            val equals: t * t -> bool = op =

            val toString =
               fn Char => "Char"
                | Int => "Int"
                | Real => "Real"
                | Word => "Word"

            val layout = Layout.str o toString

            val matchesTycon: t * Tycon.t -> bool =
               fn (ov, c) =>
               case ov of
                  Char => Tycon.isCharX c
                | Int => Tycon.isIntX c
                | Real => Tycon.isRealX c
                | Word => Tycon.isWordX c

            val defaultTycon: t -> Tycon.t =
               fn Char => Tycon.defaultChar ()
                | Int => Tycon.defaultInt ()
                | Real => Tycon.defaultReal ()
                | Word => Tycon.defaultWord ()
         end

      (* Tuples of length <> 1 are always represented as records.
       * There will never be tuples of length one.
       *)
      datatype t = T of {equality: Equality.t,
                         plist: PropertyList.t,
                         time: Time.t ref,
                         ty: ty} Set.t
      and ty =
          Con of Tycon.t * t vector
        | FlexRecord of {fields: fields,
                         spine: Spine.t}
        (* GenFlexRecord only appears in type schemes.
         * It will never be unified.
         * The fields that are filled in after generalization are stored in
         * extra.
         *)
        | GenFlexRecord of genFlexRecord
        | Overload of Overload.t
        | Record of t Srecord.t
        | Unknown of Unknown.t
        | Var of Tyvar.t
      withtype fields = (Field.t * t) list
      and genFlexRecord =
         {extra: unit -> {field: Field.t,
                          tyvar: Tyvar.t} list,
          fields: (Field.t * t) list,
          spine: Spine.t}

      val newCloses: t list ref = ref []

      local
         fun make f (T s) = f (Set.! s)
      in
         val equality = make #equality
         val plist: t -> PropertyList.t = make #plist
         val toType: t -> ty = make #ty
      end

      local
         open Layout
      in
         fun layoutFields fs =
            List.layout (Layout.tuple2 (Field.layout, layout)) fs
         and layout (T s) =
            let
               val {time, ty, ...} = Set.! s
            in
               record
               [("time", Time.layout (!time)),
                ("ty",
                 case ty of
                    Con (c, ts) =>
                       paren (align [seq [str "Con ", Tycon.layout c],
                                     Vector.layout layout ts])
                  | FlexRecord {fields, spine} =>
                       seq [str "Flex ",
                            record [("fields", layoutFields fields),
                                    ("spine", Spine.layout spine)]]
                  | GenFlexRecord {extra, fields, spine} =>
                       seq [str "GenFlex ",
                            record [("extra", 
                                     List.layout
                                     (fn {field, tyvar} =>
                                      record [("field", Field.layout field),
                                              ("tyvar", Tyvar.layout tyvar)])
                                    (extra ())),
                                    ("fields", layoutFields fields),
                                    ("spine", Spine.layout spine)]]
                  | Overload ov => Overload.layout ov
                  | Record r => Srecord.layout {record = r,
                                                separator = ": ",
                                                extra = "",
                                                layoutTuple = Vector.layout layout,
                                                layoutElt = layout}
                  | Unknown u => Unknown.layout u
                  | Var a => paren (seq [str "Var ", Tyvar.layout a]))]
            end
      end

      fun admitsEquality t =
         case Equality.toBoolOpt (equality t) of
            NONE =>
               (* Could report an error here, but sometimes in a type-incorrect
                * program, there will be unknown equalities.  So it is better
                * to conservatively return equality true, which will cause fewer
                * spurious errors.
                *)
               true
          | SOME b => b

      val admitsEquality =
         Trace.trace 
         ("TypeEnv.Type.admitsEquality", layout, Bool.layout) 
         admitsEquality

      val {get = opaqueTyconExpansion: Tycon.t -> (t vector -> t) option,
           set = setOpaqueTyconExpansion, ...} =
         Property.getSet (Tycon.plist, Property.initConst NONE)

      val opaqueTyconExpansion =
         Trace.trace 
         ("TypeEnv.Type.opaqueTyconExpansion", Tycon.layout, Layout.ignore)
         opaqueTyconExpansion

      fun makeHom {con, expandOpaque, flexRecord, genFlexRecord, overload,
                   record, recursive, unknown, var} =
         let
            datatype status = Processing | Seen | Unseen
            val {destroy = destroyStatus, get = status, ...} =
               Property.destGet (plist, Property.initFun (fn _ => ref Unseen))
            val {get, destroy = destroyProp} =
               Property.destGet
               (plist,
                Property.initRec
                (fn (t, get) =>
                 let
                    val r = status t
                 in
                    case !r of
                       Seen => Error.bug "TypeEnv.Type.makeHom: impossible"
                     | Processing => recursive t
                     | Unseen =>
                          let
                             val _ = r := Processing
                             fun loopFields fields =
                                List.revMap (fields, fn (f, t) => (f, get t))
                             val res = 
                                case toType t of
                                   Con (c, ts) =>
                                      let
                                         fun no () =
                                            con (t, c, Vector.map (ts, get))
                                         fun yes () =
                                            (case opaqueTyconExpansion c of
                                                NONE => no ()
                                              | SOME f => get (f ts))
                                      in
                                         if expandOpaque then yes () else no ()
                                      end
                                 | FlexRecord {fields, spine} =>
                                      flexRecord (t, {fields = loopFields fields,
                                                      spine = spine})
                                 | GenFlexRecord {extra, fields, spine} =>
                                      genFlexRecord
                                      (t, {extra = extra,
                                           fields = loopFields fields,
                                           spine = spine})
                                 | Overload ov => overload (t, ov)
                                 | Record r => record (t, Srecord.map (r, get))
                                 | Unknown u => unknown (t, u)
                                 | Var a => var (t, a)
                             val _ = r := Seen
                          in
                             res
                          end
                 end))
            fun destroy () =
               (destroyStatus ()
                ; destroyProp ())
         in
            {hom = get, destroy = destroy}
         end

      fun hom (ty, z) =
         let
            val {hom, destroy} = makeHom z
         in
            Exn.finally (fn () => hom ty, destroy)
         end

      fun makeLayoutPretty {expandOpaque, localTyvarNames} : 
         {destroy: unit -> unit,
          lay: t -> Layout.t * ({isChar: bool} * Tycon.BindingStrength.t)} =
         let
            val str = Layout.str
            fun con (_, c, ts) = Tycon.layoutAppPretty (c, ts)
            fun con0 c = Tycon.layoutAppPretty (c, Vector.new0 ())
            fun flexRecord (_, {fields, spine}) =
               layoutRecord
               (List.fold
                (fields,
                 Spine.foldOverNew (spine, fields, [], fn (f, ac) =>
                                    (f, false, simple (str "#???"))
                                    :: ac),
                 fn ((f, t), ac) => (f, false, t) :: ac),
                Spine.canAddFields spine)
            fun genFlexRecord (_, {extra, fields, spine}) =
               layoutRecord
               (List.fold
                (fields,
                 List.revMap (extra (), fn {field, tyvar} =>
                              (field, false, simple (Tyvar.layout tyvar))),
                 fn ((f, t), ac) => (f, false, t) :: ac),
                Spine.canAddFields spine)
            fun overload (_, ov) = con0 (Overload.defaultTycon ov)
            fun record (_, r) =
               case Srecord.detupleOpt r of
                  NONE =>
                     layoutRecord (Vector.toListMap (Srecord.toVector r,
                                                     fn (f, t) => (f, false, t)),
                                   false)
<<<<<<< HEAD
                | SOME ts => layoutTuple ts
=======
                | SOME ts => Tycon.layoutAppPretty (Tycon.tuple, ts)
>>>>>>> 8d18143e
            fun recursive _ = simple (str "<recur>")
            fun unknown _ = simple (str "???")
            val (destroy, prettyTyvar) =
               if localTyvarNames
                  then let
                          val {destroy, get = prettyTyvar, ...} =
                             Property.destGet
                             (Tyvar.plist,
                              Property.initFun
                              (let
                                  val r = ref (Char.toInt #"a")
                               in
                                  fn v =>
                                  let
                                     val n = !r
                                     val l =
                                        simple
                                        (str (concat
                                              [if Tyvar.isEquality v then "''" else "'",
                                               if n > Char.toInt #"z" 
                                                  then concat ["a", Int.toString (n - Char.toInt #"z")]
                                               else Char.toString (Char.fromInt n )]))
                                     val _ = r := 1 + n
                                  in
                                     l
                                  end
                               end))
                       in
                          (destroy, prettyTyvar)
                       end
               else (fn () => (), simple o Tyvar.layout)
            fun var (_, a) = prettyTyvar a
            fun lay t =
               hom (t, {con = con,
                        expandOpaque = expandOpaque,
                        flexRecord = flexRecord,
                        genFlexRecord = genFlexRecord,
                        overload = overload,
                        record = record,
                        recursive = recursive,
                        unknown = unknown,
                        var = var})
         in
            {destroy = destroy,
             lay = lay}
         end

      fun layoutPrettyAux (t, {expandOpaque, localTyvarNames}) =
         let
            val {destroy, lay} = 
               makeLayoutPretty {expandOpaque = expandOpaque,
                                 localTyvarNames = localTyvarNames}
            val res = #1 (lay t)
            val _ = destroy ()
         in
            res
         end
      fun layoutPretty t = 
         layoutPrettyAux (t, {expandOpaque = false,
                              localTyvarNames = true})

      fun deConOpt t =
         case toType t of
            Con x => SOME x
          | _ => NONE

      fun deEta (t: t, tyvars: Tyvar.t vector): Tycon.t option =
         case deConOpt t of
            SOME (c, ts) =>
               if Vector.length ts = Vector.length tyvars
                  andalso Vector.foralli (ts, fn (i, t) =>
                                          case toType t of
                                             Var a =>
                                                Tyvar.equals
                                                (a, Vector.sub (tyvars, i))
                                           | _ => false)
                  then SOME c
               else NONE
           | _ => NONE


      fun newTy (ty: ty, eq: Equality.t): t =
         T (Set.singleton {equality = eq,
                           plist = PropertyList.new (),
                           time = ref (Time.now ()),
                           ty = ty})

      fun unknown {canGeneralize, equality} =
         let
            val t = newTy (Unknown (Unknown.new {canGeneralize = canGeneralize}),
                           equality)
            val _ = List.push (newCloses, t)
         in
            t
         end

      fun new () = unknown {canGeneralize = true,
                            equality = Equality.unknown ()}

      val new = Trace.trace ("TypeEnv.Type.new", Unit.layout, layout) new

      fun newFlex {fields, spine} =
         newTy (FlexRecord {fields = fields,
                            spine = spine},
                Equality.and2
                (Equality.andd (Vector.fromListMap (fields, equality o #2)),
                 Equality.unknown ()))

      fun flexRecord record =
         let
            val v = Srecord.toVector record
            val spine = Spine.new (Vector.toListMap (v, #1))
            fun isResolved (): bool = not (Spine.canAddFields spine)
            val t = newFlex {fields = Vector.toList v,
                             spine = spine}
            val _ = List.push (newCloses, t)
         in
            (t, isResolved)
         end

      fun record r =
         newTy (Record r,
                Equality.andd (Vector.map (Srecord.range r, equality)))

      fun tuple ts =
         if 1 = Vector.length ts
            then Vector.first ts
         else newTy (Record (Srecord.tuple ts),
                     Equality.andd (Vector.map (ts, equality)))

      fun con (tycon, ts) =
         if Tycon.equals (tycon, Tycon.tuple)
            then tuple ts
         else newTy (Con (tycon, ts),
                     Equality.applyTycon (tycon, Vector.map (ts, equality)))

      fun var a = newTy (Var a, Equality.fromBool (Tyvar.isEquality a))
   end

fun setOpaqueTyconExpansion (c, f) =
   Type.setOpaqueTyconExpansion (c, SOME f)

structure Ops = TypeOps (structure Tycon = Tycon
                         open Type)

structure Type =
   struct
      (* Order is important, since want specialized definitions in Type to
       * override general definitions in Ops.
       *)
      open Ops Type

      val unit = tuple (Vector.new0 ())

      fun isArrow t =
         case toType t of
            Con (c, _) => Tycon.equals (c, Tycon.arrow)
          | _ => false

      fun isBool t =
         case toType t of
            Con (c, _) => Tycon.isBool c
          | _ => false

      fun isCharX t =
         case toType t of
            Con (c, _) => Tycon.isCharX c
          | Overload Overload.Char => true
          | _ => false

      fun isCPointer t =
         case toType t of
            Con (c, _) => Tycon.isCPointer c
          | _ => false

      fun isInt t =
         case toType t of
            Con (c, _) => Tycon.isIntX c
          | Overload Overload.Int => true
          | _ => false

      fun isUnit t =
         case toType t of
            Record r =>
               (case Srecord.detupleOpt r of
                   NONE => false
                 | SOME v => Vector.isEmpty v)
          | _ => false

      local
         fun make (ov, eq) () = newTy (Overload ov, eq)
         datatype z = datatype Overload.t
      in
         val unresolvedChar = make (Char, Equality.truee)
         val unresolvedInt = make (Int, Equality.truee)
         val unresolvedReal = make (Real, Equality.falsee)
         val unresolvedWord = make (Word, Equality.truee)
      end

      fun unresolvedString () = vector (unresolvedChar ())

      local
         open Layout
         fun bracket l = let open Layout in seq [str "[", l, str "]"] end
      in
         fun explainAdmitsEquality (T s) =
            let
               val {ty, ...} = Set.! s
            in
               case ty of
                  Var tyvar => Lay.simple (bracket (Tyvar.layout tyvar))
                | _ => Lay.simple (bracket (str "<equality>"))
            end
         fun explainDoesNotAdmitEquality t =
            let
               val wild = Lay.simple (str "_")
               fun deopt lo = Option.fold (lo, wild, fn (l, _) => l)
               val noneq = Lay.simple (bracket (str "<non-equality>"))
               fun con (_, c, los) =
                  let
                     datatype z = datatype AdmitsEquality.t
                  in
                     case ! (tyconAdmitsEquality c) of
                        Always => Error.bug "TypeEnv.Type.explainDoesNotAdmitEquality.con"
                      | Never =>
                           (SOME o Lay.simple o bracket o #1 o Tycon.layoutApp)
                           (c, Vector.map (los, fn _ => wild))
                      | Sometimes =>
                           (SOME o Tycon.layoutApp)
                           (c, Vector.map (los, deopt))
                  end
               fun doRecord (fls, extra) =
                  SOME (layoutRecord (fls, extra))
               fun flexRecord (_, {fields, spine = _}) =
                  doRecord (List.keepAllMap (fields, fn (f, lo) =>
                                             case lo of
                                                NONE => NONE
                                              | SOME l => SOME (f, false, l)),
                            true)
               fun genFlexRecord (_, {extra = _, fields, spine = _}) =
                  doRecord (List.keepAllMap (fields, fn (f, lo) =>
                                             case lo of
                                                NONE => NONE
                                              | SOME l => SOME (f, false, l)),
                            true)
               fun overload (_, ov) =
                  case ov of
                     Overload.Real => SOME (Lay.simple (bracket (str "<real?>")))
                   | _ => Error.bug "TypeEnv.Type.explainDoesNotAdmitEquality.overload"
               fun record (_, r) =
                  case Srecord.detupleOpt r of
                     NONE =>
                        let
                           val r = Srecord.toVector r
                           val r' =
                              Vector.keepAllMap
                              (r, fn (f, lo) =>
                               case lo of
                                  NONE => NONE
                                | SOME l => SOME (f, false, l))
                        in
                           doRecord (Vector.toList r',
                                     not (Vector.length r = Vector.length r'))
                        end
                   | SOME los => SOME (layoutTuple (Vector.map (los, deopt)))
               fun recursive _ = Error.bug "TypeEnv.Type.explainDoesNotAdmitEquality.recursive"
               fun unknown (_, _) = SOME noneq
               fun var (_, a) = SOME (Lay.simple (bracket (Tyvar.layout a)))
               fun wrap (f, sel) arg =
                  if admitsEquality (sel arg)
                     then NONE
                     else f arg
               val res =
                  hom (t, {con = wrap (con, #1),
                           expandOpaque = false,
                           flexRecord = wrap (flexRecord, #1),
                           genFlexRecord = wrap (genFlexRecord, #1),
                           overload = wrap (overload, #1),
                           record = wrap (record, #1),
                           recursive = wrap (recursive, fn t => t),
                           unknown = wrap (unknown, #1),
                           var = wrap (var, #1)})
            in
               case res of
                  NONE => noneq
                | SOME l => l
            end
      end

      val traceCanUnify =
         Trace.trace2 
         ("TypeEnv.Type.canUnify", layout, layout, Bool.layout)

      fun canUnify arg = 
         traceCanUnify
         (fn (t, t') =>
          case (toType t, toType t') of
             (Unknown _,  _) => true
           | (_, Unknown _) => true
           | (Con (c, ts), t') => conAnd (c, ts, t')
           | (t', Con (c, ts)) => conAnd (c, ts, t')
           | (Overload o1, Overload o2) => Overload.equals (o1, o2)
           | (Record r, Record r') =>
                let
                   val fs = Srecord.toVector r
                   val fs' = Srecord.toVector r'
                in Vector.length fs = Vector.length fs'
                   andalso Vector.forall2 (fs, fs', fn ((f, t), (f', t')) =>
                                           Field.equals (f, f')
                                           andalso canUnify (t, t'))
                end
           | (Var a, Var a') => Tyvar.equals (a, a')
           | _ => false) arg
      and conAnd (c, ts, t') =
         case t' of
            Con (c', ts') =>
               Tycon.equals (c, c')
               andalso Vector.forall2 (ts, ts', canUnify)
          | Overload ov =>
               Vector.isEmpty ts andalso Overload.matchesTycon (ov, c)
          | _ => false

      (* minTime (t, bound) ensures that all components of t have times no larger
       * than bound.  It calls the appropriate error function when it encounters
       * a tycon that is used before it defined.
       *)
      fun minTime (t, bound: Time.t): unit =
         let
            fun loop (T s): unit =
               let
                  val {time, ty, ...} = Set.! s
               in
                  if Time.<= (!time, bound)
                     then ()
                  else
                     let
                        val _ = time := bound
                     in
                        case ty of
                           Con (c, ts) =>
                              let
                                 val r = tyconTime c
                                 val _ =
                                    if Time.<= (!r, bound)
                                       then ()
                                    else
                                       let
                                          val _ = r := bound
                                          val _ = Time.useBeforeDef (bound, c)
                                       in
                                          ()
                                       end
                                 val _ = Vector.foreach (ts, loop)
                              in
                                 ()
                              end
                         | FlexRecord {fields, ...} => loopFields fields
                         | GenFlexRecord {fields, ...} => loopFields fields
                         | Overload _ => ()
                         | Record r => Srecord.foreach (r, loop)
                         | Unknown _ => ()
                         | Var a =>
                              let
                                 val r = tyvarTime a
                              in
                                 if Time.<= (!r, bound)
                                    then ()
                                 else r := bound
                              end
                     end
               end
            and loopFields (fs: (Field.t * t) list) =
               List.foreach (fs, loop o #2)
            val _ = loop t
         in
            ()
         end

      val minTime =
         Trace.trace2 
         ("TypeEnv.Type.minTime", layout, Time.layout, Unit.layout) 
         minTime

      datatype z = datatype UnifyResult.t

      val traceUnify = 
         Trace.trace2 
         ("TypeEnv.Type.unify", layout, layout, UnifyResult.layout)

      fun unify (t, t', {layoutPretty: t -> Layout.t * ({isChar: bool} * Tycon.BindingStrength.t),
                         preError: unit -> unit}): UnifyResult.t =
         let
            val dontCare' = fn _ => dontCare
            val layoutRecord = fn z => layoutRecord (z, true)
            fun unify arg =
               traceUnify
               (fn (outer as T s, outer' as T s') =>
                if Set.equals (s, s')
                   then Unified
                else
                   let
                      fun notUnifiable (l: Lay.t, l': Lay.t) =
                         (NotUnifiable (l, l'),
                          Unknown (Unknown.new {canGeneralize = true}))
                      val bracket =
                         fn (l, ({isChar}, _)) =>
                         (bracket l,
                          ({isChar = isChar}, Tycon.BindingStrength.unit))
                      fun notUnifiableBracket (l, l') =
                         notUnifiable (bracket l, bracket l')
                      fun flexToRecord (fields, spine) =
                         (Vector.fromList fields,
                          Vector.fromList
                          (List.fold
                           (Spine.fields spine, [], fn (f, ac) =>
                            if List.exists (fields, fn (f', _) =>
                                            Field.equals (f, f'))
                               then ac
                            else f :: ac)),
                          fn f => Spine.ensureField (spine, f))
                      fun rigidToRecord r =
                         (Srecord.toVector r,
                          Vector.new0 (),
                          fn f => isSome (Srecord.peek (r, f)))
                      fun oneFlex ({fields, spine}, time, r, outer, swap) =
                         unifyRecords
                         (flexToRecord (fields, spine),
                          rigidToRecord r,
                          fn () => (minTime (outer, time)
                                    ; Spine.noMoreFields spine
                                    ; (Unified, Record r)),
                          fn (l, l') => notUnifiable (if swap
                                                         then (l', l)
                                                      else (l, l')))
                      fun genFlexError () =
                         Error.bug "TypeEnv.Type.unify: GenFlexRecord"
                      val {equality = e, time, ty = t, plist} = Set.! s
                      val {equality = e', time = time', ty = t', ...} =
                         Set.! s'
                      fun not () =
                         (preError ()
                          ; notUnifiableBracket (layoutPretty outer,
                                                 layoutPretty outer'))
                      fun unifys (ts, ts', yes, no) =
                         let
                            val us = Vector.map2 (ts, ts', unify)
                         in
                            if Vector.forall
                               (us, fn Unified => true | _ => false)
                               then yes ()
                            else
                               let
                                  val (ls, ls') =
                                     Vector.unzip
                                     (Vector.mapi
                                      (us, fn (i, u) =>
                                       case u of
                                          Unified =>
                                             let
                                                val z =
                                                   dontCare' (Vector.sub (ts, i))
                                             in
                                                (z, z)
                                             end
                                        | NotUnifiable (l, l') => (l, l')))
                               in
                                  no (ls, ls')
                               end
                         end
                      fun conAnd (c, ts, t, t', swap) =
                         let
                            fun maybe (z, z') =
                               if swap then (z', z) else (z, z')
                         in
                            case t of
                               Con (c', ts') =>
                                  if Tycon.equals (c, c')
                                     then
                                        if Vector.length ts <> Vector.length ts'
                                           then
                                              let
                                                 fun lay ts =
                                                    simple
                                                    (Layout.seq
                                                     [Layout.str
                                                      (concat ["<",
                                                               Int.toString
                                                               (Vector.length ts),
                                                               " args> "]),
                                                      Tycon.layout c])
                                                 val _ = preError ()
                                              in
                                                 notUnifiableBracket
                                                 (maybe (lay ts, lay ts'))
                                              end
                                        else
                                           unifys
                                           (ts, ts',
                                            fn () => (Unified, t),
                                            fn (ls, ls') =>
                                            let 
                                               fun lay ls =
                                                  Tycon.layoutAppPretty (c, ls)
                                            in
                                               notUnifiable
                                               (maybe (lay ls, lay ls'))
                                            end)
                                  else not ()
                             | Overload ov =>
                                  if Vector.isEmpty ts
                                     andalso Overload.matchesTycon (ov, c)
                                     then (Unified, t')
                                  else not ()
                             | _ => not ()
                         end
                      fun oneUnknown (u: Unknown.t, time,
                                      t: Type.ty,
                                      outer: Type.t,
                                      _: bool) =
                         let
                            (* This should fail if the unknown occurs in t.
                             *)
                            fun con (_, _, ts) =
                               Vector.exists (ts, fn b => b)
                            fun doFields fields =
                               List.exists (fields, fn (_, b) => b)
                            fun flexRecord (_, {fields, spine = _}) =
                               doFields fields
                            fun genFlexRecord (_, {extra = _, fields,
                                                   spine = _}) =
                               doFields fields
                            fun record (_, r) = Srecord.exists (r, fn b => b)
                            fun unknown (_, u') = Unknown.equals (u, u')
                            fun no _ = false
                            val isCircular =
                               hom (outer,
                                    {con = con,
                                     expandOpaque = false,
                                     flexRecord = flexRecord,
                                     genFlexRecord = genFlexRecord,
                                     overload = no,
                                     record = record,
                                     recursive = fn _ => 
                                     Error.bug "TypeEnv.Type.unify.oneUnknown: recursive",
                                     unknown = unknown,
                                     var = no})
                         in
                            if isCircular
                               then not ()
                            else
                               let
                                  val () = minTime (outer, time)
                               in
                                  (Unified, t)
                               end
                         end
                      val (res, t) =
                         case (t, t') of
                            (Unknown r, Unknown r') =>
                               (Unified, Unknown (Unknown.join (r, r')))
                          | (Unknown u, _) =>
                               oneUnknown (u, !time, t', outer', false)
                          | (_, Unknown u') =>
                               oneUnknown (u', !time', t, outer, true)
                          | (Con (c, ts), _) => conAnd (c, ts, t', t, false)
                          | (_, Con (c, ts)) => conAnd (c, ts, t, t', true)
                          | (FlexRecord f, Record r') =>
                               oneFlex (f, !time, r', outer', false)
                          | (Record r, FlexRecord f') =>
                               oneFlex (f', !time', r, outer, true)
                          | (FlexRecord {fields = fields, spine = s},
                             FlexRecord {fields = fields', spine = s'}) =>
                            let
                               fun yes () =
                                  let
                                     val () = Spine.unify (s, s')
                                     val () = minTime (outer, !time')
                                     val () = minTime (outer', !time)
                                     val fields =
                                        List.fold
                                        (fields, fields', fn ((f, t), ac) =>
                                         if List.exists (fields', fn (f', _) =>
                                                         Field.equals (f, f'))
                                            then ac
                                         else (f, t) :: ac)
                                  in
                                     (Unified,
                                      FlexRecord {fields = fields,
                                                  spine = s})
                                  end
                            in
                               unifyRecords
                               (flexToRecord (fields, s),
                                flexToRecord (fields', s'),
                                yes, notUnifiable)
                            end
                          | (GenFlexRecord _, _) => genFlexError ()
                          | (_, GenFlexRecord _) => genFlexError ()
                          | (Overload o1, Overload o2) =>
                               if Overload.equals (o1, o2)
                                  then (Unified, t)
                               else not ()
                          | (Record r, Record r') =>
                               (case (Srecord.detupleOpt r,
                                      Srecord.detupleOpt r') of
                                   (NONE, NONE) =>
                                      unifyRecords
                                      (rigidToRecord r, rigidToRecord r',
                                       fn () => (Unified, Record r),
                                       notUnifiable)
                                 | (SOME ts, SOME ts') =>
                                      if Vector.length ts = Vector.length ts'
                                         then
                                            unifys
                                            (ts, ts',
                                             fn () => (Unified, Record r),
                                             fn (ls, ls') =>
                                             notUnifiable (layoutTuple ls,
                                                           layoutTuple ls'))
                                      else not ()
                                 | _ => not ())
                          | (Var a, Var a') =>
                               if Tyvar.equals (a, a')
                                  then (Unified, t)
                               else not ()
                          | _ => not ()
                      val res =
                         case res of
                            NotUnifiable _ => res
                          | Unified =>
                               (if Equality.unify (e, e')
                                   then Unified
                                   else let
                                           val _ = preError ()
                                           fun explain t =
                                              if admitsEquality t
                                                 then explainAdmitsEquality t
                                                 else explainDoesNotAdmitEquality t
                                        in
                                           NotUnifiable (explain outer,
                                                         explain outer')
                                        end)
                      val () =
                         case res of
                            NotUnifiable _ => ()
                          | Unified =>
                               let
                                  val () = Set.union (s, s')
                                  val () =
                                     if Time.<= (!time, !time')
                                        then ()
                                        else time := !time'
                                  val () =
                                     Set.:= (s, {equality = e,
                                                 plist = plist,
                                                 time = time,
                                                 ty = t})
                               in
                                  ()
                               end
                   in
                      res
                   end) arg
            and unifyRecords ((fields: (Field.t * t) vector,
                               extra: Field.t vector,
                               ensureField: Field.t -> bool),
                              (fields': (Field.t * t) vector,
                               extra': Field.t vector,
                               ensureField': Field.t -> bool),
                              yes, no) =
               let
                  fun extras (extra, ensureField') =
                     Vector.fold
                     (extra, [], fn (f, ac) =>
                      if ensureField' f
                         then ac
                      else (preError (); (f, true, dontCare) :: ac))
                  val ac = extras (extra, ensureField')
                  val ac' = extras (extra', ensureField)
                  fun subset (fields, fields', ensureField', ac, ac',
                              both, skipBoth) =
                     Vector.fold
                     (fields, (ac, ac', both), fn ((f, t), (ac, ac', both)) =>
                      case Vector.peek (fields', fn (f', _) =>
                                        Field.equals (f, f')) of
                         NONE =>
                            if ensureField' f
                               then (ac, ac', both)
                            else (preError ()
                                  ; ((f, true, dontCare' t) :: ac, ac', both))
                       | SOME (_, t') =>
                            if skipBoth
                               then (ac, ac', both)
                            else
                               case unify (t, t') of
                                  NotUnifiable (l, l') =>
                                     ((f, false, l) :: ac,
                                      (f, false, l') :: ac',
                                      both)
                                | Unified => (ac, ac', []))
                  val (ac, ac', both) =
                     subset (fields, fields', ensureField', ac, ac', [], false)
                  val (ac', ac, both) =
                     subset (fields', fields, ensureField, ac', ac, both, true)
               in
                  case (ac, ac') of
                     ([], []) => yes ()
                   | _ =>
                        let
                           val _ = preError ()
                           fun doit ac =
                              layoutRecord (List.fold
                                            (both, ac, fn ((f, t), ac) =>
                                             (f, false, layoutPretty t) :: ac))
                        in
                           no (doit ac, doit ac')
                        end
               end
         in
            unify (t, t')
         end

      structure UnifyResult' =
         struct
            datatype t =
               NotUnifiable of Layout.t * Layout.t
             | Unified
         end

      datatype unifyResult = datatype UnifyResult'.t

      val unify =
         fn (t, t', z) =>
         case unify (t, t', z) of
            UnifyResult.NotUnifiable ((l, _), (l', _)) => NotUnifiable (l, l')
          | UnifyResult.Unified => Unified

      val explainDoesNotAdmitEquality = #1 o explainDoesNotAdmitEquality

      local
         val {get: Tycon.t -> (t * Tycon.t) option, set, ...} =
            Property.getSetOnce (Tycon.plist, Property.initConst NONE)
      in
         fun setSynonym (c, c') = set (c, SOME (con (c, Vector.new0 ()), c'))
         val synonym = get
      end

      val () =
         List.foreach
         (CharSize.all, fn s =>
          setSynonym (Tycon.char s,
                      Tycon.word (WordSize.fromBits (CharSize.bits s))))
         
      val () =
         List.foreach
         (IntSize.all, fn s =>
          setSynonym (Tycon.int s,
                      Tycon.word (WordSize.fromBits (IntSize.bits s))))

      structure Overload =
         struct
            open Overload

            val defaultType =
               fn Char => con (Tycon.defaultChar (), Vector.new0 ())
                | Int => con (Tycon.defaultInt (), Vector.new0 ())
                | Real => con (Tycon.defaultReal (), Vector.new0 ())
                | Word => con (Tycon.defaultWord (), Vector.new0 ())
         end

      fun 'a simpleHom {con: t * Tycon.t * 'a vector -> 'a,
                        expandOpaque: bool,
                        record: t * (Field.t * 'a) vector -> 'a,
                        replaceSynonyms: bool,
                        var: t * Tyvar.t -> 'a} =
         let
            val unit = con (unit, Tycon.tuple, Vector.new0 ())
            val unknown = unit
            fun sortFields (fields: (Field.t * 'a) list) =
               let
                  val a = Array.fromList fields
                  val () =
                     QuickSort.sortArray (a, fn ((f, _), (f', _)) =>
                                          Field.<= (f, f'))
               in
                  Array.toVector a
               end
            fun unsorted (t, fields: (Field.t * 'a) list) =
               let
                  val v = sortFields fields
               in
                  record (t, v)
               end
            fun genFlexRecord (t, {extra, fields, spine = _}) =
               unsorted (t,
                         List.fold
                         (extra (), fields, fn ({field, tyvar}, ac) =>
                          (field, var (Type.var tyvar, tyvar)) :: ac))
            fun flexRecord (t, {fields, spine}) =
               if Spine.canAddFields spine
                  then Error.bug "TypeEnv.Type.simpleHom: flexRecord"
               else unsorted (t,
                              Spine.foldOverNew
                              (spine, fields, fields, fn (f, ac) =>
                               (f, unit) :: ac))
            fun recursive _ = Error.bug "TypeEnv.Type.simpleHom.recursive"
            val con =
               if not replaceSynonyms
                  then con
               else
                  fn (t, c, ts) =>
                  let
                     val (t, c) =
                        case synonym c of
                           NONE => (t, c)
                         | SOME (t, c) => (t, c)
                  in
                     con (t, c, ts)
                  end
            fun overload (t', ov) =
               let
                  val t = Overload.defaultType ov
                  val _ = unify (t, t',
                                 {layoutPretty = fn _ =>
                                  Error.bug "TypeEnv.Type.simpleHom.overload",
                                  preError = fn _ =>
                                  Error.bug "TypeEnv.Type.simpleHom.overload"})
               in
                  con (t, Overload.defaultTycon ov, Vector.new0 ())
               end
         in
            makeHom {con = con,
                     expandOpaque = expandOpaque,
                     flexRecord = flexRecord,
                     genFlexRecord = genFlexRecord,
                     overload = overload,
                     record = fn (t, r) => record (t, Srecord.toVector r),
                     recursive = recursive,
                     unknown = fn _ => unknown,
                     var = var}
         end
   end

structure Scheme =
   struct
      datatype t =
         General of {bound: unit -> Tyvar.t vector,
                     canGeneralize: bool,
                     flexes: Type.genFlexRecord list,
                     tyvars: Tyvar.t vector,
                     ty: Type.t}
       | Type of Type.t

      fun layout s =
         case s of
            Type t => Type.layoutPretty t
          | General {canGeneralize, tyvars, ty, ...} =>
               Layout.record [("canGeneralize", Bool.layout canGeneralize),
                              ("tyvars", Vector.layout Tyvar.layout tyvars),
                              ("ty", Type.layout ty)]

      fun layoutPrettyAux (s, {expandOpaque, localTyvarNames}) =
         case s of
            Type ty => 
               Type.layoutPrettyAux 
               (ty, {expandOpaque = expandOpaque, 
                     localTyvarNames = localTyvarNames})
          | General {ty, ...} => 
               Type.layoutPrettyAux 
               (ty, {expandOpaque = expandOpaque, 
                     localTyvarNames = localTyvarNames})
      fun layoutPretty s =
         layoutPrettyAux (s, {expandOpaque = false, localTyvarNames = true})

      val bound =
         fn General {bound, ...} => bound ()
          | Type _ => Vector.new0 ()

      val bound =
         Trace.trace ("TypeEnv.Scheme.bound", layout, Vector.layout Tyvar.layout)
         bound

      val ty =
         fn General {ty, ...} => ty
          | Type ty => ty

      fun dest s = (bound s, ty s)

      fun make {canGeneralize, tyvars, ty} =
         if Vector.isEmpty tyvars
            then Type ty
         else General {bound = fn () => tyvars,
                       canGeneralize = canGeneralize,
                       flexes = [],
                       tyvars = tyvars,
                       ty = ty}

      val fromType = Type

      fun instantiate' (t: t, subst) =
         case t of
            Type ty => {args = fn () => Vector.new0 (),
                        instance = ty}
          | General {canGeneralize, flexes, tyvars, ty, ...} =>
               let
                  open Type
                  val {destroy = destroyTyvarInst,
                       get = tyvarInst: Tyvar.t -> Type.t option,
                       set = setTyvarInst} =
                     Property.destGetSetOnce (Tyvar.plist,
                                              Property.initConst NONE)
                  val types =
                     Vector.mapi
                     (tyvars, fn (i, a) =>
                      let
                         val t = subst {canGeneralize = canGeneralize,
                                        equality = Tyvar.isEquality a,
                                        index = i}
                         val _ = setTyvarInst (a, SOME t)
                      in
                         t
                      end)
                  type z = {isNew: bool, ty: Type.t}
                  fun isNew {isNew = b, ty = _} = b
                  fun keep ty = {isNew = false, ty = ty}
                  fun con (ty, c, zs) =
                     if Vector.exists (zs, isNew)
                        then {isNew = true,
                              ty = Type.con (c, Vector.map (zs, #ty))}
                     else keep ty
                  val flexInsts = ref []
                  fun genFlexRecord (_, {extra = _, fields, spine}) =
                     let
                        val fields = List.revMap (fields, fn (f, t: z) =>
                                                  (f, #ty t))
                        val flex = newFlex {fields = fields,
                                            spine = spine}
                        val _ = List.push (flexInsts, {flex = flex,
                                                       spine = spine})
                     in
                        {isNew = true,
                         ty = flex}
                     end
                  fun record (t, r) =
                     if Srecord.exists (r, isNew)
                        then {isNew = true,
                              ty = Type.record (Srecord.map (r, #ty))}
                     else keep t
                  fun recursive _ =
                     (* If we get here, there has already been a type error
                      * in the user's program, so we return a new type to avoid
                      * compounding the error.
                      *)
                     {isNew = true,
                      ty = Type.new ()}
                  fun var (ty, a) =
                     case tyvarInst a of
                        NONE => {isNew = false, ty = ty}
                      | SOME ty => {isNew = true, ty = ty}
                  val {ty: Type.t, ...} =
                     Type.hom (ty, {con = con,
                                    expandOpaque = false,
                                    flexRecord = keep o #1,
                                    genFlexRecord = genFlexRecord,
                                    overload = keep o #1,
                                    record = record,
                                    recursive = recursive,
                                    unknown = keep o #1,
                                    var = var})
                  val _ = destroyTyvarInst ()
                  val flexInsts = !flexInsts
                  fun args (): Type.t vector =
                     Vector.fromList
                     (List.fold
                      (flexes, Vector.toList types,
                       fn ({fields, spine, ...}, ac) =>
                       let
                          fun done peek =
                             Spine.foldOverNew
                             (spine, fields, ac, fn (f, ac) =>
                              (case peek f of
                                  NONE => Type.unit
                                | SOME t => t) :: ac)
                       in
                          case List.peek (flexInsts,
                                          fn {spine = spine', ...} =>
                                          Spine.equals (spine, spine')) of
                             NONE => done (fn _ => NONE)
                           | SOME {flex, ...} =>
                                let
                                   fun peekFields (fields, f) =
                                      Option.map
                                      (List.peek (fields, fn (f', _) =>
                                                  Field.equals (f, f')),
                                       #2)
                                in
                                   done
                                   (case Type.toType flex of
                                      FlexRecord {fields, ...} =>
                                         (fn f => peekFields (fields, f))
                                    | GenFlexRecord {extra, fields, ...} =>
                                         (fn f =>
                                          case peekFields (fields, f) of
                                             NONE =>
                                                Option.map
                                                (List.peek
                                                 (extra (),
                                                  fn {field, ...} =>
                                                  Field.equals (f, field)),
                                                 Type.var o #tyvar)
                                           | SOME t => SOME t)
                                    | Record r =>
                                         (fn f => Srecord.peek (r, f))
                                    | _ => Error.bug "TypeEnv.instantiate': General:strange flexInst")
                                end
                       end))
               in
                  {args = args,
                   instance = ty}
               end

      fun apply (s, ts) =
         #instance (instantiate' (s, fn {index, ...} => Vector.sub (ts, index)))

      fun instantiate s =
         instantiate'
         (s, fn {canGeneralize, equality, ...} =>
          Type.unknown {canGeneralize = canGeneralize,
                        equality = if equality
                                      then Equality.truee
                                   else Equality.unknown ()})

      val instantiate =
         Trace.trace ("TypeEnv.Scheme.instantiate", layout, Type.layout o #instance)
         instantiate

      fun admitsEquality s =
         Type.admitsEquality
         (#instance
          (instantiate'
           (s, fn {canGeneralize, ...} =>
            Type.unknown {canGeneralize = canGeneralize,
                          equality = Equality.truee})))

      val admitsEquality =
         Trace.trace ("TypeEnv.Scheme.admitsEquality", layout, Bool.layout)
         admitsEquality

      fun haveFrees (v: t vector): bool vector =
         let
            fun con (_, _, bs) = Vector.exists (bs, fn b => b)
            fun no _ = false
            val {destroy, hom} =
               Type.makeHom
               {con = con,
                expandOpaque = false,
                flexRecord = fn (_, {fields, ...}) => List.exists (fields, #2),
                genFlexRecord = (fn (_, {fields, ...}) =>
                                 List.exists (fields, #2)),
                overload = no,
                record = fn (_, r) => Srecord.exists (r, fn b => b),
                recursive = no,
                unknown = fn _ => true,
                var = no}
            val res =
               Vector.map (v, fn s =>
                           case s of
                              General {ty, ...} => hom ty
                            | Type ty => hom ty)
            val _ = destroy ()
         in
            res
         end
   end

fun generalize (tyvars: Tyvar.t vector) =
   let
      val genTime = Time.now ()
      val () = Vector.foreach (tyvars, fn a => tyvarTime a := genTime)
   in
      fn () => {unable = (Vector.keepAll
                          (tyvars, fn a =>
                           not (Time.<= (genTime, !(tyvarTime a)))))}
   end

fun close (ensure: Tyvar.t vector, ubd) =
   let
      val beforeGen = Time.now ()
      val () = Time.tick ubd
      val genTime = Time.now ()
      val () = Vector.foreach (ensure, fn a => ignore (tyvarTime a))
      val savedCloses = !Type.newCloses
      val () = Type.newCloses := []
   in
      Trace.trace
      ("TypeEnv.close",
       let
          open Layout
       in
          Vector.layout
          (fn {isExpansive, ty} =>
           Layout.record [("isExpansive", Bool.layout isExpansive),
                          ("ty", Type.layout ty)])
       end,
       Layout.ignore)
      (fn varTypes =>
      let
         val () =
            Vector.foreach
            (varTypes, fn {isExpansive, ty} =>
             if isExpansive
                then Type.minTime (ty, beforeGen)
             else ())
         val unable = Vector.keepAll (ensure, fn a =>
                                      not (Time.<= (genTime, !(tyvarTime a))))
         val flexes = ref []
         val tyvars = ref (Vector.toList ensure)
         (* Convert all the unknown types bound at this level into tyvars.
          * Convert all the FlexRecords bound at this level into
          * GenFlexRecords.
          *)
         val newCloses =
            List.fold
            (!Type.newCloses, savedCloses, fn (t as Type.T s, ac) =>
             let
                val {equality, plist, time, ty, ...} = Set.! s
                val _ =
                   if true then () else
                      let
                         open Layout
                      in
                         outputl (seq [str "considering ",
                                       Type.layout t,
                                       str " with time ",
                                       Time.layout (!time),
                                       str " where getTime is ",
                                       Time.layout genTime],
                                  Out.error)
                      end
             in
                if not (Time.<= (genTime, !time))
                   then t :: ac
                else
                   case ty of
                      Type.FlexRecord {fields, spine, ...} =>
                         let
                            fun newField f =
                               {field = f,
                                tyvar = Tyvar.newNoname {equality = false}}
                            val extra =
                               let
                                  val all = ref []
                                  val fields = 
                                     List.map (fields, fn (f, _) => (f, ()))
                               in
                                  fn () =>
                                  let
                                     val old = !all
                                     val fields =
                                        List.fold 
                                        (old, fields, fn ({field, ...}, ac) => 
                                         (field, ()) :: ac)
                                     val new =
                                        Spine.foldOverNew
                                        (spine, fields, old, fn (f, ac) =>
                                         (newField f) :: ac)
                                     val () = all := new
                                  in
                                     new
                                  end
                               end
                            val gfr = {extra = extra,
                                       fields = fields,
                                       spine = spine}
                            val _ = List.push (flexes, gfr)
                            val _ = 
                               Set.:=
                               (s, {equality = equality,
                                    plist = plist,
                                    time = time,
                                    ty = Type.GenFlexRecord gfr})
                         in
                            ac
                         end
                    | Type.Unknown (Unknown.T {canGeneralize, ...}) =>
                         if not canGeneralize
                            then t :: ac
                         else
                            let
                               val b =
                                  case Equality.toBoolOpt equality of
                                     NONE =>
                                        let
                                           val _ =
                                              Equality.unify
                                              (equality, Equality.falsee)
                                        in
                                           false
                                        end
                                   | SOME b => b
                               val a = Tyvar.newNoname {equality = b}
                               val _ = List.push (tyvars, a)
                               val _ =
                                  Set.:= (s, {equality = equality,
                                              plist = PropertyList.new (),
                                              time = time,
                                              ty = Type.Var a})
                            in
                               ac
                            end
                    | _ => ac
             end)
         val _ = Type.newCloses := newCloses
         val flexes = !flexes
         val tyvars = !tyvars
         (* For all fields that were added to the generalized flex records,
          * add a type variable.
          *)
         fun bound () =
            Vector.fromList
            (List.fold
             (flexes, tyvars, fn ({extra, fields, spine}, ac) =>
              let
                 val extra = extra ()
              in
                 Spine.foldOverNew
                 (spine, fields, ac, fn (f, ac) =>
                  case List.peek (extra, fn {field, ...} =>
                                  Field.equals (f, field)) of
                     NONE => Error.bug "TypeEnv.close.bound: GenFlex missing field"
                   | SOME {tyvar, ...} => tyvar :: ac)
              end))
         val schemes =
            Vector.map
            (varTypes, fn {isExpansive, ty} =>
             if isExpansive
                then Scheme.Type ty
             else Scheme.General {bound = bound,
                                  canGeneralize = true,
                                  flexes = flexes,
                                  tyvars = Vector.fromList tyvars,
                                  ty = ty})
      in
         {bound = bound,
          schemes = schemes,
          unable = unable}
      end
   )
   end

structure Type =
   struct
      open Type

      fun homConVar {con, expandOpaque, var} =
         let
            fun tuple (t, ts) =
               if 1 = Vector.length ts
                  then Vector.first ts
               else con (t, Tycon.tuple, ts)
         in
            simpleHom {con = con,
                       expandOpaque = expandOpaque,
                       record = fn (t, fs) => tuple (t, Vector.map (fs, #2)),
                       replaceSynonyms = true,
                       var = var}
         end

      fun makeHom {con, expandOpaque, var} =
         homConVar {con = fn (_, c, ts) => con (c, ts),
                    expandOpaque = expandOpaque,
                    var = fn (_, a) => var a}

      fun deRecord t =
         let
            val {hom, destroy} =
               simpleHom
               {con = fn (t, _, _) => (t, NONE),
                expandOpaque = false,
                record = fn (t, fs) => (t,
                                        SOME (Vector.map (fs, fn (f, (t, _)) =>
                                                          (f, t)))),
                replaceSynonyms = true,
                var = fn (t, _) => (t, NONE)}
            val res =
               case #2 (hom t) of
                  NONE => Error.bug "TypeEnv.Type.deRecord"
                | SOME fs => fs
            val _ = destroy ()
         in
            res
         end

      fun deTupleOpt t =
         let
            val {destroy, hom} =
               homConVar
               {con = fn (t, c, ts) => (t,
                                        if Tycon.equals (c, Tycon.tuple)
                                           then SOME (Vector.map (ts, #1))
                                        else NONE),
                expandOpaque = false,
                var = fn (t, _) => (t, NONE)}
            val res = #2 (hom t)
            val _ = destroy ()
         in
            res
         end

      val deTupleOpt =
         Trace.trace ("TypeEnv.Type.deTupleOpt", layout,
                      Option.layout (Vector.layout layout))
         deTupleOpt

      fun hom (t, {con, expandOpaque = e, record, replaceSynonyms = r,
                   var}) =
         let
            val {hom, destroy} =
               simpleHom {con = fn (_, c, v) => con (c, v),
                          expandOpaque = e,
                          record = fn (_, fs) => record (Srecord.fromVector fs),
                          replaceSynonyms = r,
                          var = fn (_, a) => var a}
            val res = hom t
            val _ = destroy ()
         in
            res
         end

      val makeUnify =
         fn {layoutPretty, preError} =>
         fn (t1, t2, {error}) =>
         case unify (t1, t2, {layoutPretty = layoutPretty, preError = preError}) of
            NotUnifiable (l1, l2) => error (l1, l2)
          | Unified => ()

      val unify =
         fn (t1, t2, {error, preError}) =>
         let
            val {destroy, lay = layoutPretty} =
               makeLayoutPretty {expandOpaque = false, localTyvarNames = true}
            val () =
               case unify (t1, t2, {layoutPretty = layoutPretty, preError = preError}) of
                  NotUnifiable (l1, l2) => error (l1, l2)
                | Unified => ()
            val () = destroy ()
         in
            ()
         end
   end

end<|MERGE_RESOLUTION|>--- conflicted
+++ resolved
@@ -404,13 +404,8 @@
                          str (if flexible
                                  then ", ...}"
                               else "}")])
-<<<<<<< HEAD
    fun layoutTuple (ls: Lay.t vector): Lay.t =
-      Tycon.layoutApp (Tycon.tuple, ls)
-=======
-   fun layoutTuple (zs: z vector): z =
-      Tycon.layoutAppPretty (Tycon.tuple, zs)
->>>>>>> 8d18143e
+      Tycon.layoutAppPretty (Tycon.tuple, ls)
 end
 
 structure Type =
@@ -645,11 +640,7 @@
                      layoutRecord (Vector.toListMap (Srecord.toVector r,
                                                      fn (f, t) => (f, false, t)),
                                    false)
-<<<<<<< HEAD
                 | SOME ts => layoutTuple ts
-=======
-                | SOME ts => Tycon.layoutAppPretty (Tycon.tuple, ts)
->>>>>>> 8d18143e
             fun recursive _ = simple (str "<recur>")
             fun unknown _ = simple (str "???")
             val (destroy, prettyTyvar) =
@@ -875,10 +866,10 @@
                      case ! (tyconAdmitsEquality c) of
                         Always => Error.bug "TypeEnv.Type.explainDoesNotAdmitEquality.con"
                       | Never =>
-                           (SOME o Lay.simple o bracket o #1 o Tycon.layoutApp)
+                           (SOME o Lay.simple o bracket o #1 o Tycon.layoutAppPretty)
                            (c, Vector.map (los, fn _ => wild))
                       | Sometimes =>
-                           (SOME o Tycon.layoutApp)
+                           (SOME o Tycon.layoutAppPretty)
                            (c, Vector.map (los, deopt))
                   end
                fun doRecord (fls, extra) =
