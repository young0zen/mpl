--- conflicted
+++ resolved
@@ -1385,12 +1385,8 @@
                                                  [Vector.new1 addrTy, args]
                                       end,
                                convention = convention,
-<<<<<<< HEAD
-			       kind = kind,
-=======
                                inline = inline,
                                kind = kind,
->>>>>>> f2ec21a4
                                prototype = (Vector.map (args, #ctype),
                                             Option.map (result, #ctype)),
                                return = (case result of
