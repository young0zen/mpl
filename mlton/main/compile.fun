--- conflicted
+++ resolved
@@ -91,122 +91,7 @@
                                        structure Machine = Machine)
 *)
 
-<<<<<<< HEAD
-
 (* ------------------------------------------------- *)
-(*                 Lookup Constant                   *)
-(* ------------------------------------------------- *)
-
-val commandLineConstants: {name: string, value: string} list ref = ref []
-fun setCommandLineConstant (c as {name, value}) =
-   let
-      fun make (fromString, control) =
-         let
-            fun set () =
-               case fromString value of
-                  NONE => Error.bug (concat ["bad value for ", name])
-                | SOME v => control := v
-         in
-            set
-         end
-      val () =
-         case List.peek ([("Exn.keepHistory",
-                           make (Bool.fromString, Control.exnHistory))],
-                         fn (s, _) => s = name) of
-            NONE => ()
-          | SOME (_,set) => set ()
-   in
-      List.push (commandLineConstants, c)
-   end
-
-val allConstants: (string * ConstType.t) list ref = ref []
-val amBuildingConstants: bool ref = ref false
-
-val lookupConstant =
-   let
-      val zero = Const.word (WordX.fromIntInf (0, WordSize.word32))
-      val f =
-         Promise.lazy
-         (fn () =>
-          if !amBuildingConstants
-             then (fn ({name, default, ...}, t) =>
-                   let
-                      (* Don't keep constants that already have a default value.
-                       * These are defined by _command_line_const and set by
-                       * -const, and shouldn't be looked up.
-                       *)
-                      val () =
-                         if isSome default
-                            then ()
-                         else List.push (allConstants, (name, t))
-                   in
-                      zero
-                   end)
-          else
-             File.withIn
-             (concat [!Control.libTargetDir, "/constants"], fn ins =>
-              LookupConstant.load (ins, !commandLineConstants)))
-   in
-      fn z => f () z
-   end
-
-fun setupRuntimeConstants() : unit =
-   (* Set GC_state offsets and sizes. *)
-   let
-      val _ =
-         let
-            fun get (name: string): Bytes.t =
-               case lookupConstant ({default = NONE, name = name},
-                                    ConstType.Word WordSize.word32) of
-                  Const.Word w => Bytes.fromInt (WordX.toInt w)
-                | _ => Error.bug "Compile.setupRuntimeConstants: GC_state offset must be an int"
-         in
-            Runtime.GCField.setOffsets
-            {
-             atomicState = get "atomicState_Offset",
-             curSourceSeqIndex = get "sourceMaps.curSourceSeqIndex_Offset",
-             exnStack = get "exnStack_Offset",
-             frontier = get "frontier_Offset",
-             limit = get "limit_Offset",
-             limitPlusSlop = get "limitPlusSlop_Offset",
-             signalIsPending = get "signalsInfo.signalIsPending_Offset",
-             stackBottom = get "stackBottom_Offset",
-             stackLimit = get "stackLimit_Offset",
-             stackTop = get "stackTop_Offset"
-             };
-            Runtime.GCField.setSizes
-            {
-             atomicState = get "atomicState_Size",
-             curSourceSeqIndex = get "sourceMaps.curSourceSeqIndex_Size",
-             exnStack = get "exnStack_Size",
-             frontier = get "frontier_Size",
-             limit = get "limit_Size",
-             limitPlusSlop = get "limitPlusSlop_Size",
-             signalIsPending = get "signalsInfo.signalIsPending_Size",
-             stackBottom = get "stackBottom_Size",
-             stackLimit = get "stackLimit_Size",
-             stackTop = get "stackTop_Size"
-             }
-         end
-      (* Setup endianness *)
-      val _ =
-         let
-            fun get (name:string): bool =
-                case lookupConstant ({default = NONE, name = name},
-                                     ConstType.Bool) of
-                   Const.Word w => 1 = WordX.toInt w
-                 | _ => Error.bug "Compile.setupRuntimeConstants: endian unknown"
-         in
-            Control.Target.setBigEndian (get "MLton_Platform_Arch_bigendian")
-         end
-   in
-      ()
-   end
-
-(* ------------------------------------------------- *)
-=======
-(* ------------------------------------------------- *)   
->>>>>>> f2ec21a4
 (*                   Primitive Env                   *)
 (* ------------------------------------------------- *)
 
@@ -399,14 +284,8 @@
       fun parseAndElaborateMLB input =
          let
             val _ = if !Control.keepAST
-<<<<<<< HEAD
-                 then File.remove (concat [!Control.inputFile, ".ast"])
-                 else ()
-            val _ = Const.lookup := lookupConstant
-=======
                        then File.remove (concat [!Control.inputFile, ".ast"])
                        else ()
->>>>>>> f2ec21a4
             val (E, decs) = Elaborate.elaborateMLB (lexAndParseMLB input, {addPrim = addPrim})
             val _ = Control.checkForErrors ()
             val _ = Option.map (!Control.showBasis, fn f => Env.showBasis (E, f))
@@ -661,27 +540,16 @@
       ssa2
    end
       fun toRssa ssa2 =
-<<<<<<< HEAD
-   let
-      val _ = setupRuntimeConstants ()
-      val codegenImplementsPrim =
-         case !Control.codegen of
-            Control.CCodegen => CCodegen.implementsPrim
-(* SAM_NOTE: removing unsupported codegens *)
-(*
-            Control.AMD64Codegen => amd64Codegen.implementsPrim
-          | Control.LLVMCodegen => LLVMCodegen.implementsPrim
-          | Control.X86Codegen => x86Codegen.implementsPrim
-*)
-=======
          let
             val codegenImplementsPrim =
                case !Control.codegen of
-                  Control.AMD64Codegen => amd64Codegen.implementsPrim
-                | Control.CCodegen => CCodegen.implementsPrim
+                  Control.CCodegen => CCodegen.implementsPrim
+(* SAM_NOTE: removing unsupported codegens *)
+(*
+                | Control.AMD64Codegen => amd64Codegen.implementsPrim
                 | Control.LLVMCodegen => LLVMCodegen.implementsPrim
                 | Control.X86Codegen => x86Codegen.implementsPrim
->>>>>>> f2ec21a4
+*)
             fun toRssa ssa2 =
                Ssa2ToRssa.convert
                (ssa2, {codegenImplementsPrim = codegenImplementsPrim})
