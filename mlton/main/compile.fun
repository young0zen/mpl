--- conflicted
+++ resolved
@@ -172,7 +172,6 @@
             Runtime.GCField.setOffsets
             {
              atomicState = get "atomicState_Offset",
-             cardMapAbsolute = get "generationalMaps.cardMapAbsolute_Offset",
              currentThread = get "currentThread_Offset",
              curSourceSeqIndex = get "sourceMaps.curSourceSeqIndex_Offset",
              exnStack = get "exnStack_Offset",
@@ -190,7 +189,6 @@
             Runtime.GCField.setSizes
             {
              atomicState = get "atomicState_Size",
-             cardMapAbsolute = get "generationalMaps.cardMapAbsolute_Size",
              currentThread = get "currentThread_Size",
              curSourceSeqIndex = get "sourceMaps.curSourceSeqIndex_Size",
              exnStack = get "exnStack_Size",
@@ -221,7 +219,7 @@
       ()
    end
 
-(* ------------------------------------------------- *)   
+(* ------------------------------------------------- *)
 (*                   Primitive Env                   *)
 (* ------------------------------------------------- *)
 
@@ -395,12 +393,12 @@
              "in\n",
              quoteFile input, "\n",
              "end\n"]
-         end
+   end
 
       val lexAndParseMLB = MLBFrontEnd.lexAndParseString
    end
 
-val lexAndParseMLB: MLBString.t -> Ast.Basdec.t = 
+val lexAndParseMLB: MLBString.t -> Ast.Basdec.t =
    fn input =>
    let
       val ast = MLBString.lexAndParseMLB input
@@ -414,8 +412,8 @@
       fun parseAndElaborateMLB input =
          let
             val _ = if !Control.keepAST
-                       then File.remove (concat [!Control.inputFile, ".ast"])
-                       else ()
+                 then File.remove (concat [!Control.inputFile, ".ast"])
+                 else ()
             val _ = Const.lookup := lookupConstant
             val (E, decs) = Elaborate.elaborateMLB (lexAndParseMLB input, {addPrim = addPrim})
             val _ = Control.checkForErrors ()
@@ -479,16 +477,16 @@
       end
 
       fun deadCode decs =
-         let
+   let
             fun deadCode decs =
-               let
-                  val {prog = decs} =
-                     DeadCode.deadCode {prog = decs}
-                  val decs = Vector.concatV (Vector.map (decs, Vector.fromList))
-                  val coreML = CoreML.Program.T {decs = decs}
-               in
+                let
+                              val {prog = decs} =
+                                 DeadCode.deadCode {prog = decs}
+      val decs = Vector.concatV (Vector.map (decs, Vector.fromList))
+      val coreML = CoreML.Program.T {decs = decs}
+         in
                   coreML
-               end
+         end
             val coreML =
                Control.translatePass
                {arg = decs,
@@ -541,7 +539,7 @@
       fun mkFrontend {parse, stats, toFile, typeCheck} =
          let
             val name = #suffix toFile
-         in
+   in
             fn input =>
             Ref.fluidLet
             (Control.typeCheck, true, fn () =>
@@ -563,7 +561,7 @@
               tgtStats = SOME stats,
               tgtToFile = SOME toFile,
               tgtTypeCheck = SOME typeCheck})
-         end
+   end
       val xmlFrontend =
          mkFrontend
          {parse = Xml.Program.parse,
@@ -597,147 +595,97 @@
                 doit = Xml.simplify,
                 execute = true,
                 keepIL = !Control.keepXML,
-                name = "xmlSimplify",
-                stats = Xml.Program.layoutStats,
+       name = "xmlSimplify",
+       stats = Xml.Program.layoutStats,
                 toFile = Xml.Program.toFile,
-                typeCheck = Xml.typeCheck}
-         in
-            xml
-         end
-<<<<<<< HEAD
-   in
-      machine
-   end
-
-fun setupConstants() : unit =
-   (* Set GC_state offsets and sizes. *)
-   let
-      val _ =
-=======
+       typeCheck = Xml.typeCheck}
+   in
+      xml
+   end
       fun toSxml xml =
          Control.translatePass
          {arg = xml,
           doit = Monomorphise.monomorphise,
           keepIL = false,
-          name = "monomorphise",
+    name = "monomorphise",
           srcToFile = SOME Xml.Program.toFile,
           tgtStats = SOME Sxml.Program.layoutStats,
           tgtToFile = SOME Sxml.Program.toFile,
           tgtTypeCheck = SOME Sxml.typeCheck}
       fun sxmlSimplify sxml =
->>>>>>> 6af29f6c
-         let
-            val sxml =
+   let
+      val sxml =
                Control.simplifyPass
                {arg = sxml,
                 doit = Sxml.simplify,
                 execute = true,
                 keepIL = !Control.keepSXML,
-                name = "sxmlSimplify",
-                stats = Sxml.Program.layoutStats,
+          name = "sxmlSimplify",
+          stats = Sxml.Program.layoutStats,
                 toFile = Sxml.Program.toFile,
-                typeCheck = Sxml.typeCheck}
-         in
-<<<<<<< HEAD
-            Runtime.GCField.setOffsets
-            {
-             atomicState = get "atomicState_Offset",
-             currentThread = get "currentThread_Offset",
-             curSourceSeqsIndex = get "sourceMaps.curSourceSeqsIndex_Offset",
-             exnStack = get "exnStack_Offset",
-             ffiArgs = get "ffiArgs_Offset",
-             frontier = get "frontier_Offset",
-             globalObjptrNonRoot = get "globalObjptrNonRoot_Offset",
-             limit = get "limit_Offset",
-             limitPlusSlop = get "limitPlusSlop_Offset",
-             maxFrameSize = get "maxFrameSize_Offset",
-             returnToC = get "returnToC_Offset",
-             signalIsPending = get "signalsInfo.signalIsPending_Offset",
-             stackBottom = get "stackBottom_Offset",
-             stackLimit = get "stackLimit_Offset",
-             stackTop = get "stackTop_Offset"
-             };
-            Runtime.GCField.setSizes
-            {
-             atomicState = get "atomicState_Size",
-             currentThread = get "currentThread_Size",
-             curSourceSeqsIndex = get "sourceMaps.curSourceSeqsIndex_Size",
-             exnStack = get "exnStack_Size",
-             ffiArgs = get "ffiArgs_Size",
-             frontier = get "frontier_Size",
-             globalObjptrNonRoot = get "globalObjptrNonRoot_Size",
-             limit = get "limit_Size",
-             limitPlusSlop = get "limitPlusSlop_Size",
-             maxFrameSize = get "maxFrameSize_Size",
-             returnToC = get "returnToC_Size",
-             signalIsPending = get "signalsInfo.signalIsPending_Size",
-             stackBottom = get "stackBottom_Size",
-             stackLimit = get "stackLimit_Size",
-             stackTop = get "stackTop_Size"
-             }
-=======
-            sxml
->>>>>>> 6af29f6c
-         end
+          typeCheck = Sxml.typeCheck}
+   in
+      sxml
+   end
       fun toSsa sxml =
          Control.translatePass
          {arg = sxml,
           doit = ClosureConvert.closureConvert,
           keepIL = false,
-          name = "closureConvert",
+    name = "closureConvert",
           srcToFile = SOME Sxml.Program.toFile,
           tgtStats = SOME Ssa.Program.layoutStats,
           tgtToFile = SOME Ssa.Program.toFile,
           tgtTypeCheck = SOME Ssa.typeCheck}
       fun ssaSimplify ssa =
-         let
-            val ssa =
+   let
+      val ssa =
                Control.simplifyPass
                {arg = ssa,
                 doit = Ssa.simplify,
                 execute = true,
                 keepIL = !Control.keepSSA,
-                name = "ssaSimplify",
-                stats = Ssa.Program.layoutStats,
+          name = "ssaSimplify",
+          stats = Ssa.Program.layoutStats,
                 toFile = Ssa.Program.toFile,
-                typeCheck = Ssa.typeCheck}
-         in
-            ssa
-         end
+          typeCheck = Ssa.typeCheck}
+   in
+      ssa
+   end
       fun toSsa2 ssa =
          Control.translatePass
          {arg = ssa,
           doit = SsaToSsa2.convert,
           keepIL = false,
-          name = "toSsa2",
+    name = "toSsa2",
           srcToFile = SOME Ssa.Program.toFile,
           tgtStats = SOME Ssa2.Program.layoutStats,
           tgtToFile = SOME Ssa2.Program.toFile,
           tgtTypeCheck = SOME Ssa2.typeCheck}
       fun ssa2Simplify ssa2 =
-         let
-            val ssa2 =
+   let
+      val ssa2 =
                Control.simplifyPass
                {arg = ssa2,
                 doit = Ssa2.simplify,
                 execute = true,
                 keepIL = !Control.keepSSA2,
-                name = "ssa2Simplify",
-                stats = Ssa2.Program.layoutStats,
+          name = "ssa2Simplify",
+          stats = Ssa2.Program.layoutStats,
                 toFile = Ssa2.Program.toFile,
-                typeCheck = Ssa2.typeCheck}
-         in
-            ssa2
-         end
+          typeCheck = Ssa2.typeCheck}
+   in
+      ssa2
+   end
       fun toRssa ssa2 =
-         let
-            val _ = setupRuntimeConstants ()
-            val codegenImplementsPrim =
-               case !Control.codegen of
-                  Control.AMD64Codegen => amd64Codegen.implementsPrim
-                | Control.CCodegen => CCodegen.implementsPrim
-                | Control.LLVMCodegen => LLVMCodegen.implementsPrim
-                | Control.X86Codegen => x86Codegen.implementsPrim
+   let
+      val _ = setupRuntimeConstants ()
+      val codegenImplementsPrim =
+         case !Control.codegen of
+            Control.AMD64Codegen => amd64Codegen.implementsPrim
+          | Control.CCodegen => CCodegen.implementsPrim
+          | Control.LLVMCodegen => LLVMCodegen.implementsPrim
+          | Control.X86Codegen => x86Codegen.implementsPrim
             fun toRssa ssa2 =
                Ssa2ToRssa.convert
                (ssa2, {codegenImplementsPrim = codegenImplementsPrim})
@@ -753,7 +701,7 @@
                 tgtTypeCheck = SOME Rssa.Program.typeCheck}
          in
             rssa
-         end
+   end
       fun rssaSimplify rssa =
          Control.simplifyPass
          {arg = rssa,
@@ -776,9 +724,9 @@
                 tgtStats = SOME Machine.Program.layoutStats,
                 tgtToFile = SOME Machine.Program.toFile,
                 tgtTypeCheck = SOME Machine.Program.typeCheck}
-         in
+   in
             machine
-         end
+   end
       fun machineSimplify machine =
          Control.simplifyPass
          {arg = machine,
@@ -790,27 +738,27 @@
           toFile = Machine.Program.toFile,
           typeCheck = Machine.Program.typeCheck}
       fun codegen machine =
-         let
+   let
             val _ = Machine.Program.clearLabelNames machine
             val _ = Machine.Label.printNameAlphaNumeric := true
             fun codegen machine =
-               case !Control.codegen of
-                  Control.AMD64Codegen =>
-                     amd64Codegen.output {program = machine,
-                                          outputC = outputC,
+         case !Control.codegen of
+            Control.AMD64Codegen =>
+                   amd64Codegen.output {program = machine,
+                                        outputC = outputC,
                                           outputS = outputS}
-                | Control.CCodegen =>
-                     CCodegen.output {program = machine,
+          | Control.CCodegen =>
+                   CCodegen.output {program = machine,
                                       outputC = outputC}
-                | Control.LLVMCodegen =>
-                     LLVMCodegen.output {program = machine,
-                                         outputC = outputC,
+          | Control.LLVMCodegen =>
+                   LLVMCodegen.output {program = machine,
+                                       outputC = outputC,
                                          outputLL = outputLL}
-                | Control.X86Codegen =>
-                     x86Codegen.output {program = machine,
-                                        outputC = outputC,
-                                        outputS = outputS}
-         in
+          | Control.X86Codegen =>
+                   x86Codegen.output {program = machine,
+                                      outputC = outputC,
+            outputS = outputS}
+      in
             Control.translatePass
             {arg = machine,
              doit = codegen,
@@ -820,35 +768,8 @@
              tgtStats = NONE,
              tgtToFile = NONE,
              tgtTypeCheck = NONE}
-         end
-
-<<<<<<< HEAD
-fun genFromSXML (input: File.t): Machine.Program.t =
-   let
-      val _ = setupConstants()
-      val sxml =
-         Control.passTypeCheck
-         {display = Control.Layouts Sxml.Program.layouts,
-          name = "sxmlParse",
-          stats = Sxml.Program.layoutStats,
-          style = Control.ML,
-          suffix = "sxml",
-          thunk = (fn () => case
-                     Parse.parseFile(ParseSxml.program, input)
-                        of Result.Yes x => x
-                         | Result.No msg => (Control.error
-                           (Region.bogus, Layout.str "Sxml Parse failed", Layout.str msg);
-                            Control.checkForErrors("parse");
-                            (* can't be reached *)
-                            raise Fail "parse")
-                   ),
-          typeCheck = Sxml.typeCheck}
-      val sxml = simplifySxml sxml
-      val ssa = makeSsa sxml
-      val ssa = simplifySsa ssa
-      val ssa2 = makeSsa2 ssa
-      val ssa2 = simplifySsa2 ssa2
-=======
+      end
+
       val goCodegen = codegen
       val goMachineSimplify = goCodegen o machineSimplify
       val goToMachine = goMachineSimplify o toMachine
@@ -866,7 +787,6 @@
          {sourceFiles = sourceFiles,
           frontend = Control.trace (Control.Top, "Type Check " ^ il) (ignore o frontend),
           compile = Control.trace (Control.Top, "Compile " ^ il) (compile o frontend)}
->>>>>>> 6af29f6c
    in
       {mlb = mk ("SML", mlbSourceFiles, mlbFrontend, goXmlSimplify),
        sml = mk ("SML", smlSourceFiles, smlFrontend, goXmlSimplify),
