--- conflicted
+++ resolved
@@ -276,7 +276,7 @@
                                                                 NONE => usage ()
                                                               | SOME n =>
                                                                    Chunkify.Coalesce
-                                                                   {limit = n})
+                                                                          {limit = n})
                                                        else usage ()
                                                  end
                                             else usage ()
@@ -1131,25 +1131,6 @@
                       then "-Wa,-g" :: asOpts
                       else asOpts
       val ccOpts = addTargetOpts ccOpts
-<<<<<<< HEAD
-      val ccOpts = concat ["-I",
-                           OS.Path.mkAbsolute { path = "include",
-                                                relativeTo = !libTargetDir }]
-                   :: ccOpts
-      val linkOpts =
-         List.concat [[concat ["-L", !libTargetDir]],
-                      if !debugRuntime then
-                      ["-lmlton-gdb", "-lgdtoa-gdb"]
-                      else if !traceRuntime then
-                      ["-lmlton-trace", "-lgdtoa-trace"]
-                      else if !ltoRuntime then
-                      ["-lmlton-lto", "-lgdtoa-lto", "-O3", "-flto"]
-                      else if positionIndependent then
-                      ["-lmlton-pic", "-lgdtoa-pic"]
-                      else
-                      ["-lmlton", "-lgdtoa"],
-                      addTargetOpts linkOpts]
-=======
       val ccOpts = ("-I" ^ targetIncDir) :: ccOpts
       val ccOpts = if !debug
                       then "-g" :: "-DASSERT=1" :: ccOpts
@@ -1157,30 +1138,26 @@
       val linkOpts = addTargetOpts linkOpts
       val linkOpts = if !debugRuntime then
                      "-lmlton-gdb" :: "-lgdtoa-gdb" :: linkOpts
-                     else if !traceRuntime then
+                      else if !traceRuntime then
                      "-lmlton-trace" :: "-lgdtoa-trace" :: linkOpts
-                     else if positionIndependent then
+                      else if !ltoRuntime then
+                     "-lmlton-lto" :: "-lgdtoa-lto" :: "-O3" :: "-flto" :: linkOpts
+                      else if positionIndependent then
                      "-lmlton-pic" :: "-lgdtoa-pic" :: linkOpts
-                     else
+                      else
                      "-lmlton" :: "-lgdtoa" :: linkOpts
       val linkOpts = ("-L" ^ targetLibDir) :: linkOpts
 
->>>>>>> 6af29f6c
       val linkArchives =
          if !debugRuntime then
          [OS.Path.joinDirFile {dir = targetLibDir, file = "libmlton-gdb.a"},
           OS.Path.joinDirFile {dir = targetLibDir, file = "libgdtoa-gdb.a"}]
          else if !traceRuntime then
-<<<<<<< HEAD
-         [OS.Path.joinDirFile { dir = !libTargetDir, file = "libmlton-trace.a" },
-          OS.Path.joinDirFile { dir = !libTargetDir, file = "libgdtoa-trace.a" }]
-         else if !ltoRuntime then
-         [OS.Path.joinDirFile { dir = !libTargetDir, file = "libmlton-lto.a" },
-          OS.Path.joinDirFile { dir = !libTargetDir, file = "libgdtoa-lto.a" }]
-=======
          [OS.Path.joinDirFile {dir = targetLibDir, file = "libmlton-trace.a"},
           OS.Path.joinDirFile {dir = targetLibDir, file = "libgdtoa-trace.a"}]
->>>>>>> 6af29f6c
+         else if !ltoRuntime then
+         [OS.Path.joinDirFile { dir = targetLibDir, file = "libmlton-lto.a" },
+          OS.Path.joinDirFile { dir = targetLibDir, file = "libgdtoa-lto.a" }]
          else if positionIndependent then
          [OS.Path.joinDirFile {dir = targetLibDir, file = "libmlton-pic.a"},
           OS.Path.joinDirFile {dir = targetLibDir, file = "libgdtoa-pic.a"}]
@@ -1261,8 +1238,8 @@
                 in
                    outputl (align
                             (List.revMap (Control.mlbPathMap (),
-                                          fn {var, path, ...} =>
-                                          str (concat [var, " ", path]))),
+                                       fn {var, path, ...} =>
+                                       str (concat [var, " ", path]))),
                             Out.standard)
                 end
              ; let open OS.Process in exit success end)
@@ -1469,35 +1446,10 @@
                         else temp (xsuf ^ ".bc")
                   fun compileC (c: Counter.t, input: File.t): (string * string list) list * File.t =
                      let
-<<<<<<< HEAD
-                        val debugSwitches = gccDebug @ ["-DASSERT=1"]
-                        val tracingSwitches = gccDebug @ ["-DENABLE_TRACING=1"]
-                        val ltoSwitches = ["-O3", "-flto"]
                         val output = mkOutputO (c, input)
                      in
-                        (
-                          [
-                            (gcc,
+                       ([(hd cc,
                              List.concat
-                                [[ "-std=gnu11", "-c" ],
-                                 if !format = Executable
-                                 then [] else [ "-DLIBNAME=" ^ !libname ],
-                                 if positionIndependent
-                                 then [ "-fPIC", "-DPIC" ] else [],
-                                 if !debug then debugSwitches else [],
-                                 if !traceRuntime then tracingSwitches else [],
-                                 if !ltoRuntime then ltoSwitches else [],
-                                 ccOpts,
-                                 ["-o", output],
-                                 [input]])
-                          ],
-                          output
-                        )
-=======
-                        val output = mkOutputO (c, input)
-                    in
-                       ([(hd cc,
-                          List.concat
                           [tl cc,
                            [ "-c" ],
                            if !format = Executable
@@ -1507,23 +1459,24 @@
                            if !debug then ccDebug else [],
                            if !traceRuntime
                            then ["-DENABLE_TRACING=1"] else [],
+                           if !ltoRuntime
+                           then ["-O3", "-flto"] else [],
                            ccOpts,
                            ["-o", output],
                            [input]])],
                         output)
->>>>>>> 6af29f6c
                      end
                   fun compileS (c: Counter.t, input: File.t): (string * string list) list * File.t =
                      let
                         val output = mkOutputO (c, input)
                      in
                          ([(hd cc,
-                            List.concat
+                             List.concat
                             [tl cc,
                              ["-c"],
-                             if !debug then [asDebug] else [],
-                             asOpts,
-                             ["-o", output],
+                                  if !debug then [asDebug] else [],
+                                  asOpts,
+                                  ["-o", output],
                              [input]])],
                           output)
                      end
@@ -1656,10 +1609,10 @@
                       | _ => Error.bug "invalid start"
                   val doit =
                      traceTop Version.banner
-                     (fn () =>
-                      Exn.finally
-                      (compile, fn () =>
-                       List.foreach (!tempFiles, File.remove)))
+                      (fn () =>
+                       Exn.finally
+                       (compile, fn () =>
+                        List.foreach (!tempFiles, File.remove)))
                in
                   doit ()
                end
