(* Copyright (C) 2009,2019 Matthew Fluet.
 * Copyright (C) 1999-2008 Henry Cejtin, Matthew Fluet, Suresh
 *    Jagannathan, and Stephen Weeks.
 * Copyright (C) 1997-2000 NEC Research Institute.
 *
 * MLton is released under a HPND-style license.
 * See the file MLton-LICENSE for details.
 *)

functor x86Translate(S: X86_TRANSLATE_STRUCTS): X86_TRANSLATE =
struct

  open S

  val tracerTop = x86.tracerTop

  fun argsToString(ss: string list): string
    = "(" ^ (concat (List.separate(ss, ", "))) ^ ")"

  structure Machine = x86MLton.Machine

  local
     open Machine
  in
     structure Label = Label
     structure Live = Live
     structure Scale = Scale
     structure StackOffset = StackOffset
     structure Temporary = Temporary
     structure Type = Type
     structure WordSize = WordSize
     structure WordX = WordX
  end

  datatype z = datatype WordSize.prim

  structure Global =
     struct
        open Machine.Global

        fun toX86Operand (g: t) : (x86.Operand.t * x86.Size.t) vector =
           let
              val ty = Machine.Type.toCType (ty g)
              val index = index g
              val base =
                 x86.Immediate.label (x86MLton.global_base ty)
              val origin =
                 x86.MemLoc.imm
                 {base = base,
                  index = x86.Immediate.int index,
                  scale = x86.Scale.fromCType ty,
                  size = x86.Size.BYTE,
                  class = x86MLton.Classes.Globals}
              val sizes = x86.Size.fromCType ty
           in
              (#1 o Vector.mapAndFold)
              (sizes, 0, fn (size,offset) =>
               (((x86.Operand.memloc o x86.MemLoc.shift)
                 {origin = origin,
                  disp = x86.Immediate.int offset,
                  scale = x86.Scale.One,
                  size = size}, size), offset + x86.Size.toBytes size))
           end
     end

  structure Operand =
    struct
      open Machine.Operand

      fun get (f: ('a * 'b) -> 'c) (i: int) (v: ('a * 'b) vector) =
         f (Vector.sub (v, i))
      fun getOp0 v =
         get #1 0 v

      local
         fun fromSizes (sizes, origin) =
            (#1 o Vector.mapAndFold)
            (sizes, 0, fn (size,offset) =>
             (((x86.Operand.memloc o x86.MemLoc.shift)
               {origin = origin,
                disp = x86.Immediate.int offset,
                scale = x86.Scale.One,
                size = size}, size), offset + x86.Size.toBytes size))
      in
      val rec toX86Operand : t -> (x86.Operand.t * x86.Size.t) vector =
         fn SequenceOffset {base, index, offset, scale, ty}
            => let
                  val base = toX86Operand base
                  val _ = Assert.assert("x86Translate.Operand.toX86Operand: SequenceOffset/base",
                                        fn () => Vector.length base = 1)
                  val base = getOp0 base
                  val index = toX86Operand index
                  val _ = Assert.assert("x86Translate.Operand.toX86Operand: SequenceOffset/index",
                                       fn () => Vector.length index = 1)
                  val index = getOp0 index
                  val scale =
                     case scale of
                        Scale.One => x86.Scale.One
                      | Scale.Two => x86.Scale.Two
                      | Scale.Four => x86.Scale.Four
                      | Scale.Eight => x86.Scale.Eight
                  val ty = Type.toCType ty
                  val origin =
                     case (x86.Operand.deImmediate base,
                           x86.Operand.deMemloc base,
                           x86.Operand.deImmediate index,
                           x86.Operand.deMemloc index) of
                        (SOME base, _, SOME index, _) =>
                           x86.MemLoc.imm
                           {base = base,
                            index = index,
                            scale = scale,
                            size = x86.Size.BYTE,
                            class = x86MLton.Classes.Heap}
                      | (SOME base, _, _, SOME index) =>
                           x86.MemLoc.basic
                           {base = base,
                            index = index,
                            scale = scale,
                            size = x86.Size.BYTE,
                            class = x86MLton.Classes.Heap}
                      | (_, SOME base, SOME index, _) =>
                           x86.MemLoc.simple
                           {base = base,
                            index = index,
                            scale = scale,
                            size = x86.Size.BYTE,
                            class = x86MLton.Classes.Heap}
                      | (_, SOME base, _, SOME index) =>
                           x86.MemLoc.complex
                           {base = base,
                            index = index,
                            scale = scale,
                            size = x86.Size.BYTE,
                            class = x86MLton.Classes.Heap}
                      | _ => Error.bug (concat ["x86Translate.Operand.toX86Operand: ",
                                                "strange SequenceOffset: base: ",
                                                x86.Operand.toString base,
                                                " index: ",
                                                x86.Operand.toString index])
                  val origin =
                     if Bytes.isZero offset
                        then origin
                        else x86.MemLoc.shift
                             {origin = origin,
                              disp = x86.Immediate.int (Bytes.toInt offset),
                              scale = x86.Scale.One,
                              size = x86.Size.BYTE}
                  val sizes = x86.Size.fromCType ty
               in
                 fromSizes (sizes, origin)
               end
          | Cast (z, _) => toX86Operand z
<<<<<<< HEAD
=======
          | Contents {oper, ty} =>
               let
                  val ty = Type.toCType ty
                  val base = toX86Operand oper
                  val _ = Assert.assert("x86Translate.Operand.toX86Operand: Contents/base",
                                        fn () => Vector.length base = 1)
                  val base = getOp0 base
                  val origin =
                     case x86.Operand.deMemloc base of
                        SOME base =>
                           x86.MemLoc.simple 
                           {base = base,
                            index = x86.Immediate.zero,
                            scale = x86.Scale.One,
                            size = x86.Size.BYTE,
                            class = x86MLton.Classes.Heap}
                      | _ => Error.bug (concat
                                        ["x86Translate.Operand.toX86Operand: ",
                                         "strange Contents: base: ",
                                         x86.Operand.toString base])    
                  val sizes = x86.Size.fromCType ty
               in
                  fromSizes (sizes, origin)
               end
>>>>>>> 89891a41
          | Frontier => 
               let 
                  val frontier = x86MLton.gcState_frontierContentsOperand ()
               in
                  Vector.new1 (frontier, valOf (x86.Operand.size frontier))
               end
          | GCState => 
               Vector.new1 (x86.Operand.immediate_label x86MLton.gcState_label,
                            x86MLton.pointerSize)
          | Global g => Global.toX86Operand g
          | Label l => 
               Vector.new1 (x86.Operand.immediate_label l, x86MLton.pointerSize)
          | Null => 
               Vector.new1 (x86.Operand.immediate_zero, x86MLton.wordSize)
          | Offset {base = GCState, offset, ty} =>
               let
                  val offset = Bytes.toInt offset
                  val ty = Type.toCType ty
                  val offset = x86MLton.gcState_offset {offset = offset, ty = ty}
               in
                  Vector.new1 (offset, valOf (x86.Operand.size offset))
               end
          | Offset {base, offset, ty} =>
               let
                  val offset = Bytes.toInt offset
                 val ty = Type.toCType ty
                 val base = toX86Operand base
                 val _ = Assert.assert("x86Translate.Operand.toX86Operand: Offset/base",
                                       fn () => Vector.length base = 1)
                 val base = getOp0 base
                 val origin =
                    case (x86.Operand.deImmediate base,
                          x86.Operand.deMemloc base) of
                       (SOME base, _) =>
                          x86.MemLoc.imm
                          {base = base,
                           index = x86.Immediate.int offset,
                           scale = x86.Scale.One,
                           size = x86.Size.BYTE,
                           class = x86MLton.Classes.Heap}
                     | (_, SOME base) =>
                          x86.MemLoc.simple
                          {base = base,
                           index = x86.Immediate.int offset,
                           scale = x86.Scale.One,
                           size = x86.Size.BYTE,
                           class = x86MLton.Classes.Heap}
                     | _ => Error.bug (concat ["x86Translate.Operand.toX86Operand: ",
                                               "strange Offset: base: ",
                                               x86.Operand.toString base])
                 val sizes = x86.Size.fromCType ty
               in
                  fromSizes (sizes, origin)
               end
          | Real _ => Error.bug "x86Translate.Operand.toX86Operand: Real unimplemented"
          | StackOffset (StackOffset.T {offset, ty}) =>
               let
                  val offset = Bytes.toInt offset
                  val ty = Type.toCType ty
                  val origin =
                     x86.MemLoc.simple 
                     {base = x86MLton.gcState_stackTopContents (), 
                      index = x86.Immediate.int offset,
                      scale = x86.Scale.One,
                      size = x86.Size.BYTE,
                      class = x86MLton.Classes.Stack}
                  val sizes = x86.Size.fromCType ty
               in
                  fromSizes (sizes, origin)
               end
           | Static {index, offset, ...} =>
               let
                  val offset = Bytes.toInt offset
                  val base = x86.Immediate.labelPlusInt
                        (x86MLton.static_label index, offset)
               in
                  Vector.new1 (x86.Operand.immediate base, x86MLton.pointerSize)
               end
          | StackTop => 
               let 
                  val stackTop = x86MLton.gcState_stackTopContentsOperand ()
               in
                  Vector.new1 (stackTop, valOf (x86.Operand.size stackTop))
               end
          | Temporary t =>
               let
                  val ty = Machine.Type.toCType (Temporary.ty t)
                  val index = Machine.Temporary.index t
                  val base = x86.Immediate.label (x86MLton.local_base ty)
                  val origin =
                     x86.MemLoc.imm
                     {base = base,
                      index = x86.Immediate.int index,
                      scale = x86.Scale.fromCType ty,
                      size = x86.Size.BYTE,
                      class = x86MLton.Classes.Locals}
                  val sizes = x86.Size.fromCType ty
               in
                  fromSizes (sizes, origin)
               end
          | Word w =>
               let
                  fun single size =
                     Vector.new1 (x86.Operand.immediate_word w, size)
               in
                  case WordSize.prim (WordX.size w) of
                     W8 => single x86.Size.BYTE
                   | W16 => single x86.Size.WORD
                   | W32 => single x86.Size.LONG
                   | W64 =>
                        let
                           val lo = WordX.resize (w, WordSize.word32)
                           val w = WordX.rshift (w, 
                                                 WordX.fromIntInf (32, WordSize.word64),
                                                 {signed = true})
                           val hi = WordX.resize (w, WordSize.word32)
                        in
                           Vector.new2
                           ((x86.Operand.immediate_word lo, x86.Size.LONG),
                            (x86.Operand.immediate_word hi, x86.Size.LONG))
                        end
               end
      end
    end

  type transInfo = x86MLton.transInfo

  structure Entry =
    struct
      structure Kind = Machine.Kind

      fun frameInfoToX86 fi =
         x86.FrameInfo.T
         {frameInfosIndex = Machine.FrameInfo.index fi,
          size = Bytes.toInt (Machine.FrameInfo.size fi)}

      fun toX86Blocks {label, kind, 
                       transInfo as {live, liveInfo, ...}: transInfo}
        = (
           x86Liveness.LiveInfo.setLiveOperands
           (liveInfo, label, live label);
           case kind
             of Kind.Jump
              => let
                 in
                   AppendList.single
                   (x86.Block.mkBlock'
                    {entry = SOME (x86.Entry.jump {label = label}),
                     statements = [],
                     transfer = NONE})
                 end
              | Kind.Func _
              => let
                   val args
                     = List.fold
                       (live label,
                        x86.MemLocSet.empty,
                        fn (operand, args)
                         => case x86.Operand.deMemloc operand
                              of SOME memloc => x86.MemLocSet.add(args, memloc)
                               | NONE => args)
                 in
                   AppendList.single
                   (x86.Block.mkBlock'
                    {entry = SOME (x86.Entry.func {label = label,
                                                   live = args}),
                     statements = [],
                     transfer = NONE})
                 end
              | Kind.Cont {args, frameInfo, ...}
              => let
                    val frameInfo = frameInfoToX86 frameInfo
                    val args =
                       Vector.fold
                       (args, x86.MemLocSet.empty,
                        fn (operand,args) =>
                        Vector.fold
                        (Operand.toX86Operand (Live.toOperand operand), args,
                         fn ((operand,_),args) =>
                         case x86.Operand.deMemloc operand of
                            SOME memloc => x86.MemLocSet.add(args, memloc)
                          | NONE => args))
                 in
                   AppendList.single
                   (x86.Block.mkBlock'
                    {entry = SOME (x86.Entry.cont {frameInfo = frameInfo,
                                                   label = label,
                                                   live = args}),
                     statements = [],
                     transfer = NONE})
                 end
              | Kind.Handler {args, frameInfo, ...}
              => let
                    val frameInfo = frameInfoToX86 frameInfo
                    val args =
                       Vector.fold
                       (args, x86.MemLocSet.empty,
                        fn (operand,args) =>
                        Vector.fold
                        (Operand.toX86Operand (Live.toOperand operand), args,
                         fn ((operand,_),args) =>
                         case x86.Operand.deMemloc operand of
                            SOME memloc => x86.MemLocSet.add(args, memloc)
                          | NONE => args))
                 in 
                   AppendList.single
                   (x86.Block.mkBlock'
                    {entry = SOME (x86.Entry.handler {frameInfo = frameInfo,
                                                      label = label,
                                                      live = args}),
                     statements = [],
                     transfer = NONE})
                 end
              | Kind.CReturn {dst, frameInfo, func}
              => let
                   val dsts =
                      case dst of
                         NONE => Vector.new0 ()
                       | SOME dst => Operand.toX86Operand (Live.toOperand dst)
                 in
                   x86MLton.creturn
                   {dsts = dsts,
                    frameInfo = Option.map (frameInfo, frameInfoToX86),
                    func = func,
                    label = label,
                    transInfo = transInfo}
                 end)
    end

  structure Statement =
    struct
      open Machine.Statement

      fun comments statement
        = if !Control.codegenComments > 0
            then let
                   val comment = (Layout.toString o layout) statement
                 in
                   (AppendList.single
                    (x86.Block.mkBlock'
                     {entry = NONE,
                      statements = [x86.Assembly.comment
                                    (concat ["begin: ",
                                             comment])],
                      transfer = NONE}),
                    AppendList.single
                    (x86.Block.mkBlock'
                     {entry = NONE,
                      statements = [x86.Assembly.comment
                                    (concat ["end: ",
                                             comment])],
                      transfer = NONE}))
                 end
            else (AppendList.empty,AppendList.empty)

      fun toX86Blocks {statement,
                       transInfo as {...} : transInfo}
        = (case statement
             of Move {src, dst}
              => let
                   val (comment_begin,
                        comment_end) = comments statement

                   val dsts = Operand.toX86Operand dst
                   val srcs = Operand.toX86Operand src
                   (* Operand.toX86Operand returns multi-word 
                    * operands in and they will be moved in order,
                    * so it suffices to check for aliasing between 
                    * the first dst and second src.
                    *)
                   val (dsts,srcs) =
                      if Vector.length srcs > 1
                         andalso x86.Operand.mayAlias
                                 (#1 (Vector.sub (dsts, 0)), 
                                  #1 (Vector.sub (srcs, 1)))
                         then (Vector.rev dsts, Vector.rev srcs)
                         else (dsts,srcs)
                 in
                   AppendList.appends
                   [comment_begin,
                    AppendList.single
                    (x86.Block.mkBlock'
                     {entry = NONE,
                      statements
                      = (Vector.toList o Vector.map2)
                        (dsts,srcs,fn ((dst,_),(src,srcsize)) =>
                         (* dst = src *)
                         case x86.Size.class srcsize
                            of x86.Size.INT => x86.Assembly.instruction_mov 
                                               {dst = dst,
                                                src = src,
                                                size = srcsize}
                          | x86.Size.FLT => x86.Assembly.instruction_pfmov
                                            {dst = dst,
                                             src = src,
                                             size = srcsize}
                          | _ => Error.bug "x86Translate.Statement.toX86Blocks: Move"),
                      transfer = NONE}),
                    comment_end]
                 end 
              | PrimApp {dst, prim, args}
              => let
                   val (comment_begin, comment_end) = comments statement
                   val args = (Vector.concatV o Vector.map)
                              (args, Operand.toX86Operand)
                   val dsts = 
                      case dst of
                         NONE => Vector.new0 ()
                       | SOME dst => Operand.toX86Operand dst
                 in
                   AppendList.appends
                   [comment_begin,
                    (x86MLton.prim {prim = prim,
                                    args = args,
                                    dsts = dsts,
                                    transInfo = transInfo}),
                    comment_end]
                 end
              | ProfileLabel l =>
                   AppendList.single
                   (x86.Block.mkProfileBlock'
                    {profileLabel = l}))
    end

  structure Transfer =
    struct
      open Machine.Transfer

      fun goto l
        = AppendList.single
          (x86.Block.mkBlock'
           {entry = NONE,
            statements = [],
            transfer = SOME (x86.Transfer.goto
                             {target = l})})

      fun iff (test, a, b)
        = let
            val (test,testsize) =
               Vector.sub (Operand.toX86Operand test, 0)
          in
            if Label.equals(a, b)
              then AppendList.single
                   (x86.Block.mkBlock'
                    {entry = NONE,
                     statements = [],
                     transfer = SOME (x86.Transfer.goto {target = a})})
              else AppendList.single
                   ((* if (test) goto a
                     * goto b
                     *)
                    x86.Block.mkBlock'
                    {entry = NONE,
                     statements 
                     = [x86.Assembly.instruction_test
                        {src1 = test,
                         src2 = test,
                         size = testsize}],
                     transfer
                     = SOME (x86.Transfer.iff
                             {condition = x86.Instruction.NZ,
                              truee = a,
                              falsee = b})})
          end

      fun cmp (test, k, a, b)
        = let
            val (test,testsize) =
               Vector.sub (Operand.toX86Operand test, 0)
          in
            if Label.equals(a, b)
              then AppendList.single
                   (x86.Block.mkBlock'
                    {entry = NONE,
                     statements = [],
                     transfer = SOME (x86.Transfer.goto {target = a})})
              else AppendList.single
                   ((* if (test = k) goto a
                     * goto b
                     *)
                    x86.Block.mkBlock'
                    {entry = NONE,
                     statements 
                     = [x86.Assembly.instruction_cmp
                        {src1 = test,
                         src2 = x86.Operand.immediate k,
                         size = testsize}],
                     transfer
                     = SOME (x86.Transfer.iff
                             {condition = x86.Instruction.E,
                              truee = a,
                              falsee = b})})
          end

      fun switch(test, cases, default)
        = let
            val test = Operand.toX86Operand test
            val (test,_) = Vector.sub(test, 0)
          in
            AppendList.single
            (x86.Block.mkBlock'
             {entry = NONE,
              statements = [],
              transfer = SOME (x86.Transfer.switch
                               {test = test,
                                cases = cases,
                                default = default})})
          end

      fun doSwitchWord (test, cases, default)
        = (case (cases, default)
             of ([],            NONE)
              => Error.bug "x86Translate.Transfer.doSwitchWord"
              | ([(_,l)],       NONE) => goto l
              | ([],            SOME l) => goto l
              | ([(w1,l1),(w2,l2)], NONE) => 
                if WordX.isZero w1 andalso WordX.isOne w2
                   then iff(test,l2,l1)
                else if WordX.isZero w2 andalso WordX.isOne w1
                   then iff(test,l1,l2)
                else cmp(test,x86.Immediate.word w1,l1,l2)
              | ([(k',l')],      SOME l)
              => cmp(test,x86.Immediate.word k',l',l)
              | ((_,l)::cases,  NONE) 
              => switch(test, x86.Transfer.Cases.word cases, l)
              | (cases,         SOME l) 
              => switch(test, x86.Transfer.Cases.word cases, l))

      fun comments transfer
        = if !Control.codegenComments > 0
            then let
                   val comment = (Layout.toString o layout) transfer
                 in
                   AppendList.single
                   (x86.Block.mkBlock'
                    {entry = NONE,
                     statements = [x86.Assembly.comment comment],
                      transfer = NONE})
                 end
            else AppendList.empty


      fun toX86Blocks {returns, transfer, transInfo: transInfo}
        = (case transfer
             of CCall {args, func, return}
              => let
                   val args = (Vector.concatV o Vector.map)
                              (args, Operand.toX86Operand)
                 in
                   AppendList.append
                   (comments transfer,  
                    x86MLton.ccall {args = args,
                                    func = func,
                                    return = Option.map (return, fn {return, size} =>
                                                         {return = return,
                                                          size = Option.map (size, Bytes.toInt)}),
                                    transInfo = transInfo})
                 end
              | Return _
              => AppendList.append
                 (comments transfer,
                  AppendList.single
                  (x86.Block.mkBlock'
                   {entry = NONE,
                    statements = [],
                    transfer 
                    = SOME (x86.Transfer.return 
                            {live 
                             = Vector.fold
                               ((case returns of
                                    NONE => Error.bug "x86Translate.Transfer.toX86Blocsk: Return"
                                  | SOME zs => zs),
                                x86.MemLocSet.empty,
                                fn (operand, live) =>
                                Vector.fold
                                (Operand.toX86Operand operand, live,
                                 fn ((operand,_),live) =>
                                 case x86.Operand.deMemloc operand of
                                    SOME memloc => x86.MemLocSet.add(live, memloc)
                                  | NONE => live))})}))
              | Raise _
              => AppendList.append
                 (comments transfer,
                  AppendList.single
                  (x86.Block.mkBlock'
                   {entry = NONE,
                    statements = [],
                    transfer 
                    = SOME (x86.Transfer.raisee 
                            {live 
                             = x86.MemLocSet.add
                               (x86.MemLocSet.add
                                (x86.MemLocSet.empty,
                                 x86MLton.gcState_stackBottomContents ()),
                                x86MLton.gcState_exnStackContents ())})}))
              | Switch (Machine.Switch.T {cases, default, test, ...})
              => AppendList.append
                 (comments transfer,
                  doSwitchWord (test, Vector.toList cases, default))
              | Goto label
              => (AppendList.append
                  (comments transfer,
                   AppendList.single
                   ((* goto label *)
                    x86.Block.mkBlock'
                    {entry = NONE,
                     statements = [],
                     transfer = SOME (x86.Transfer.goto {target = label})})))
              | Call {label, live, return, ...}
              => let
                    val live =
                       Vector.fold
                       (live, x86.MemLocSet.empty, fn (operand, live) =>
                        Vector.fold
                        (Operand.toX86Operand (Live.toOperand operand), live,
                         fn ((operand, _), live) =>
                         case x86.Operand.deMemloc operand of
                            NONE => live
                          | SOME memloc => x86.MemLocSet.add (live, memloc)))
                    val com = comments transfer
                    val transfer =
                       case return of
                          NONE => x86.Transfer.tail {target = label,
                                                     live = live}
                        | SOME {return, handler, size} =>
                             x86.Transfer.nontail {target = label,
                                                   live = live,
                                                   return = return,
                                                   handler = handler,
                                                   size = Bytes.toInt size}
                 in
                    AppendList.append
                    (com,
                     AppendList.single
                     (x86.Block.mkBlock' {entry = NONE,
                                    statements = [],
                                    transfer = SOME transfer}))
                 end)
    end

  structure Block =
    struct
      open Machine.Block

      fun toX86Blocks {block = T {label, 
                                  live, 
                                  kind, 
                                  returns,
                                  statements, 
                                  transfer,
                                  ...},
                       transInfo as {...} : transInfo}
        = let
            val pseudo_blocks
              = AppendList.append
                (AppendList.snoc
                 (Entry.toX86Blocks {label = label,
                                     kind = kind,
                                     transInfo = transInfo},
                  x86.Block.mkBlock'
                  {entry = NONE,
                   statements 
                   = if !Control.codegenComments > 0
                       then let
                              val comment =
                                 concat ["Live: ",
                                         argsToString
                                         (Vector.toListMap
                                          (live, fn l =>
                                           Operand.toString (Live.toOperand l)))]
                            in
                              [x86.Assembly.comment comment]
                            end
                       else [],
                    transfer = NONE}),
                 Vector.foldr(statements,
                              (Transfer.toX86Blocks
                               {returns = (Option.map
                                           (returns, fn v =>
                                            Vector.map (v, Live.toOperand))),
                                transfer = transfer,
                                transInfo = transInfo}),
                              fn (statement,l)
                               => AppendList.append
                                  (Statement.toX86Blocks 
                                   {statement = statement,
                                    transInfo = transInfo}, l)))

            val pseudo_blocks = AppendList.toList pseudo_blocks

            val blocks = x86.Block.compress pseudo_blocks
          in
            blocks
          end
    end

  structure Chunk =
    struct
      open Machine.Chunk

      fun toX86Chunk {chunk = T {blocks, ...}, 
                      liveInfo}
        = let
            val data = ref []
            val addData = fn l => List.push (data, l)
            val {get = live : Label.t -> x86.Operand.t list,
                 set = setLive, 
                 rem = remLive, ...}
              = Property.getSetOnce
                (Label.plist, Property.initRaise ("live", Label.layout))
            val _ = Vector.foreach
                    (blocks, fn Block.T {label, live, ...} =>
                     setLive (label,
                              (Vector.toList o #1 o Vector.unzip o 
                               Vector.concatV o Vector.map)
                              (live, Operand.toX86Operand o Live.toOperand)))
            val transInfo = {addData = addData,
                             live = live,
                             liveInfo = liveInfo}
            val x86Blocks 
              = List.concat (Vector.toListMap
                             (blocks, 
                                fn block
                                 => Block.toX86Blocks 
                                    {block = block,
                                     transInfo = transInfo}))
            val _ = Vector.foreach (blocks, fn Block.T {label, ...} =>
                                    remLive label)
            val data = List.concatRev (!data)
            val data =
               if List.isEmpty data
                  then []
                  else (x86.Assembly.pseudoop_data())::data
          in
            x86.Chunk.T {data = data, blocks = x86Blocks}
          end
    end

  fun translateChunk {chunk: x86MLton.Machine.Chunk.t,
                      liveInfo: x86Liveness.LiveInfo.t}:
                     {chunk: x86.Chunk.t}
    = {chunk = Chunk.toX86Chunk {chunk = chunk,
                                 liveInfo = liveInfo}}

  val (translateChunk, translateChunk_msg)
    = tracerTop
      "translateChunk"
      translateChunk

  fun translateChunk_totals ()
    = (translateChunk_msg ();
       Control.indent ();
       Control.unindent ())

end<|MERGE_RESOLUTION|>--- conflicted
+++ resolved
@@ -151,33 +151,6 @@
                  fromSizes (sizes, origin)
                end
           | Cast (z, _) => toX86Operand z
-<<<<<<< HEAD
-=======
-          | Contents {oper, ty} =>
-               let
-                  val ty = Type.toCType ty
-                  val base = toX86Operand oper
-                  val _ = Assert.assert("x86Translate.Operand.toX86Operand: Contents/base",
-                                        fn () => Vector.length base = 1)
-                  val base = getOp0 base
-                  val origin =
-                     case x86.Operand.deMemloc base of
-                        SOME base =>
-                           x86.MemLoc.simple 
-                           {base = base,
-                            index = x86.Immediate.zero,
-                            scale = x86.Scale.One,
-                            size = x86.Size.BYTE,
-                            class = x86MLton.Classes.Heap}
-                      | _ => Error.bug (concat
-                                        ["x86Translate.Operand.toX86Operand: ",
-                                         "strange Contents: base: ",
-                                         x86.Operand.toString base])    
-                  val sizes = x86.Size.fromCType ty
-               in
-                  fromSizes (sizes, origin)
-               end
->>>>>>> 89891a41
           | Frontier => 
                let 
                   val frontier = x86MLton.gcState_frontierContentsOperand ()
@@ -202,7 +175,7 @@
                end
           | Offset {base, offset, ty} =>
                let
-                  val offset = Bytes.toInt offset
+                 val offset = Bytes.toInt offset
                  val ty = Type.toCType ty
                  val base = toX86Operand base
                  val _ = Assert.assert("x86Translate.Operand.toX86Operand: Offset/base",
