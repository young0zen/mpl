(* Copyright (C) 2009 Matthew Fluet.
 * Copyright (C) 1999-2008 Henry Cejtin, Matthew Fluet, Suresh
 *    Jagannathan, and Stephen Weeks.
 * Copyright (C) 1997-2000 NEC Research Institute.
 *
 * MLton is released under a BSD-style license.
 * See the file MLton-LICENSE for details.
 *)

functor CCodegen (S: C_CODEGEN_STRUCTS): C_CODEGEN =
struct

open S

open Machine

datatype z = datatype RealSize.t
datatype z = datatype WordSize.prim

local
   open Runtime
in
   structure GCField = GCField
end

structure Kind =
   struct
      open Kind

      fun isEntry (k: t): bool =
         case k of
            Cont _ => true
          | CReturn {func, ...} => CFunction.mayGC func
          | Func => true
          | Handler _ => true
          | _ => false
   end

val traceGotoLabel = Trace.trace ("CCodegen.gotoLabel", Label.layout, Unit.layout)

structure RealX =
   struct
      open RealX

      fun toC (r: t): string =
         let
            (* The main difference between SML reals and C floats/doubles is that
             * SML uses "~" while C uses "-".
             *)
            val s =
               String.translate (toString r,
                                 fn #"~" => "-" | c => String.fromChar c)
            (* Also, inf is spelled INFINITY and nan is NAN in C. *)
            val s =
               case s of
                  "-inf" => "-INFINITY"
                | "inf"  => "INFINITY"
                | "nan"  => "NAN"
                | other  => other
         in
            case size r of
               R32 => concat ["(Real32)", s]
             | R64 => s
         end
   end

structure WordX =
   struct
      open WordX

      fun toC (w: t): string =
         let
            fun simple s =
               concat ["(Word", s, ")0x", toString w]
         in
            case WordSize.prim (size w) of
               W8 => simple "8"
             | W16 => simple "16"
             | W32 => concat ["0x", toString w]
             | W64 => concat ["0x", toString w, "llu"]
         end
   end

structure C =
   struct
      val truee = "TRUE"
      val falsee = "FALSE"

      fun bool b = if b then truee else falsee

      fun args (ss: string list): string
         = concat ("(" :: List.separate (ss, ", ") @ [")"])

      fun callNoSemi (f: string, xs: string list, print: string -> unit): unit
         = (print f
            ; print " ("
            ; (case xs
                  of [] => ()
                | x :: xs => (print x
                              ; List.foreach (xs,
                                             fn x => (print ", "; print x))))
            ; print ")")

      fun call (f, xs, print) =
         (callNoSemi (f, xs, print)
          ; print ";\n")

      fun int (i: int) =
         if i >= 0
            then Int.toString i
         else concat ["-", Int.toString (~ i)]

      val bytes = int o Bytes.toInt

      fun string s =
         let val quote = "\"" (* " *)
         in concat [quote, String.escapeC s, quote]
         end

      fun word (w: Word.t) = "0x" ^ Word.toString w

      fun push (size: Bytes.t, print) =
         call ("\tPush", [bytes size], print)
   end

structure Operand =
   struct
      open Operand

      fun isMem (z: t): bool =
         case z of
            ArrayOffset _ => true
          | Cast (z, _) => isMem z
          | Contents _ => true
          | Offset _ => true
          | StackOffset _ => true
          | _ => false
   end

fun implementsPrim (p: 'a Prim.t): bool =
   let
      datatype z = datatype Prim.Name.t
   in
      case Prim.name p of
         CPointer_add => true
       | CPointer_diff => true
       | CPointer_equal => true
       | CPointer_fromWord => true
       | CPointer_lt => true
       | CPointer_sub => true
       | CPointer_toWord => true
       | FFI_Symbol _ => true
       | Real_Math_acos _ => true
       | Real_Math_asin _ => true
       | Real_Math_atan _ => true
       | Real_Math_atan2 _ => true
       | Real_Math_cos _ => true
       | Real_Math_exp _ => true
       | Real_Math_ln _ => true
       | Real_Math_log10 _ => true
       | Real_Math_sin _ => true
       | Real_Math_sqrt _ => true
       | Real_Math_tan _ => true
       | Real_abs _ => true
       | Real_add _ => true
       | Real_castToWord _ => true
       | Real_div _ => true
       | Real_equal _ => true
       | Real_ldexp _ => true
       | Real_le _ => true
       | Real_lt _ => true
       | Real_mul _ => true
       | Real_muladd _ => true
       | Real_mulsub _ => true
       | Real_neg _ => true
       | Real_qequal _ => false
       | Real_rndToReal _ => true
       | Real_rndToWord _ => true
       | Real_round _ => true
       | Real_sub _ => true
       | Word_add _ => true
       | Word_addCheck _ => true
       | Word_andb _ => true
       | Word_castToReal _ => true
       | Word_equal _ => true
       | Word_extdToWord _ => true
       | Word_lshift _ => true
       | Word_lt _ => true
       | Word_mul _ => true
       | Word_mulCheck _ => true
       | Word_neg _ => true
       | Word_negCheck _ => true
       | Word_notb _ => true
       | Word_orb _ => true
       | Word_quot (_, {signed}) => not signed
       | Word_rem (_, {signed}) => not signed
       | Word_rndToReal _ => true
       | Word_rol _ => true
       | Word_ror _ => true
       | Word_rshift _ => true
       | Word_sub _ => true
       | Word_subCheck _ => true
       | Word_xorb _ => true
       | _ => false
   end

fun creturn (t: Type.t): string =
   concat ["CReturn", CType.name (Type.toCType t)]

fun outputIncludes (includes, print) =
   (print "#define _ISOC99_SOURCE\n"
    ; List.foreach (includes, fn i => (print "#include <";
                                       print i;
                                       print ">\n"))
    ; print "\n")

fun declareProfileLabel (l, print) =
   C.call ("DeclareProfileLabel", [ProfileLabel.toString l], print)

fun declareGlobals (prefix: string, print) =
   let
      (* gcState can't be static because stuff in mlton-lib.c refers to
       * it.
       *)
      val _ = print (concat [prefix, "struct GC_state * gcState;\n"])
      val _ =
         List.foreach
         (CType.all, fn t =>
          let
             val s = CType.toString t
          in
             print (concat [prefix, s, " global", s,
                            " [", C.int (Global.numberOfType t), "];\n"])
          end)
      val _ =
         print (concat [prefix, "Pointer globalObjptrNonRoot [",
                        C.int (Global.numberOfNonRoot ()),
                        "];\n"])
   in
      ()
   end

fun declareCReturns (print) =
   let
      val _ =
         List.foreach
         (CType.all, fn t =>
          let
             val s = CType.toString t
          in
            print (concat ["\t", s, " CReturn", CType.name t, ";\n"])
          end)
   in
      ()
   end

fun outputDeclarations
   {additionalMainArgs: string list,
    includes: string list,
    print: string -> unit,
    program = (Program.T
               {frameLayouts, frameOffsets, intInfs, maxFrameSize,
                objectTypes, profileInfo, reals, vectors, ...}),
    rest: unit -> unit
    }: unit =
   let
      fun declareExports () =
         Ffi.declareExports {print = print}
      fun declareLoadSaveGlobals () =
         let
            val _ =
               (print "static int saveGlobals (FILE *f) {\n"
                ; (List.foreach
                   (CType.all, fn t =>
                    print (concat ["\tSaveArray (global",
                                   CType.toString t, ", f);\n"])))
                ; print "\treturn 0;\n}\n")
            val _ =
               (print "static int loadGlobals (FILE *f) {\n"
                ; (List.foreach
                   (CType.all, fn t =>
                    print (concat ["\tLoadArray (global",
                                   CType.toString t, ", f);\n"])))
                ; print "\treturn 0;\n}\n")
         in
            ()
         end
      fun declareIntInfs () =
         (print "BeginIntInfInits\n"
          ; (List.foreach
             (intInfs, fn (g, i) =>
              (C.callNoSemi ("IntInfInitElem",
                             [C.int (Global.index g),
                              C.string (IntInf.toString i)],
                             print)
               ; print "\n")))
          ; print "EndIntInfInits\n")
      fun declareStrings () =
         (print "BeginVectorInits\n"
          ; (List.foreach
             (vectors, fn (g, v) =>
              (C.callNoSemi ("VectorInitElem",
                             [C.string (WordXVector.toString v),
                              C.int (Bytes.toInt
                                     (WordSize.bytes
                                      (WordXVector.elementSize v))),
                              C.int (Global.index g),
                              C.int (WordXVector.length v)],
                             print)
                 ; print "\n")))
          ; print "EndVectorInits\n")
      fun declareReals () =
         (print "static void real_Init() {\n"
          ; List.foreach (reals, fn (g, r) =>
                          print (concat ["\tglobalReal",
                                         RealSize.toString (RealX.size r),
                                         "[", C.int (Global.index g), "] = ",
                                         RealX.toC r, ";\n"]))
          ; print "}\n")
      fun declareFrameOffsets () =
         Vector.foreachi
         (frameOffsets, fn (i, v) =>
          (print (concat ["static uint16_t frameOffsets", C.int i, "[] = {"])
           ; print (C.int (Vector.length v))
           ; Vector.foreach (v, fn i => (print ","; print (C.bytes i)))
           ; print "};\n"))
      fun declareArray (ty: string,
                        name: string,
                        v: 'a vector,
                        toString: int * 'a -> string) =
         (print (concat ["static ", ty, " ", name, "[] = {\n"])
          ; Vector.foreachi (v, fn (i, x) =>
                             print (concat ["\t", toString (i, x), ",\n"]))
          ; print "};\n")
      fun declareFrameLayouts () =
         declareArray ("struct GC_frameLayout", "frameLayouts", frameLayouts,
                       fn (_, {frameOffsetsIndex, isC, size}) =>
                       concat ["{",
                               if isC then "C_FRAME" else "ML_FRAME",
                               ", frameOffsets", C.int frameOffsetsIndex,
                               ", ", C.bytes size,
                               "}"])
      fun declareAtMLtons () =
         declareArray ("char*", "atMLtons", !Control.atMLtons, C.string o #2)
      fun declareObjectTypes () =
         declareArray
         ("struct GC_objectType", "objectTypes", objectTypes,
          fn (_, ty) =>
          let
             datatype z = datatype Runtime.RObjectType.t
             val (tag, hasIdentity, bytesNonObjptrs, numObjptrs) =
                case ObjectType.toRuntime ty of
                   Array {hasIdentity, bytesNonObjptrs, numObjptrs} =>
                      ("ARRAY_TAG", hasIdentity,
                       Bytes.toInt bytesNonObjptrs, numObjptrs)
                 | Normal {hasIdentity, bytesNonObjptrs, numObjptrs} =>
                      ("NORMAL_TAG", hasIdentity,
                       Bytes.toInt bytesNonObjptrs, numObjptrs)
                 | Stack =>
<<<<<<< HEAD
                      ("STACK_TAG", false, 0, 0)
                 | Weak {gone} =>
                      let
                         val bytesObjptr =
                            Bits.toBytes (Control.Target.Size.objptr ())
                         val bytesNonObjptrs =
                            let
                               val align =
                                  case !Control.align of
                                     Control.Align4 => Bytes.fromInt 4
                                   | Control.Align8 => Bytes.fromInt 8
                               val bytesCPointer =
                                  Bits.toBytes (Control.Target.Size.cpointer ())
                               val bytesHeader =
                                  Bits.toBytes (Control.Target.Size.header ())

                               val bytesObject =
                                  Bytes.+ (bytesHeader,
                                  Bytes.+ (bytesCPointer,
                                           bytesObjptr))
                               val bytesTotal =
                                  Bytes.align (bytesObject, {alignment = align})
                               val bytesPad = Bytes.- (bytesTotal, bytesObject)
                            in
                               Bytes.+ (bytesPad, bytesCPointer)
                            end
                         val (bytesNonObjptrs, bytesObjptr) =
                            (Bytes.toInt bytesNonObjptrs,
                             Bytes.toInt bytesObjptr)
                         val (bytesNonObjptrs, numObjptrs) =
                            if gone
                               then (bytesNonObjptrs + bytesObjptr, 0)
                            else (bytesNonObjptrs, 1)
                      in
                         ("WEAK_TAG", false, bytesNonObjptrs, numObjptrs)
                      end
=======
                      (2, false, 0, 0)
                 | Weak =>
                      (case (!Control.align,
                             Bits.toInt (Control.Target.Size.cpointer ()),
                             Bits.toInt (Control.Target.Size.objptr ())) of
                          (Control.Align4,32,32) => (3, false, 4, 1)
                        | (Control.Align8,32,32) => (3, false, 8, 1)
                        | (Control.Align4,64,64) => (3, false, 8, 1)
                        | (Control.Align8,64,64) => (3, false, 8, 1)
                        | _ => Error.bug "CCodegen.declareObjectTypes")
                 | WeakGone =>
                      (case (!Control.align,
                             Bits.toInt (Control.Target.Size.cpointer ()),
                             Bits.toInt (Control.Target.Size.objptr ())) of
                          (Control.Align4,32,32) => (3, false, 8, 0)
                        | (Control.Align8,32,32) => (3, false, 12, 0)
                        | (Control.Align4,64,64) => (3, false, 16, 0)
                        | (Control.Align8,64,64) => (3, false, 16, 0)
                        | _ => Error.bug "CCodegen.declareObjectTypes")
                 | HeaderOnly => (4, false, 0, 0)
                 | Fill => (5, false, 0, 0)
>>>>>>> 41b8738d
          in
             concat ["{ ", tag, ", ",
                     C.bool hasIdentity, ", ",
                     C.int bytesNonObjptrs, ", ",
                     C.int numObjptrs, " }"]
          end)
      fun declareMLtonMain () =
         let
            val align =
               case !Control.align of
                  Control.Align4 => 4
                | Control.Align8 => 8
            val magic = C.word (case Random.useed () of
                                   NONE => String.hash (!Control.inputFile)
                                 | SOME w => w)
            val profile =
               case !Control.profile of
                  Control.ProfileNone => "PROFILE_NONE"
                | Control.ProfileAlloc => "PROFILE_ALLOC"
                | Control.ProfileCallStack => "PROFILE_NONE"
                | Control.ProfileCount => "PROFILE_COUNT"
                | Control.ProfileDrop => "PROFILE_NONE"
                | Control.ProfileLabel => "PROFILE_NONE"
                | Control.ProfileTimeField => "PROFILE_TIME_FIELD"
                | Control.ProfileTimeLabel => "PROFILE_TIME_LABEL"
         in
            C.callNoSemi (case !Control.format of
                             Control.Archive => "MLtonLibrary"
                           | Control.Executable => "MLtonMain"
                           | Control.LibArchive => "MLtonLibrary"
                           | Control.Library => "MLtonLibrary",
                          [C.int align,
                           magic,
                           C.bytes maxFrameSize,
                           C.bool (!Control.markCards),
                           profile,
                           C.bool (!Control.profileStack)]
                          @ additionalMainArgs,
                          print)
            ; print "\n"
         end
      fun declareMain () =
         if !Control.emitMain andalso !Control.format = Control.Executable
            then List.foreach
                 (["int main (int argc, char* argv[]) {",
                   "return (MLton_main (argc, argv));",
                   "}"], fn s => (print s; print "\n"))
         else ()
      fun declareProfileInfo () =
         let
            fun doit (ProfileInfo.T {frameSources, labels, names, sourceSeqs,
                                     sources}) =
               (Vector.foreach (labels, fn {label, ...} =>
                                declareProfileLabel (label, print))
                ; (Vector.foreachi
                   (sourceSeqs, fn (i, v) =>
                    (print (concat ["static uint32_t sourceSeq",
                                    Int.toString i,
                                    "[] = {"])
                     ; print (C.int (Vector.length v))
                     ; Vector.foreach (v, fn i =>
                                       (print (concat [",", C.int i])))
                     ; print "};\n")))
                ; declareArray ("uint32_t*", "sourceSeqs", sourceSeqs, fn (i, _) =>
                                concat ["sourceSeq", Int.toString i])
                ; declareArray ("GC_sourceSeqIndex", "frameSources", frameSources, C.int o #2)
                ; (declareArray
                   ("struct GC_sourceLabel", "sourceLabels", labels,
                    fn (_, {label, sourceSeqsIndex}) =>
                    concat ["{(pointer)&", ProfileLabel.toString label, ", ",
                            C.int sourceSeqsIndex, "}"]))
                ; declareArray ("char*", "sourceNames", names, C.string o #2)
                ; declareArray ("struct GC_source", "sources", sources,
                                fn (_, {nameIndex, successorsIndex}) =>
                                concat ["{ ", Int.toString nameIndex, ", ",
                                        Int.toString successorsIndex, " }"]))
         in
            case profileInfo of
               NONE => doit ProfileInfo.empty
             | SOME z => doit z
         end
   in
      outputIncludes (includes, print)
      ; declareGlobals ("PRIVATE ", print)
      ; declareExports ()
      ; declareLoadSaveGlobals ()
      ; declareIntInfs ()
      ; declareStrings ()
      ; declareReals ()
      ; declareFrameOffsets ()
      ; declareFrameLayouts ()
      ; declareObjectTypes ()
      ; declareProfileInfo ()
      ; declareAtMLtons ()
      ; rest ()
      ; declareMLtonMain ()
      ; declareMain ()
   end

structure Type =
   struct
      open Type

      fun toC (t: t): string =
         CType.toString (Type.toCType t)
   end

structure StackOffset =
   struct
      open StackOffset

      fun toString (T {offset, ty}): string =
         concat ["S", C.args [Type.toC ty, C.bytes offset]]
   end

fun contents (ty, z) = concat ["C", C.args [Type.toC ty, z]]

fun declareFFI (Chunk.T {blocks, ...}, {print: string -> unit}) =
   let
      val seen = String.memoize (fn _ => ref false)
      fun doit (name: string, declare: unit -> string): unit =
         let
            val r = seen name
         in
            if !r
               then ()
            else (r := true; print (declare ()))
         end
   in
      Vector.foreach
      (blocks, fn Block.T {statements, transfer, ...} =>
       let
          datatype z = datatype CFunction.SymbolScope.t
          val _ =
             Vector.foreach
             (statements, fn s =>
              case s of
                 Statement.PrimApp {prim, ...} =>
                    (case Prim.name prim of
                        Prim.Name.FFI_Symbol {name, cty, symbolScope} =>
                           doit
                           (name, fn () =>
                            concat [case symbolScope of
                                       External => "EXTERNAL "
                                     | Private => "PRIVATE "
                                     | Public => "PUBLIC ",
                                    "extern ",
                                    case cty of
                                       SOME x => CType.toString x
                                     | NONE => "void",
                                    " ",
                                    name,
                                    ";\n"])
                      | _ => ())
               | _ => ())
          val _ =
             case transfer of
                Transfer.CCall {func, ...} =>
                   let
                      datatype z = datatype CFunction.Target.t
                      val CFunction.T {target, ...} = func
                   in
                      case target of
                         Direct "Thread_returnToC" => ()
                       | Direct name =>
                            doit (name, fn () =>
                                  concat [CFunction.cPrototype func, ";\n"])
                       | Indirect => ()
                   end
              | _ => ()
       in
          ()
       end)
   end

fun output {program as Machine.Program.T {chunks,
                                          frameLayouts,
                                          main = {chunkLabel, label}, ...},
            outputC: unit -> {file: File.t,
                              print: string -> unit,
                              done: unit -> unit}} =
   let
      datatype status = None | One | Many
      val {get = labelInfo: Label.t -> {block: Block.t,
                                        chunkLabel: ChunkLabel.t,
                                        frameIndex: int option,
                                        status: status ref,
                                        layedOut: bool ref},
           set = setLabelInfo, ...} =
         Property.getSetOnce
         (Label.plist, Property.initRaise ("CCodeGen.info", Label.layout))
      val entryLabels: (Label.t * int) list ref = ref []
      val indexCounter = Counter.new (Vector.length frameLayouts)
      val _ =
         List.foreach
         (chunks, fn Chunk.T {blocks, chunkLabel, ...} =>
          Vector.foreach
          (blocks, fn b as Block.T {kind, label, ...} =>
           let
              fun entry (index: int) =
                 List.push (entryLabels, (label, index))
              val frameIndex =
                 case Kind.frameInfoOpt kind of
                    NONE => (if Kind.isEntry kind
                                then entry (Counter.next indexCounter)
                             else ()
                             ; NONE)
                  | SOME (FrameInfo.T {frameLayoutsIndex, ...}) =>
                       (entry frameLayoutsIndex
                        ; SOME frameLayoutsIndex)
           in
              setLabelInfo (label, {block = b,
                                    chunkLabel = chunkLabel,
                                    frameIndex = frameIndex,
                                    layedOut = ref false,
                                    status = ref None})
           end))
      val a = Array.fromList (!entryLabels)
      val () = QuickSort.sortArray (a, fn ((_, i), (_, i')) => i <= i')
      val entryLabels = Vector.map (Vector.fromArray a, #1)
      val labelChunk = #chunkLabel o labelInfo
      val {get = chunkLabelIndex: ChunkLabel.t -> int, ...} =
         Property.getSet (ChunkLabel.plist,
                          Property.initFun (let
                                               val c = Counter.new 0
                                            in
                                               fn _ => Counter.next c
                                            end))
      val chunkLabelToString = C.int o chunkLabelIndex
      fun declareChunk (Chunk.T {chunkLabel, ...}, print) =
         C.call ("DeclareChunk",
                 [chunkLabelToString chunkLabel],
                 print)
      val {get = labelIndex, set = setLabelIndex, ...} =
         Property.getSetOnce (Label.plist,
                              Property.initRaise ("index", Label.layout))
      val _ =
         Vector.foreachi (entryLabels, fn (i, l) => setLabelIndex (l, i))
      fun labelToStringIndex (l: Label.t): string =
         let
            val s = C.int (labelIndex l)
         in
            if 0 = !Control.Native.commented
               then s
            else concat [s, " /* ", Label.toString l, " */"]
         end
      val handleMisaligned =
         let
            open Control
         in
            !align = Align4
            andalso (case !Control.Target.arch of
                        Target.HPPA => true
                      | Target.Sparc => true
                      | _ => false)
         end
      val handleMisaligned =
         fn ty =>
         handleMisaligned
         andalso (Type.equals (ty, Type.real R64)
                  orelse Type.equals (ty, Type.word WordSize.word64))
      fun addr z = concat ["&(", z, ")"]
      fun fetch (z, ty) =
         concat [CType.toString (Type.toCType ty),
                 "_fetch(", addr z, ")"]
      fun move' ({dst, src}, ty) =
         concat [CType.toString (Type.toCType ty),
                 "_move(", addr dst, ", ", addr src, ");\n"]
      fun store ({dst, src}, ty) =
         concat [CType.toString (Type.toCType ty),
                 "_store(", addr dst, ", ", src, ");\n"]
      fun move {dst: string, dstIsMem: bool,
                src: string, srcIsMem: bool,
                ty: Type.t}: string =
         if handleMisaligned ty then
            case (dstIsMem, srcIsMem) of
               (false, false) => concat [dst, " = ", src, ";\n"]
             | (false, true) => concat [dst, " = ", fetch (src, ty), ";\n"]
             | (true, false) => store ({dst = dst, src = src}, ty)
             | (true, true) => move' ({dst = dst, src = src}, ty)
         else
            concat [dst, " = ", src, ";\n"]
      local
         datatype z = datatype Operand.t
         fun toString (z: Operand.t): string =
            case z of
               ArrayOffset {base, index, offset, scale, ty} =>
                  concat ["X", C.args [Type.toC ty,
                                       toString base,
                                       toString index,
                                       Scale.toString scale,
                                       C.bytes offset]]
             | Cast (z, ty) => concat ["(", Type.toC ty, ")", toString z]
             | Contents {oper, ty} => contents (ty, toString oper)
             | Frontier => "Frontier"
             | GCState => "GCState"
             | Global g =>
                  if Global.isRoot g
                     then concat ["G",
                                  C.args [Type.toC (Global.ty g),
                                          Int.toString (Global.index g)]]
                  else concat ["GPNR", C.args [Int.toString (Global.index g)]]
             | Label l => labelToStringIndex l
             | Null => "NULL"
             | Offset {base, offset, ty} =>
                  concat ["O", C.args [Type.toC ty,
                                       toString base,
                                       C.bytes offset]]
             | Real r => RealX.toC r
             | Register r =>
                  concat [Type.name (Register.ty r), "_",
                          Int.toString (Register.index r)]
             | StackOffset s => StackOffset.toString s
             | StackTop => "StackTop"
             | Word w => WordX.toC w
      in
         val operandToString = toString
      end
      fun fetchOperand (z: Operand.t): string =
         if handleMisaligned (Operand.ty z) andalso Operand.isMem z then
            fetch (operandToString z, Operand.ty z)
         else
            operandToString z
      fun outputStatement (s, print) =
         let
            datatype z = datatype Statement.t
         in
            case s of
               Noop => ()
             | _ =>
                  (print "\t"
                   ; (case s of
                         Move {dst, src} =>
                            print
                            (move {dst = operandToString dst,
                                   dstIsMem = Operand.isMem dst,
                                   src = operandToString src,
                                   srcIsMem = Operand.isMem src,
                                   ty = Operand.ty dst})
                       | Noop => ()
                       | PrimApp {args, dst, prim} =>
                            let
                               fun call (): string =
                                  concat
                                  [Prim.toString prim,
                                   " (",
                                   concat
                                   (List.separate
                                    (Vector.toListMap (args, fetchOperand),
                                     ", ")),
                                   ")"]
                               fun app (): string =
                                  case Prim.name prim of
                                     Prim.Name.FFI_Symbol {name, ...} =>
                                        concat
                                        ["((",CType.toString CType.CPointer,
                                         ")(&", name, "))"]
                                   | _ => call ()
                            in
                               case dst of
                                  NONE => (print (app ())
                                           ; print ";\n")
                                | SOME dst =>
                                     print (move {dst = operandToString dst,
                                                  dstIsMem = Operand.isMem dst,
                                                  src = app (),
                                                  srcIsMem = false,
                                                  ty = Operand.ty dst})
                            end
                       | ProfileLabel l =>
                            C.call ("ProfileLabel", [ProfileLabel.toString l],
                                    print)
                            ))
         end
      val amTimeProfiling =
         !Control.profile = Control.ProfileTimeField
         orelse !Control.profile = Control.ProfileTimeLabel
      fun outputChunk (chunk as Chunk.T {chunkLabel, blocks, regMax, ...}) =
         let
            val {done, print, ...} = outputC ()
            fun declareChunks () =
               let
                  val {get, ...} =
                     Property.get (ChunkLabel.plist,
                                   Property.initFun (fn _ => ref false))
                  val _ =
                     Vector.foreach
                     (blocks, fn Block.T {transfer, ...} =>
                      case transfer of
                         Transfer.Call {label, ...} =>
                            get (labelChunk label) := true
                       | _ => ())
                  val _ =
                     List.foreach
                     (chunks, fn c as Chunk.T {chunkLabel, ...} =>
                      if ! (get chunkLabel)
                         then declareChunk (c, print)
                      else ())
               in
                  ()
               end
            fun declareProfileLabels () =
               Vector.foreach
               (blocks, fn Block.T {statements, ...} =>
                Vector.foreach
                (statements, fn s =>
                 case s of
                    Statement.ProfileLabel l => declareProfileLabel (l, print)
                  | _ => ()))
            (* Count how many times each label is jumped to. *)
            fun jump l =
               let
                  val {status, ...} = labelInfo l
               in
                  case !status of
                     None => status := One
                   | One => status := Many
                   | Many => ()
               end
            fun force l = #status (labelInfo l) := Many
            val _ =
                Vector.foreach
                (blocks, fn Block.T {kind, label, transfer, ...} =>
                 let
                    val _ = if Kind.isEntry kind then jump label else ()
                    datatype z = datatype Transfer.t
                 in
                    case transfer of
                       Arith {overflow, success, ...} =>
                          (jump overflow; jump success)
                     | CCall {func, return, ...} =>
                          if CFunction.maySwitchThreads func
                             then ()
                          else Option.app (return, jump)
                     | Call {label, ...} => jump label
                     | Goto dst => jump dst
                     | Raise => ()
                     | Return => ()
                     | Switch s => Switch.foreachLabel (s, jump)
                 end)
            fun push (return: Label.t, size: Bytes.t) =
               (print "\t"
                ; print (move {dst = (StackOffset.toString
                                      (StackOffset.T
                                       {offset = Bytes.- (size, Runtime.labelSize ()),
                                        ty = Type.label return})),
                               dstIsMem = true,
                               src = operandToString (Operand.Label return),
                               srcIsMem = false,
                               ty = Type.label return})
                ; C.push (size, print)
                ; if amTimeProfiling
                     then print "\tFlushStackTop();\n"
                  else ())
            fun copyArgs (args: Operand.t vector): string list * (unit -> unit) =
               let
                  fun usesStack z =
                     case z of
                        Operand.ArrayOffset {base, index, ...} =>
                           (usesStack base) orelse (usesStack index)
                      | Operand.Cast (z, _) =>
                           (usesStack z)
                      | Operand.Contents {oper, ...} =>
                           (usesStack oper)
                      | Operand.Offset {base, ...} =>
                           (usesStack base)
                      | Operand.StackOffset _ => true
                      | _ => false
               in
                  if Vector.exists (args, usesStack)
                     then
                        let
                           val _ = print "\t{\n"
                           val c = Counter.new 0
                           val args =
                              Vector.toListMap
                              (args, fn z =>
                               if usesStack z
                                  then
                                     let
                                        val ty = Operand.ty z
                                        val tmp =
                                           concat ["tmp",
                                                   Int.toString (Counter.next c)]
                                        val _ =
                                           print
                                           (concat
                                            ["\t", Type.toC ty, " ", tmp, " = ",
                                             fetchOperand z, ";\n"])
                                     in
                                        tmp
                                     end
                               else fetchOperand z)
                        in
                           (args, fn () => print "\t}\n")
                        end
                  else (Vector.toListMap (args, fetchOperand),
                        fn () => ())
               end
            val tracePrintLabelCode =
               Trace.trace
               ("CCodegen.printLabelCode",
                fn {block, layedOut, ...} =>
                Layout.record [("block", Label.layout (Block.label block)),
                               ("layedOut", Bool.layout (!layedOut))],
                Unit.layout)
            fun maybePrintLabel l =
               if ! (#layedOut (labelInfo l))
                  then ()
               else gotoLabel l
            and gotoLabel arg =
               traceGotoLabel
               (fn l =>
                let
                   val info as {layedOut, ...} = labelInfo l
                in
                   if !layedOut
                      then print (concat ["\tgoto ", Label.toString l, ";\n"])
                   else printLabelCode info
                end) arg
            and printLabelCode arg =
               tracePrintLabelCode
               (fn {block = Block.T {kind, label = l, live, statements,
                                     transfer, ...},
                    layedOut, status, ...} =>
                let
                  val _ = layedOut := true
                  val _ =
                     case !status of
                        Many =>
                           let
                              val s = Label.toString l
                           in
                              print s
                              ; print ":\n"
                           end
                      | _ => ()
                  fun pop (fi: FrameInfo.t) =
                     (C.push (Bytes.~ (Program.frameSize (program, fi)), print)
                      ; if amTimeProfiling
                           then print "\tFlushStackTop();\n"
                        else ())
                  val _ =
                     case kind of
                        Kind.Cont {frameInfo, ...} => pop frameInfo
                      | Kind.CReturn {dst, frameInfo, ...} =>
                           (case frameInfo of
                               NONE => ()
                             | SOME fi => pop fi
                            ; (Option.app
                               (dst, fn x =>
                                let
                                   val x = Live.toOperand x
                                   val ty = Operand.ty x
                                in
                                   print
                                   (concat
                                    ["\t",
                                     move {dst = operandToString x,
                                           dstIsMem = Operand.isMem x,
                                           src = creturn ty,
                                           srcIsMem = false,
                                           ty = ty}])
                                end)))
                      | Kind.Func => ()
                      | Kind.Handler {frameInfo, ...} => pop frameInfo
                      | Kind.Jump => ()
                  val _ =
                     if 0 = !Control.Native.commented
                        then ()
                     else print (let open Layout
                                 in toString
                                    (seq [str "\t/* live: ",
                                          Vector.layout Live.layout live,
                                          str " */\n"])
                                 end)
                  val _ = Vector.foreach (statements, fn s =>
                                          outputStatement (s, print))
                  val _ = outputTransfer (transfer, l)
               in ()
               end) arg
            and outputTransfer (t, source: Label.t) =
               let
                  fun iff (test, a, b) =
                     (force a
                      ; C.call ("\tBNZ", [test, Label.toString a], print)
                      ; gotoLabel b
                      ; maybePrintLabel a)
                  datatype z = datatype Transfer.t
               in
                  case t of
                     Arith {prim, args, dst, overflow, success, ...} =>
                        let
                           val prim =
                              let
                                 datatype z = datatype Prim.Name.t
                                 fun const i =
                                    case Vector.sub (args, i) of
                                       Operand.Word _ => true
                                     | _ => false
                                 fun const0 () = const 0
                                 fun const1 () = const 1
                              in
                                 case Prim.name prim of
                                    Word_addCheck _ =>
                                       concat [Prim.toString prim,
                                               if const0 ()
                                                  then "CX"
                                               else if const1 ()
                                                       then "XC"
                                                    else ""]
                                  | Word_mulCheck _ => Prim.toString prim
                                  | Word_negCheck _ => Prim.toString prim
                                  | Word_subCheck _ =>
                                       concat [Prim.toString prim,
                                               if const0 ()
                                                  then "CX"
                                               else if const1 ()
                                                       then "XC"
                                                    else ""]
                                  | _ => Error.bug "CCodegen.outputTransfer: Arith"
                              end
                           val _ = force overflow
                        in
                           print "\t"
                           ; C.call (prim,
                                     operandToString dst
                                     :: (Vector.toListMap (args, operandToString)
                                         @ [Label.toString overflow]),
                                     print)
                           ; gotoLabel success
                           ; maybePrintLabel overflow
                        end
                   | CCall {args, frameInfo, func, return} =>
                        let
                           val CFunction.T {maySwitchThreads,
                                            modifiesFrontier,
                                            readsStackTop,
                                            return = returnTy,
                                            target,
                                            writesStackTop,...} = func
                           val (args, afterCall) =
                              case frameInfo of
                                 NONE =>
                                    (Vector.toListMap (args, fetchOperand),
                                     fn () => ())
                               | SOME frameInfo =>
                                    let
                                       val size =
                                          Program.frameSize (program, frameInfo)
                                       val res = copyArgs args
                                       val _ = push (valOf return, size)
                                    in
                                       res
                                    end
                           val _ =
                              if modifiesFrontier
                                 then print "\tFlushFrontier();\n"
                              else ()
                           val _ =
                              if readsStackTop
                                 then print "\tFlushStackTop();\n"
                              else ()
                           val _ = print "\t"
                           val _ =
                              if Type.isUnit returnTy
                                 then ()
                              else print (concat [creturn returnTy, " = "])
                           datatype z = datatype CFunction.Target.t
                           val _ =
                              case target of
                                 Direct name => C.call (name, args, print)
                               | Indirect =>
                                    let
                                       val (fptr,args) =
                                          case args of
                                             (fptr::args) => (fptr, args)
                                           | _ => Error.bug "CCodegen.outputTransfer: CCall,Indirect"
                                       val name =
                                          concat ["(*(",
                                                  CFunction.cPointerType func,
                                                  " ", fptr, "))"]
                                    in
                                       C.call (name, args, print)
                                    end
                           val _ = afterCall ()
                           val _ =
                              if modifiesFrontier
                                 then print "\tCacheFrontier();\n"
                              else ()
                           val _ =
                              if writesStackTop
                                 then print "\tCacheStackTop();\n"
                              else ()
                           val _ =
                              if maySwitchThreads
                                 then print "\tReturn();\n"
                              else Option.app (return, gotoLabel)
                        in
                           ()
                        end
                   | Call {label, return, ...} =>
                        let
                           val dstChunk = labelChunk label
                           val _ =
                              case return of
                                 NONE => ()
                               | SOME {return, size, ...} =>
                                    push (return, size)
                        in
                           if ChunkLabel.equals (labelChunk source, dstChunk)
                              then gotoLabel label
                           else
                              C.call ("\tFarJump",
                                      [chunkLabelToString dstChunk,
                                       labelToStringIndex label],
                                      print)
                        end
                   | Goto dst => gotoLabel dst
                   | Raise => C.call ("\tRaise", [], print)
                   | Return => C.call ("\tReturn", [], print)
                   | Switch switch =>
                        let
                           fun bool (test: Operand.t, t, f) =
                              iff (operandToString test, t, f)
                           fun doit {cases: (string * Label.t) vector,
                                     default: Label.t option,
                                     test: Operand.t}: unit =
                              let
                                 val test = operandToString test
                                 fun switch (cases: (string * Label.t) vector,
                                             default: Label.t): unit =
                                    (print "switch ("
                                     ; print test
                                     ; print ") {\n"
                                     ; (Vector.foreach
                                        (cases, fn (n, l) => (print "case "
                                                              ; print n
                                                              ; print ":\n"
                                                              ; gotoLabel l)))
                                     ; print "default:\n"
                                     ; gotoLabel default
                                     ; print "}\n")
                              in
                                 case (Vector.length cases, default) of
                                    (0, NONE) =>
                                       Error.bug "CCodegen.outputTransfers: Switch"
                                  | (0, SOME l) => gotoLabel l
                                  | (1, NONE) =>
                                       gotoLabel (#2 (Vector.sub (cases, 0)))
                                  | (_, NONE) =>
                                       switch (Vector.dropPrefix (cases, 1),
                                               #2 (Vector.sub (cases, 0)))
                                  | (_, SOME l) => switch (cases, l)
                              end
                           val Switch.T {cases, default, test, ...} = switch
                           fun normal () =
                              doit {cases = Vector.map (cases, fn (c, l) =>
                                                        (WordX.toC c, l)),
                                    default = default,
                                    test = test}
                        in
                           if 2 = Vector.length cases
                              andalso Option.isNone default
                              then
                                 let
                                    val (c0, l0) = Vector.sub (cases, 0)
                                    val (c1, l1) = Vector.sub (cases, 1)
                                    val i0 = WordX.toIntInf c0
                                    val i1 = WordX.toIntInf c1
                                 in
                                    if i0 = 0 andalso i1 = 1
                                       then bool (test, l1, l0)
                                    else if i0 = 1 andalso i1 = 0
                                            then bool (test, l0, l1)
                                         else normal ()
                                 end
                           else normal ()
                        end
               end
            fun declareRegisters () =
               List.foreach
               (CType.all, fn t =>
                let
                   val pre = concat ["\t", CType.toString t, " ",
                                     CType.name t, "_"]
                in
                   Int.for (0, 1 + regMax t, fn i =>
                            print (concat [pre, C.int i, ";\n"]))
                end)
            fun outputOffsets () =
               List.foreach
               ([("ExnStackOffset", GCField.ExnStack),
                 ("FFIOpOffset", GCField.FFIOp),
                 ("FrontierOffset", GCField.Frontier),
                 ("GlobalObjptrNonRootOffset", GCField.GlobalObjptrNonRoot),
                 ("ReturnToCOffset", GCField.ReturnToC),
                 ("StackBottomOffset", GCField.StackBottom),
                 ("StackTopOffset", GCField.StackTop)],
                fn (name, f) =>
                print (concat ["#define ", name, " ",
                               Bytes.toString (GCField.offset f), "\n"]))
         in
            outputIncludes (["c-chunk.h"], print)
            ; outputOffsets ()
            ; declareGlobals ("PRIVATE extern ", print)
            ; declareFFI (chunk, {print = print})
            ; declareChunks ()
            ; declareProfileLabels ()
            ; C.callNoSemi ("Chunk", [chunkLabelToString chunkLabel], print)
            ; print "\n"
            ; declareCReturns (print)
            ; declareRegisters ()
            ; C.callNoSemi ("ChunkSwitch", [chunkLabelToString chunkLabel],
                            print)
            ; print "\n"
            ; Vector.foreach (blocks, fn Block.T {kind, label, ...} =>
                              if Kind.isEntry kind
                                 then (print "case "
                                       ; print (labelToStringIndex label)
                                       ; print ":\n"
                                       ; gotoLabel label)
                              else ())
            ; print "EndChunk\n"
            ; done ()
         end
      val additionalMainArgs =
         [C.int (Global.numberOfNonRoot ()),
          chunkLabelToString chunkLabel,
          labelToStringIndex label]
      val {print, done, ...} = outputC ()
      fun rest () =
         (List.foreach (chunks, fn c => declareChunk (c, print))
          ; print "PRIVATE struct cont ( *nextChunks []) () = {"
          ; Vector.foreach (entryLabels, fn l =>
                            let
                               val {chunkLabel, ...} = labelInfo l
                            in
                               print "\t"
                               ; C.callNoSemi ("Chunkp",
                                               [chunkLabelToString chunkLabel],
                                               print)
                               ; print ",\n"
                            end)
          ; print "};\n")
      val _ =
         outputDeclarations {additionalMainArgs = additionalMainArgs,
                             includes = ["c-main.h"],
                             program = program,
                             print = print,
                             rest = rest}
      val _ = done ()
      val _ = List.foreach (chunks, outputChunk)
   in
      ()
   end

end<|MERGE_RESOLUTION|>--- conflicted
+++ resolved
@@ -357,7 +357,6 @@
                       ("NORMAL_TAG", hasIdentity,
                        Bytes.toInt bytesNonObjptrs, numObjptrs)
                  | Stack =>
-<<<<<<< HEAD
                       ("STACK_TAG", false, 0, 0)
                  | Weak {gone} =>
                       let
@@ -394,29 +393,8 @@
                       in
                          ("WEAK_TAG", false, bytesNonObjptrs, numObjptrs)
                       end
-=======
-                      (2, false, 0, 0)
-                 | Weak =>
-                      (case (!Control.align,
-                             Bits.toInt (Control.Target.Size.cpointer ()),
-                             Bits.toInt (Control.Target.Size.objptr ())) of
-                          (Control.Align4,32,32) => (3, false, 4, 1)
-                        | (Control.Align8,32,32) => (3, false, 8, 1)
-                        | (Control.Align4,64,64) => (3, false, 8, 1)
-                        | (Control.Align8,64,64) => (3, false, 8, 1)
-                        | _ => Error.bug "CCodegen.declareObjectTypes")
-                 | WeakGone =>
-                      (case (!Control.align,
-                             Bits.toInt (Control.Target.Size.cpointer ()),
-                             Bits.toInt (Control.Target.Size.objptr ())) of
-                          (Control.Align4,32,32) => (3, false, 8, 0)
-                        | (Control.Align8,32,32) => (3, false, 12, 0)
-                        | (Control.Align4,64,64) => (3, false, 16, 0)
-                        | (Control.Align8,64,64) => (3, false, 16, 0)
-                        | _ => Error.bug "CCodegen.declareObjectTypes")
-                 | HeaderOnly => (4, false, 0, 0)
-                 | Fill => (5, false, 0, 0)
->>>>>>> 41b8738d
+                 | HeaderOnly => ("HEADER_ONLY_TAG", false, 0, 0)
+                 | Fill => ("FILL_TAG", false, 0, 0)
           in
              concat ["{ ", tag, ", ",
                      C.bool hasIdentity, ", ",
