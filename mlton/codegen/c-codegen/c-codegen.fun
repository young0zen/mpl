--- conflicted
+++ resolved
@@ -1149,8 +1149,7 @@
             declareProfileLabels ()
             ; C.callNoSemi ("DefineChunk", [ChunkLabel.toString chunkLabel], print); print "\n"
             ; declareCReturns (); print "\n"
-<<<<<<< HEAD
-            ; declareRegisters (); print "\n"
+            ; declareTemporaries (); print "\n"
             ; let
                  val entries = ref []
                  val () =
@@ -1177,19 +1176,6 @@
                      ; visit label))
                  ; print "EndChunkSwitch\n\n"
               end
-=======
-            ; declareTemporaries (); print "\n"
-            ; C.callNoSemi ("ChunkSwitch", [chunkLabelIndexAsString chunkLabel], print); print "\n"
-            ; Vector.foreach (blocks, fn Block.T {kind, label, ...} =>
-                              if Kind.isEntry kind
-                                 then (print "case "
-                                       ; print (labelIndexAsString (label, {pretty = false}))
-                                       ; print ": "
-                                       ; gotoLabel (label, {tab = false})
-                                       ; visit label)
-                              else ())
-            ; print "EndChunkSwitch\n\n"
->>>>>>> a1faf761
             ; List.foreach (List.rev (!dfsBlocks), outputBlock)
             ; print "EndDefineChunk\n\n"
          end
