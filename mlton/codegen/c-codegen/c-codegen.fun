(* Copyright (C) 2009 Matthew Fluet.
 * Copyright (C) 1999-2008 Henry Cejtin, Matthew Fluet, Suresh
 *    Jagannathan, and Stephen Weeks.
 * Copyright (C) 1997-2000 NEC Research Institute.
 *
 * MLton is released under a BSD-style license.
 * See the file MLton-LICENSE for details.
 *)

functor CCodegen (S: C_CODEGEN_STRUCTS): C_CODEGEN =
struct

open S

open Machine

datatype z = datatype RealSize.t
datatype z = datatype WordSize.prim

local
   open Runtime
in
   structure GCField = GCField
end

structure Kind =
   struct
      open Kind

      fun isEntry (k: t): bool =
         case k of
            Cont _ => true
          | CReturn {func, ...} => CFunction.mayGC func
          | Func => true
          | Handler _ => true
          | _ => false
   end

val traceGotoLabel = Trace.trace ("CCodegen.gotoLabel", Label.layout, Unit.layout)

structure RealX =
   struct
      open RealX

      fun toC (r: t): string =
         let
            (* The main difference between SML reals and C floats/doubles is that
             * SML uses "~" while C uses "-".
             *)
            val s =
               String.translate (toString r,
                                 fn #"~" => "-" | c => String.fromChar c)
            (* Also, inf is spelled INFINITY and nan is NAN in C. *)
            val s =
               case s of
                  "-inf" => "-INFINITY"
                | "inf"  => "INFINITY"
                | "nan"  => "NAN"
                | other  => other
         in
            case size r of
               R32 => concat ["(Real32)", s]
             | R64 => s
         end
   end

structure WordX =
   struct
      open WordX

      fun toC (w: t): string =
         let
            fun simple s =
               concat ["(Word", s, ")0x", toString w]
         in
            case WordSize.prim (size w) of
               W8 => simple "8"
             | W16 => simple "16"
             | W32 => concat ["0x", toString w]
             | W64 => concat ["0x", toString w, "llu"]
         end
   end

structure C =
   struct
      val truee = "TRUE"
      val falsee = "FALSE"

      fun bool b = if b then truee else falsee

      fun args (ss: string list): string
         = concat ("(" :: List.separate (ss, ", ") @ [")"])

      fun callNoSemi (f: string, xs: string list, print: string -> unit): unit
         = (print f
            ; print " ("
            ; (case xs
                  of [] => ()
                | x :: xs => (print x
                              ; List.foreach (xs,
                                             fn x => (print ", "; print x))))
            ; print ")")

      fun call (f, xs, print) =
         (callNoSemi (f, xs, print)
          ; print ";\n")

      fun int (i: int) =
         if i >= 0
            then Int.toString i
         else concat ["-", Int.toString (~ i)]

      val bytes = int o Bytes.toInt

      fun string s =
         let val quote = "\"" (* " *)
         in concat [quote, String.escapeC s, quote]
         end

      fun word (w: Word.t) = "0x" ^ Word.toString w

      fun push (size: Bytes.t, print) =
         call ("\tPush", [bytes size], print)
   end

structure Operand =
   struct
      open Operand

      fun isMem (z: t): bool =
         case z of
            ArrayOffset _ => true
          | Cast (z, _) => isMem z
          | Contents _ => true
          | Offset _ => true
          | StackOffset _ => true
          | _ => false
   end

fun implementsPrim (p: 'a Prim.t): bool =
   let
      datatype z = datatype Prim.Name.t
   in
      case Prim.name p of
         CPointer_add => true
       | CPointer_diff => true
       | CPointer_equal => true
       | CPointer_fromWord => true
       | CPointer_lt => true
       | CPointer_sub => true
       | CPointer_toWord => true
       | FFI_Symbol _ => true
       | Real_Math_acos _ => true
       | Real_Math_asin _ => true
       | Real_Math_atan _ => true
       | Real_Math_atan2 _ => true
       | Real_Math_cos _ => true
       | Real_Math_exp _ => true
       | Real_Math_ln _ => true
       | Real_Math_log10 _ => true
       | Real_Math_sin _ => true
       | Real_Math_sqrt _ => true
       | Real_Math_tan _ => true
       | Real_abs _ => true
       | Real_add _ => true
       | Real_castToWord _ => true
       | Real_div _ => true
       | Real_equal _ => true
       | Real_ldexp _ => true
       | Real_le _ => true
       | Real_lt _ => true
       | Real_mul _ => true
       | Real_muladd _ => true
       | Real_mulsub _ => true
       | Real_neg _ => true
       | Real_qequal _ => false
       | Real_rndToReal _ => true
       | Real_rndToWord _ => true
       | Real_round _ => true
       | Real_sub _ => true
       | Word_add _ => true
       | Word_addCheck _ => true
       | Word_andb _ => true
       | Word_castToReal _ => true
       | Word_equal _ => true
       | Word_extdToWord _ => true
       | Word_lshift _ => true
       | Word_lt _ => true
       | Word_mul _ => true
       | Word_mulCheck _ => true
       | Word_neg _ => true
       | Word_negCheck _ => true
       | Word_notb _ => true
       | Word_orb _ => true
       | Word_quot (_, {signed}) => not signed
       | Word_rem (_, {signed}) => not signed
       | Word_rndToReal _ => true
       | Word_rol _ => true
       | Word_ror _ => true
       | Word_rshift _ => true
       | Word_sub _ => true
       | Word_subCheck _ => true
       | Word_xorb _ => true
       | _ => false
   end

fun creturn (t: Type.t): string =
   concat ["CReturn", CType.name (Type.toCType t)]

fun outputIncludes (includes, print) =
   (print "#define _ISOC99_SOURCE\n"
    ; List.foreach (includes, fn i => (print "#include <";
                                       print i;
                                       print ">\n"))
    ; print "\n")

fun declareProfileLabel (l, print) =
   C.call ("DeclareProfileLabel", [ProfileLabel.toString l], print)

fun declareGlobals (prefix: string, print) =
   let
      (* gcState can't be static because stuff in mlton-lib.c refers to
       * it.
       *)
      val _ = print (concat [prefix, "struct GC_state * gcState;\n"])
      val _ =
         List.foreach
         (CType.all, fn t =>
          let
             val s = CType.toString t
          in
             print (concat [prefix, s, " global", s,
                            " [", C.int (Global.numberOfType t), "];\n"])
          end)
      val _ =
         print (concat [prefix, "Pointer globalObjptrNonRoot [",
                        C.int (Global.numberOfNonRoot ()),
                        "];\n"])
   in
      ()
   end

fun declareCReturns (print) =
   let
      val _ =
         List.foreach
         (CType.all, fn t =>
          let
             val s = CType.toString t
          in            
            print (concat ["\t", s, " CReturn", CType.name t, ";\n"])
          end)
   in
      ()
   end

fun outputDeclarations
   {additionalMainArgs: string list,
    includes: string list,
    print: string -> unit,
    program = (Program.T
               {frameLayouts, frameOffsets, intInfs, maxFrameSize,
                objectTypes, profileInfo, reals, vectors, ...}),
    rest: unit -> unit
    }: unit =
   let
      fun declareExports () =
         Ffi.declareExports {print = print}
      fun declareLoadSaveGlobals () =
         let
            val _ =
               (print "static int saveGlobals (FILE *f) {\n"
                ; (List.foreach
                   (CType.all, fn t =>
                    print (concat ["\tSaveArray (global",
                                   CType.toString t, ", f);\n"])))
                ; print "\treturn 0;\n}\n")
            val _ =
               (print "static int loadGlobals (FILE *f) {\n"
                ; (List.foreach
                   (CType.all, fn t =>
                    print (concat ["\tLoadArray (global",
                                   CType.toString t, ", f);\n"])))
                ; print "\treturn 0;\n}\n")
         in
            ()
         end
      fun declareIntInfs () =
         (print "BeginIntInfInits\n"
          ; (List.foreach
             (intInfs, fn (g, i) =>
              (C.callNoSemi ("IntInfInitElem",
                             [C.int (Global.index g),
                              C.string (IntInf.toString i)],
                             print)
               ; print "\n")))
          ; print "EndIntInfInits\n")
      fun declareStrings () =
         (print "BeginVectorInits\n"
          ; (List.foreach
             (vectors, fn (g, v) =>
              (C.callNoSemi ("VectorInitElem",
                             [C.string (WordXVector.toString v),
                              C.int (Bytes.toInt
                                     (WordSize.bytes
                                      (WordXVector.elementSize v))),
                              C.int (Global.index g),
                              C.int (WordXVector.length v)],
                             print)
                 ; print "\n")))
          ; print "EndVectorInits\n")
      fun declareReals () =
         (print "static void real_Init() {\n"
          ; List.foreach (reals, fn (g, r) =>
                          print (concat ["\tglobalReal",
                                         RealSize.toString (RealX.size r),
                                         "[", C.int (Global.index g), "] = ",
                                         RealX.toC r, ";\n"]))
          ; print "}\n")
      fun declareFrameOffsets () =
         Vector.foreachi
         (frameOffsets, fn (i, v) =>
          (print (concat ["static uint16_t frameOffsets", C.int i, "[] = {"])
           ; print (C.int (Vector.length v))
           ; Vector.foreach (v, fn i => (print ","; print (C.bytes i)))
           ; print "};\n"))
      fun declareArray (ty: string,
                        name: string,
                        v: 'a vector,
                        toString: int * 'a -> string) =
         (print (concat ["static ", ty, " ", name, "[] = {\n"])
          ; Vector.foreachi (v, fn (i, x) =>
                             print (concat ["\t", toString (i, x), ",\n"]))
          ; print "};\n")
      fun declareFrameLayouts () =
         declareArray ("struct GC_frameLayout", "frameLayouts", frameLayouts,
                       fn (_, {frameOffsetsIndex, isC, size}) =>
                       concat ["{",
                               if isC then "C_FRAME" else "ML_FRAME",
                               ", frameOffsets", C.int frameOffsetsIndex,
                               ", ", C.bytes size,
                               "}"])
      fun declareAtMLtons () =
         declareArray ("char*", "atMLtons", !Control.atMLtons, C.string o #2)
      fun declareObjectTypes () =
         declareArray
         ("struct GC_objectType", "objectTypes", objectTypes,
          fn (_, ty) =>
          let
             datatype z = datatype Runtime.RObjectType.t
             val (tag, hasIdentity, bytesNonObjptrs, numObjptrs) =
                case ObjectType.toRuntime ty of
                   Array {hasIdentity, bytesNonObjptrs, numObjptrs} =>
                      ("ARRAY_TAG", hasIdentity,
                       Bytes.toInt bytesNonObjptrs, numObjptrs)
                 | Normal {hasIdentity, bytesNonObjptrs, numObjptrs} =>
                      ("NORMAL_TAG", hasIdentity,
                       Bytes.toInt bytesNonObjptrs, numObjptrs)
                 | Stack =>
                      ("STACK_TAG", false, 0, 0)
                 | Weak {gone} =>
                      let
                         val bytesObjptr =
                            Bits.toBytes (Control.Target.Size.objptr ())
                         val bytesNonObjptrs =
                            let
                               val align =
                                  case !Control.align of
                                     Control.Align4 => Bytes.fromInt 4
                                   | Control.Align8 => Bytes.fromInt 8
                               val bytesCPointer =
                                  Bits.toBytes (Control.Target.Size.cpointer ())
                               val bytesHeader =
                                  Bits.toBytes (Control.Target.Size.header ())

                               val bytesObject =
                                  Bytes.+ (bytesHeader,
                                  Bytes.+ (bytesCPointer,
                                           bytesObjptr))
                               val bytesTotal =
                                  Bytes.align (bytesObject, {alignment = align})
                               val bytesPad = Bytes.- (bytesTotal, bytesObject)
                            in
                               Bytes.+ (bytesPad, bytesCPointer)
                            end
                         val (bytesNonObjptrs, bytesObjptr) =
                            (Bytes.toInt bytesNonObjptrs,
                             Bytes.toInt bytesObjptr)
                         val (bytesNonObjptrs, numObjptrs) =
                            if gone
                               then (bytesNonObjptrs + bytesObjptr, 0)
                            else (bytesNonObjptrs, 1)
                      in
                         ("WEAK_TAG", false, bytesNonObjptrs, numObjptrs)
                      end
          in
             concat ["{ ", tag, ", ",
                     C.bool hasIdentity, ", ",
                     C.int bytesNonObjptrs, ", ",
                     C.int numObjptrs, " }"]
          end)
      fun declareMLtonMain () =
         let
            val align =
               case !Control.align of
                  Control.Align4 => 4
                | Control.Align8 => 8
            val magic = C.word (case Random.useed () of
                                   NONE => String.hash (!Control.inputFile)
                                 | SOME w => w)
            val profile =
               case !Control.profile of
                  Control.ProfileNone => "PROFILE_NONE"
                | Control.ProfileAlloc => "PROFILE_ALLOC"
                | Control.ProfileCallStack => "PROFILE_NONE"
                | Control.ProfileCount => "PROFILE_COUNT"
                | Control.ProfileDrop => "PROFILE_NONE"
                | Control.ProfileLabel => "PROFILE_NONE"
                | Control.ProfileTimeField => "PROFILE_TIME_FIELD"
                | Control.ProfileTimeLabel => "PROFILE_TIME_LABEL"
         in
            C.callNoSemi (case !Control.format of
                             Control.Archive => "MLtonLibrary"
                           | Control.Executable => "MLtonMain"
                           | Control.LibArchive => "MLtonLibrary"
                           | Control.Library => "MLtonLibrary",
                          [C.int align,
                           magic,
                           C.bytes maxFrameSize,
                           C.bool (!Control.markCards),
                           profile,
                           C.bool (!Control.profileStack)]
                          @ additionalMainArgs,
                          print)
            ; print "\n"
         end
      fun declareMain () =
         if !Control.emitMain andalso !Control.format = Control.Executable
            then List.foreach
                 (["int main (int argc, char* argv[]) {",
                   "return (MLton_main (argc, argv));",
                   "}"], fn s => (print s; print "\n"))
         else ()
      fun declareProfileInfo () =
         let
            fun doit (ProfileInfo.T {frameSources, labels, names, sourceSeqs,
                                     sources}) =
               (Vector.foreach (labels, fn {label, ...} =>
                                declareProfileLabel (label, print))
                ; (Vector.foreachi
                   (sourceSeqs, fn (i, v) =>
                    (print (concat ["static uint32_t sourceSeq",
                                    Int.toString i,
                                    "[] = {"])
                     ; print (C.int (Vector.length v))
                     ; Vector.foreach (v, fn i =>
                                       (print (concat [",", C.int i])))
                     ; print "};\n")))
                ; declareArray ("uint32_t*", "sourceSeqs", sourceSeqs, fn (i, _) =>
                                concat ["sourceSeq", Int.toString i])
                ; declareArray ("GC_sourceSeqIndex", "frameSources", frameSources, C.int o #2)
                ; (declareArray
                   ("struct GC_sourceLabel", "sourceLabels", labels,
                    fn (_, {label, sourceSeqsIndex}) =>
                    concat ["{(pointer)&", ProfileLabel.toString label, ", ",
                            C.int sourceSeqsIndex, "}"]))
                ; declareArray ("char*", "sourceNames", names, C.string o #2)
                ; declareArray ("struct GC_source", "sources", sources,
                                fn (_, {nameIndex, successorsIndex}) =>
                                concat ["{ ", Int.toString nameIndex, ", ",
                                        Int.toString successorsIndex, " }"]))
         in
            case profileInfo of
               NONE => doit ProfileInfo.empty
             | SOME z => doit z
         end
   in
      outputIncludes (includes, print)
      ; declareGlobals ("PRIVATE ", print)
      ; declareExports ()
      ; declareLoadSaveGlobals ()
      ; declareIntInfs ()
      ; declareStrings ()
      ; declareReals ()
      ; declareFrameOffsets ()
      ; declareFrameLayouts ()
      ; declareObjectTypes ()
      ; declareProfileInfo ()
      ; declareAtMLtons ()
      ; rest ()
      ; declareMLtonMain ()
      ; declareMain ()
   end

structure Type =
   struct
      open Type

      fun toC (t: t): string =
         CType.toString (Type.toCType t)
   end

structure StackOffset =
   struct
      open StackOffset

      fun toString (T {offset, ty}): string =
         concat ["S", C.args [Type.toC ty, C.bytes offset]]
   end

fun contents (ty, z) = concat ["C", C.args [Type.toC ty, z]]

fun declareFFI (Chunk.T {blocks, ...}, {print: string -> unit}) =
   let
      val seen = String.memoize (fn _ => ref false)
      fun doit (name: string, declare: unit -> string): unit =
         let
            val r = seen name
         in
            if !r
               then ()
            else (r := true; print (declare ()))
         end
   in
      Vector.foreach
      (blocks, fn Block.T {statements, transfer, ...} =>
       let
          datatype z = datatype CFunction.SymbolScope.t
          val _ =
             Vector.foreach
             (statements, fn s =>
              case s of
                 Statement.PrimApp {prim, ...} =>
                    (case Prim.name prim of
                        Prim.Name.FFI_Symbol {name, cty, symbolScope} =>
                           doit
                           (name, fn () =>
                            concat [case symbolScope of
                                       External => "EXTERNAL "
                                     | Private => "PRIVATE "
                                     | Public => "PUBLIC ",
                                    "extern ",
                                    case cty of
                                       SOME x => CType.toString x
                                     | NONE => "void",
                                    " ",
                                    name,
                                    ";\n"])
                      | _ => ())
               | _ => ())
          val _ =
             case transfer of
                Transfer.CCall {func, ...} =>
                   let
                      datatype z = datatype CFunction.Target.t
                      val CFunction.T {target, ...} = func
                   in
                      case target of
                         Direct "Thread_returnToC" => ()
                       | Direct name =>
                            doit (name, fn () =>
                                  concat [CFunction.cPrototype func, ";\n"])
                       | Indirect => ()
                   end
              | _ => ()
       in
          ()
       end)
   end

fun output {program as Machine.Program.T {chunks,
                                          frameLayouts,
                                          main = {chunkLabel, label}, ...},
            outputC: unit -> {file: File.t,
                              print: string -> unit,
                              done: unit -> unit}} =
   let
      datatype status = None | One | Many
      val {get = labelInfo: Label.t -> {block: Block.t,
                                        chunkLabel: ChunkLabel.t,
                                        frameIndex: int option,
                                        status: status ref,
                                        layedOut: bool ref},
           set = setLabelInfo, ...} =
         Property.getSetOnce
         (Label.plist, Property.initRaise ("CCodeGen.info", Label.layout))
      val entryLabels: (Label.t * int) list ref = ref []
      val indexCounter = Counter.new (Vector.length frameLayouts)
      val _ =
         List.foreach
         (chunks, fn Chunk.T {blocks, chunkLabel, ...} =>
          Vector.foreach
          (blocks, fn b as Block.T {kind, label, ...} =>
           let
              fun entry (index: int) =
                 List.push (entryLabels, (label, index))
              val frameIndex =
                 case Kind.frameInfoOpt kind of
                    NONE => (if Kind.isEntry kind
                                then entry (Counter.next indexCounter)
                             else ()
                             ; NONE)
                  | SOME (FrameInfo.T {frameLayoutsIndex, ...}) =>
                       (entry frameLayoutsIndex
                        ; SOME frameLayoutsIndex)
           in
              setLabelInfo (label, {block = b,
                                    chunkLabel = chunkLabel,
                                    frameIndex = frameIndex,
                                    layedOut = ref false,
                                    status = ref None})
           end))
      val a = Array.fromList (!entryLabels)
      val () = QuickSort.sortArray (a, fn ((_, i), (_, i')) => i <= i')
      val entryLabels = Vector.map (Vector.fromArray a, #1)
      val labelChunk = #chunkLabel o labelInfo
      val {get = chunkLabelIndex: ChunkLabel.t -> int, ...} =
         Property.getSet (ChunkLabel.plist,
                          Property.initFun (let
                                               val c = Counter.new 0
                                            in
                                               fn _ => Counter.next c
                                            end))
      val chunkLabelToString = C.int o chunkLabelIndex
      fun declareChunk (Chunk.T {chunkLabel, ...}, print) =
         C.call ("DeclareChunk",
                 [chunkLabelToString chunkLabel],
                 print)
      val {get = labelIndex, set = setLabelIndex, ...} =
         Property.getSetOnce (Label.plist,
                              Property.initRaise ("index", Label.layout))
      val _ =
         Vector.foreachi (entryLabels, fn (i, l) => setLabelIndex (l, i))
      fun labelToStringIndex (l: Label.t): string =
         let
            val s = C.int (labelIndex l)
         in
            if 0 = !Control.Native.commented
               then s
            else concat [s, " /* ", Label.toString l, " */"]
         end
      val handleMisaligned =
         let
            open Control
         in
            !align = Align4
            andalso (case !Control.Target.arch of
                        Target.HPPA => true
                      | Target.Sparc => true
                      | _ => false)
         end
      val handleMisaligned =
         fn ty =>
         handleMisaligned
         andalso (Type.equals (ty, Type.real R64)
                  orelse Type.equals (ty, Type.word WordSize.word64))
      fun addr z = concat ["&(", z, ")"]
      fun fetch (z, ty) =
         concat [CType.toString (Type.toCType ty),
                 "_fetch(", addr z, ")"]
      fun move' ({dst, src}, ty) =
         concat [CType.toString (Type.toCType ty),
                 "_move(", addr dst, ", ", addr src, ");\n"]
      fun store ({dst, src}, ty) =
         concat [CType.toString (Type.toCType ty),
                 "_store(", addr dst, ", ", src, ");\n"]
      fun move {dst: string, dstIsMem: bool,
                src: string, srcIsMem: bool,
                ty: Type.t}: string =
         if handleMisaligned ty then
            case (dstIsMem, srcIsMem) of
               (false, false) => concat [dst, " = ", src, ";\n"]
             | (false, true) => concat [dst, " = ", fetch (src, ty), ";\n"]
             | (true, false) => store ({dst = dst, src = src}, ty)
             | (true, true) => move' ({dst = dst, src = src}, ty)
         else
            concat [dst, " = ", src, ";\n"]
      local
         datatype z = datatype Operand.t
         fun toString (z: Operand.t): string =
            case z of
               ArrayOffset {base, index, offset, scale, ty} =>
                  concat ["X", C.args [Type.toC ty,
                                       toString base,
                                       toString index,
                                       Scale.toString scale,
                                       C.bytes offset]]
             | Cast (z, ty) => concat ["(", Type.toC ty, ")", toString z]
             | Contents {oper, ty} => contents (ty, toString oper)
             | Frontier => "Frontier"
             | GCState => "GCState"
             | Global g =>
                  if Global.isRoot g
                     then concat ["G",
                                  C.args [Type.toC (Global.ty g),
                                          Int.toString (Global.index g)]]
                  else concat ["GPNR", C.args [Int.toString (Global.index g)]]
             | Label l => labelToStringIndex l
             | Null => "NULL"
             | Offset {base, offset, ty} =>
                  concat ["O", C.args [Type.toC ty,
                                       toString base,
                                       C.bytes offset]]
             | Real r => RealX.toC r
             | Register r =>
                  concat [Type.name (Register.ty r), "_",
                          Int.toString (Register.index r)]
             | StackOffset s => StackOffset.toString s
             | StackTop => "StackTop"
             | Word w => WordX.toC w
      in
         val operandToString = toString
      end
      fun fetchOperand (z: Operand.t): string =
         if handleMisaligned (Operand.ty z) andalso Operand.isMem z then
            fetch (operandToString z, Operand.ty z)
         else
            operandToString z
      fun outputStatement (s, print) =
         let
            datatype z = datatype Statement.t
         in
            case s of
               Noop => ()
             | _ =>
                  (print "\t"
                   ; (case s of
                         Move {dst, src} =>
                            print
                            (move {dst = operandToString dst,
                                   dstIsMem = Operand.isMem dst,
                                   src = operandToString src,
                                   srcIsMem = Operand.isMem src,
                                   ty = Operand.ty dst})
                       | Noop => ()
                       | PrimApp {args, dst, prim} =>
                            let
                               fun call (): string =
                                  concat
                                  [Prim.toString prim,
                                   " (",
                                   concat
                                   (List.separate
                                    (Vector.toListMap (args, fetchOperand),
                                     ", ")),
                                   ")"]
                               fun app (): string =
                                  case Prim.name prim of
                                     Prim.Name.FFI_Symbol {name, ...} =>
                                        concat
                                        ["((",CType.toString CType.CPointer,
                                         ")(&", name, "))"]
                                   | _ => call ()
                            in
                               case dst of
                                  NONE => (print (app ())
                                           ; print ";\n")
                                | SOME dst =>
                                     print (move {dst = operandToString dst,
                                                  dstIsMem = Operand.isMem dst,
                                                  src = app (),
                                                  srcIsMem = false,
                                                  ty = Operand.ty dst})
                            end
                       | ProfileLabel l =>
                            C.call ("ProfileLabel", [ProfileLabel.toString l],
                                    print)
                            ))
         end
      val amTimeProfiling =
         !Control.profile = Control.ProfileTimeField
         orelse !Control.profile = Control.ProfileTimeLabel
      fun outputChunk (chunk as Chunk.T {chunkLabel, blocks, regMax, ...}) =
         let
            val {done, print, ...} = outputC ()
            fun declareChunks () =
               let
                  val {get, ...} =
                     Property.get (ChunkLabel.plist,
                                   Property.initFun (fn _ => ref false))
                  val _ =
                     Vector.foreach
                     (blocks, fn Block.T {transfer, ...} =>
                      case transfer of
                         Transfer.Call {label, ...} =>
                            get (labelChunk label) := true
                       | _ => ())
                  val _ =
                     List.foreach
                     (chunks, fn c as Chunk.T {chunkLabel, ...} =>
                      if ! (get chunkLabel)
                         then declareChunk (c, print)
                      else ())
               in
                  ()
               end
            fun declareProfileLabels () =
               Vector.foreach
               (blocks, fn Block.T {statements, ...} =>
                Vector.foreach
                (statements, fn s =>
                 case s of
                    Statement.ProfileLabel l => declareProfileLabel (l, print)
                  | _ => ()))
            (* Count how many times each label is jumped to. *)
            fun jump l =
               let
                  val {status, ...} = labelInfo l
               in
                  case !status of
                     None => status := One
                   | One => status := Many
                   | Many => ()
               end
            fun force l = #status (labelInfo l) := Many
            val _ =
                Vector.foreach
                (blocks, fn Block.T {kind, label, transfer, ...} =>
                 let
                    val _ = if Kind.isEntry kind then jump label else ()
                    datatype z = datatype Transfer.t
                 in
                    case transfer of
                       Arith {overflow, success, ...} =>
                          (jump overflow; jump success)
                     | CCall {func, return, ...} =>
                          if CFunction.maySwitchThreads func
                             then ()
                          else Option.app (return, jump)
                     | Call {label, ...} => jump label
                     | Goto dst => jump dst
                     | Raise => ()
                     | Return => ()
                     | Switch s => Switch.foreachLabel (s, jump)
                 end)
            fun push (return: Label.t, size: Bytes.t) =
               (print "\t"
                ; print (move {dst = (StackOffset.toString
                                      (StackOffset.T
                                       {offset = Bytes.- (size, Runtime.labelSize ()),
                                        ty = Type.label return})),
                               dstIsMem = true,
                               src = operandToString (Operand.Label return),
                               srcIsMem = false,
                               ty = Type.label return})
                ; C.push (size, print)
                ; if amTimeProfiling
                     then print "\tFlushStackTop();\n"
                  else ())
            fun copyArgs (args: Operand.t vector): string list * (unit -> unit) =
               let
                  fun usesStack z =
                     case z of
                        Operand.ArrayOffset {base, index, ...} =>
                           (usesStack base) orelse (usesStack index)
                      | Operand.Cast (z, _) =>
                           (usesStack z)
                      | Operand.Contents {oper, ...} =>
                           (usesStack oper)
                      | Operand.Offset {base, ...} =>
                           (usesStack base)
                      | Operand.StackOffset _ => true
                      | _ => false
               in
                  if Vector.exists (args, usesStack)
                     then
                        let
                           val _ = print "\t{\n"
                           val c = Counter.new 0
                           val args =
                              Vector.toListMap
                              (args, fn z =>
                               if usesStack z
                                  then
                                     let
                                        val ty = Operand.ty z
                                        val tmp =
                                           concat ["tmp",
                                                   Int.toString (Counter.next c)]
                                        val _ =
                                           print
                                           (concat
                                            ["\t", Type.toC ty, " ", tmp, " = ",
                                             fetchOperand z, ";\n"])
                                     in
                                        tmp
                                     end
                               else fetchOperand z)
                        in
                           (args, fn () => print "\t}\n")
                        end
                  else (Vector.toListMap (args, fetchOperand),
                        fn () => ())
               end
            val tracePrintLabelCode =
               Trace.trace
               ("CCodegen.printLabelCode",
                fn {block, layedOut, ...} =>
                Layout.record [("block", Label.layout (Block.label block)),
                               ("layedOut", Bool.layout (!layedOut))],
                Unit.layout)
            fun maybePrintLabel l =
               if ! (#layedOut (labelInfo l))
                  then ()
               else gotoLabel l
            and gotoLabel arg =
               traceGotoLabel
               (fn l =>
                let
                   val info as {layedOut, ...} = labelInfo l
                in
                   if !layedOut
                      then print (concat ["\tgoto ", Label.toString l, ";\n"])
                   else printLabelCode info
                end) arg
            and printLabelCode arg =
               tracePrintLabelCode
               (fn {block = Block.T {kind, label = l, live, statements,
                                     transfer, ...},
                    layedOut, status, ...} =>
                let
                  val _ = layedOut := true
                  val _ =
                     case !status of
                        Many =>
                           let
                              val s = Label.toString l
                           in
                              print s
                              ; print ":\n"
                           end
                      | _ => ()
                  fun pop (fi: FrameInfo.t) =
                     (C.push (Bytes.~ (Program.frameSize (program, fi)), print)
                      ; if amTimeProfiling
                           then print "\tFlushStackTop();\n"
                        else ())
                  val _ =
                     case kind of
                        Kind.Cont {frameInfo, ...} => pop frameInfo
                      | Kind.CReturn {dst, frameInfo, ...} =>
                           (case frameInfo of
                               NONE => ()
                             | SOME fi => pop fi
                            ; (Option.app
                               (dst, fn x =>
                                let
                                   val x = Live.toOperand x
                                   val ty = Operand.ty x
                                in
                                   print
                                   (concat
                                    ["\t",
                                     move {dst = operandToString x,
                                           dstIsMem = Operand.isMem x,
                                           src = creturn ty,
                                           srcIsMem = false,
                                           ty = ty}])
                                end)))
                      | Kind.Func => ()
                      | Kind.Handler {frameInfo, ...} => pop frameInfo
                      | Kind.Jump => ()
                  val _ =
                     if 0 = !Control.Native.commented
                        then ()
                     else print (let open Layout
                                 in toString
                                    (seq [str "\t/* live: ",
                                          Vector.layout Live.layout live,
                                          str " */\n"])
                                 end)
                  val _ = Vector.foreach (statements, fn s =>
                                          outputStatement (s, print))
                  val _ = outputTransfer (transfer, l)
               in ()
               end) arg
            and outputTransfer (t, source: Label.t) =
               let
                  fun iff (test, a, b) =
                     (force a
                      ; C.call ("\tBNZ", [test, Label.toString a], print)
                      ; gotoLabel b
                      ; maybePrintLabel a)
                  datatype z = datatype Transfer.t
               in
                  case t of
                     Arith {prim, args, dst, overflow, success, ...} =>
                        let
                           val prim =
                              let
                                 datatype z = datatype Prim.Name.t
                                 fun const i =
                                    case Vector.sub (args, i) of
                                       Operand.Word _ => true
                                     | _ => false
                                 fun const0 () = const 0
                                 fun const1 () = const 1
                              in
                                 case Prim.name prim of
                                    Word_addCheck _ =>
                                       concat [Prim.toString prim,
                                               if const0 ()
                                                  then "CX"
                                               else if const1 ()
                                                       then "XC"
                                                    else ""]
                                  | Word_mulCheck _ => Prim.toString prim
                                  | Word_negCheck _ => Prim.toString prim
                                  | Word_subCheck _ =>
                                       concat [Prim.toString prim,
                                               if const0 ()
                                                  then "CX"
                                               else if const1 ()
                                                       then "XC"
                                                    else ""]
                                  | _ => Error.bug "CCodegen.outputTransfer: Arith"
                              end
                           val _ = force overflow
                        in
                           print "\t"
                           ; C.call (prim,
                                     operandToString dst
                                     :: (Vector.toListMap (args, operandToString)
                                         @ [Label.toString overflow]),
                                     print)
                           ; gotoLabel success
                           ; maybePrintLabel overflow
                        end
                   | CCall {args, frameInfo, func, return} =>
                        let
                           val CFunction.T {maySwitchThreads,
                                            modifiesFrontier,
                                            readsStackTop,
                                            return = returnTy,
                                            target,
                                            writesStackTop,...} = func
                           val (args, afterCall) =
                              case frameInfo of
                                 NONE =>
                                    (Vector.toListMap (args, fetchOperand),
                                     fn () => ())
                               | SOME frameInfo =>
                                    let
                                       val size =
                                          Program.frameSize (program, frameInfo)
                                       val res = copyArgs args
                                       val _ = push (valOf return, size)
                                    in
                                       res
                                    end
                           val _ =
                              if modifiesFrontier
                                 then print "\tFlushFrontier();\n"
                              else ()
                           val _ =
                              if readsStackTop
                                 then print "\tFlushStackTop();\n"
                              else ()
                           val _ = print "\t"
                           val _ =
                              if Type.isUnit returnTy
                                 then ()
                              else print (concat [creturn returnTy, " = "])
                           datatype z = datatype CFunction.Target.t
                           val _ =
                              case target of
                                 Direct name => C.call (name, args, print)
                               | Indirect =>
                                    let
                                       val (fptr,args) =
                                          case args of
                                             (fptr::args) => (fptr, args)
                                           | _ => Error.bug "CCodegen.outputTransfer: CCall,Indirect"
                                       val name =
<<<<<<< HEAD
                                          concat ["(*(",
=======
                                          concat ["(*(", (* " *)
>>>>>>> 5081907d
                                                  CFunction.cPointerType func,
                                                  " ", fptr, "))"]
                                    in
                                       C.call (name, args, print)
                                    end
                           val _ = afterCall ()
                           val _ =
                              if modifiesFrontier
                                 then print "\tCacheFrontier();\n"
                              else ()
                           val _ =
                              if writesStackTop
                                 then print "\tCacheStackTop();\n"
                              else ()
                           val _ =
                              if maySwitchThreads
                                 then print "\tReturn();\n"
                              else Option.app (return, gotoLabel)
                        in
                           ()
                        end
                   | Call {label, return, ...} =>
                        let
                           val dstChunk = labelChunk label
                           val _ =
                              case return of
                                 NONE => ()
                               | SOME {return, size, ...} =>
                                    push (return, size)
                        in
                           if ChunkLabel.equals (labelChunk source, dstChunk)
                              then gotoLabel label
                           else
                              C.call ("\tFarJump",
                                      [chunkLabelToString dstChunk,
                                       labelToStringIndex label],
                                      print)
                        end
                   | Goto dst => gotoLabel dst
                   | Raise => C.call ("\tRaise", [], print)
                   | Return => C.call ("\tReturn", [], print)
                   | Switch switch =>
                        let
                           fun bool (test: Operand.t, t, f) =
                              iff (operandToString test, t, f)
                           fun doit {cases: (string * Label.t) vector,
                                     default: Label.t option,
                                     test: Operand.t}: unit =
                              let
                                 val test = operandToString test
                                 fun switch (cases: (string * Label.t) vector,
                                             default: Label.t): unit =
                                    (print "switch ("
                                     ; print test
                                     ; print ") {\n"
                                     ; (Vector.foreach
                                        (cases, fn (n, l) => (print "case "
                                                              ; print n
                                                              ; print ":\n"
                                                              ; gotoLabel l)))
                                     ; print "default:\n"
                                     ; gotoLabel default
                                     ; print "}\n")
                              in
                                 case (Vector.length cases, default) of
                                    (0, NONE) =>
                                       Error.bug "CCodegen.outputTransfers: Switch"
                                  | (0, SOME l) => gotoLabel l
                                  | (1, NONE) =>
                                       gotoLabel (#2 (Vector.sub (cases, 0)))
                                  | (_, NONE) =>
                                       switch (Vector.dropPrefix (cases, 1),
                                               #2 (Vector.sub (cases, 0)))
                                  | (_, SOME l) => switch (cases, l)
                              end
                           val Switch.T {cases, default, test, ...} = switch
                           fun normal () =
                              doit {cases = Vector.map (cases, fn (c, l) =>
                                                        (WordX.toC c, l)),
                                    default = default,
                                    test = test}
                        in
                           if 2 = Vector.length cases
                              andalso Option.isNone default
                              then
                                 let
                                    val (c0, l0) = Vector.sub (cases, 0)
                                    val (c1, l1) = Vector.sub (cases, 1)
                                    val i0 = WordX.toIntInf c0
                                    val i1 = WordX.toIntInf c1
                                 in
                                    if i0 = 0 andalso i1 = 1
                                       then bool (test, l1, l0)
                                    else if i0 = 1 andalso i1 = 0
                                            then bool (test, l0, l1)
                                         else normal ()
                                 end
                           else normal ()
                        end
               end
            fun declareRegisters () =
               List.foreach
               (CType.all, fn t =>
                let
                   val pre = concat ["\t", CType.toString t, " ",
                                     CType.name t, "_"]
                in
                   Int.for (0, 1 + regMax t, fn i =>
                            print (concat [pre, C.int i, ";\n"]))
                end)
            fun outputOffsets () =
               List.foreach
               ([("ExnStackOffset", GCField.ExnStack),
                 ("FFIOpOffset", GCField.FFIOp),
                 ("FrontierOffset", GCField.Frontier),
                 ("GlobalObjptrNonRootOffset", GCField.GlobalObjptrNonRoot),
                 ("ReturnToCOffset", GCField.ReturnToC),
                 ("StackBottomOffset", GCField.StackBottom),
                 ("StackTopOffset", GCField.StackTop)],
                fn (name, f) =>
                print (concat ["#define ", name, " ",
                               Bytes.toString (GCField.offset f), "\n"]))
         in
            outputIncludes (["c-chunk.h"], print)
            ; outputOffsets ()
            ; declareGlobals ("PRIVATE extern ", print)
            ; declareFFI (chunk, {print = print})
            ; declareChunks ()
            ; declareProfileLabels ()
            ; C.callNoSemi ("Chunk", [chunkLabelToString chunkLabel], print)
            ; print "\n"
            ; declareCReturns (print)
            ; declareRegisters ()
            ; C.callNoSemi ("ChunkSwitch", [chunkLabelToString chunkLabel],
                            print)
            ; print "\n"
            ; Vector.foreach (blocks, fn Block.T {kind, label, ...} =>
                              if Kind.isEntry kind
                                 then (print "case "
                                       ; print (labelToStringIndex label)
                                       ; print ":\n"
                                       ; gotoLabel label)
                              else ())
            ; print "EndChunk\n"
            ; done ()
         end
      val additionalMainArgs =
         [C.int (Global.numberOfNonRoot ()),
          chunkLabelToString chunkLabel,
          labelToStringIndex label]
      val {print, done, ...} = outputC ()
      fun rest () =
         (List.foreach (chunks, fn c => declareChunk (c, print))
          ; print "PRIVATE struct cont ( *nextChunks []) () = {"
          ; Vector.foreach (entryLabels, fn l =>
                            let
                               val {chunkLabel, ...} = labelInfo l
                            in
                               print "\t"
                               ; C.callNoSemi ("Chunkp",
                                               [chunkLabelToString chunkLabel],
                                               print)
                               ; print ",\n"
                            end)
          ; print "};\n")
      val _ =
         outputDeclarations {additionalMainArgs = additionalMainArgs,
                             includes = ["c-main.h"],
                             program = program,
                             print = print,
                             rest = rest}
      val _ = done ()
      val _ = List.foreach (chunks, outputChunk)
   in
      ()
   end

end<|MERGE_RESOLUTION|>--- conflicted
+++ resolved
@@ -247,7 +247,7 @@
          (CType.all, fn t =>
           let
              val s = CType.toString t
-          in            
+          in
             print (concat ["\t", s, " CReturn", CType.name t, ";\n"])
           end)
    in
@@ -1072,11 +1072,7 @@
                                              (fptr::args) => (fptr, args)
                                            | _ => Error.bug "CCodegen.outputTransfer: CCall,Indirect"
                                        val name =
-<<<<<<< HEAD
                                           concat ["(*(",
-=======
-                                          concat ["(*(", (* " *)
->>>>>>> 5081907d
                                                   CFunction.cPointerType func,
                                                   " ", fptr, "))"]
                                     in
