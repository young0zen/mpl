--- conflicted
+++ resolved
@@ -236,17 +236,6 @@
                 then print (concat [prefix, s, " global", s, " [", C.int n, "];\n"])
                 else ()
           end)
-<<<<<<< HEAD
-      val _ =
-          let
-            val n = Global.numberOfNonRoot ()
-          in
-            if n > 0
-               then print (concat [prefix, "Objptr globalObjptrNonRoot [", C.int n, "];\n"])
-               else ()
-         end
-=======
->>>>>>> 406a16cd
    in
       ()
    end
@@ -1184,18 +1173,10 @@
       val {print, done, ...} = outputC ()
       val _ =
          outputDeclarations
-<<<<<<< HEAD
-         {additionalMainArgs = [C.int (Global.numberOfNonRoot ()),
-                                labelIndexAsString (#label main, {pretty = true})],
-                             includes = ["c-main.h"],
-                             program = program,
-                             print = print,
-=======
          {additionalMainArgs = [labelIndexAsString (#label main, {pretty = true})],
           includes = ["c-main.h"],
           program = program,
           print = print,
->>>>>>> 406a16cd
           rest = fn () => defineNextChunks print}
       val _ = done ()
    in
