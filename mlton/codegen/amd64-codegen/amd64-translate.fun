(* Copyright (C) 2009,2019 Matthew Fluet.
 * Copyright (C) 1999-2007 Henry Cejtin, Matthew Fluet, Suresh
 *    Jagannathan, and Stephen Weeks.
 * Copyright (C) 1997-2000 NEC Research Institute.
 *
 * MLton is released under a HPND-style license.
 * See the file MLton-LICENSE for details.
 *)

functor amd64Translate(S: AMD64_TRANSLATE_STRUCTS): AMD64_TRANSLATE =
struct

  open S

  val tracerTop = amd64.tracerTop

  fun argsToString(ss: string list): string
    = "(" ^ (concat (List.separate(ss, ", "))) ^ ")"

  structure Machine = amd64MLton.Machine

  local
     open Machine
  in
     structure Label = Label
     structure Live = Live
     structure Scale = Scale
     structure StackOffset = StackOffset
     structure Temporary = Temporary
     structure Type = Type
     structure WordSize = WordSize
     structure WordX = WordX
  end

  datatype z = datatype WordSize.prim

  structure Global =
     struct
        open Machine.Global

        fun toAMD64Operand (g: t) : (amd64.Operand.t * amd64.Size.t) vector =
           let
              val ty = Machine.Type.toCType (ty g)
              val index = index g
              val base =
                 amd64.Immediate.label (amd64MLton.global_base ty)
              val origin =
                 amd64.MemLoc.imm
                 {base = base,
                  index = amd64.Immediate.int index,
                  scale = amd64.Scale.fromCType ty,
                  size = amd64.Size.BYTE,
                  class = amd64MLton.Classes.Globals}
              val sizes = amd64.Size.fromCType ty
           in
              (#1 o Vector.mapAndFold)
              (sizes, 0, fn (size,offset) =>
               (((amd64.Operand.memloc o amd64.MemLoc.shift)
                 {origin = origin,
                  disp = amd64.Immediate.int offset,
                  scale = amd64.Scale.One,
                  size = size}, size), offset + amd64.Size.toBytes size))
           end
     end

  structure Operand =
    struct
      open Machine.Operand

      fun get (f: ('a * 'b) -> 'c) (i: int) (v: ('a * 'b) vector) =
         f (Vector.sub (v, i))
      fun getOp0 v =
         get #1 0 v

      local
         fun fromSizes (sizes, origin) =
            (#1 o Vector.mapAndFold)
            (sizes, 0, fn (size,offset) =>
             (((amd64.Operand.memloc o amd64.MemLoc.shift)
               {origin = origin,
                disp = amd64.Immediate.int offset,
                scale = amd64.Scale.One,
                size = size}, size), offset + amd64.Size.toBytes size))
      in
      val rec toAMD64Operand : t -> (amd64.Operand.t * amd64.Size.t) vector =
         fn SequenceOffset {base, index, offset, scale, ty}
            => let
                  val base = toAMD64Operand base
                  val _ = Assert.assert("amd64Translate.Operand.toAMD64Operand: SequenceOffset/base",
                                        fn () => Vector.length base = 1)
                  val base = getOp0 base
                  val index = toAMD64Operand index
                  val _ = Assert.assert("amd64Translate.Operand.toAMD64Operand: SequenceOffset/index",
                                       fn () => Vector.length index = 1)
                  val index = getOp0 index
                  val scale =
                     case scale of
                        Scale.One => amd64.Scale.One
                      | Scale.Two => amd64.Scale.Two
                      | Scale.Four => amd64.Scale.Four
                      | Scale.Eight => amd64.Scale.Eight
                  val ty = Type.toCType ty
                  val origin =
                     case (amd64.Operand.deImmediate base,
                           amd64.Operand.deMemloc base,
                           amd64.Operand.deImmediate index,
                           amd64.Operand.deMemloc index) of
                        (SOME base, _, SOME index, _) =>
                           amd64.MemLoc.imm
                           {base = base,
                            index = index,
                            scale = scale,
                            size = amd64.Size.BYTE,
                            class = amd64MLton.Classes.Heap}
                      | (SOME base, _, _, SOME index) =>
                           amd64.MemLoc.basic
                           {base = base,
                            index = index,
                            scale = scale,
                            size = amd64.Size.BYTE,
                            class = amd64MLton.Classes.Heap}
                      | (_, SOME base, SOME index, _) =>
                           amd64.MemLoc.simple
                           {base = base,
                            index = index,
                            scale = scale,
                            size = amd64.Size.BYTE,
                            class = amd64MLton.Classes.Heap}
                      | (_, SOME base, _, SOME index) =>
                           amd64.MemLoc.complex
                           {base = base,
                            index = index,
                            scale = scale,
                            size = amd64.Size.BYTE,
                            class = amd64MLton.Classes.Heap}
                      | _ => Error.bug (concat ["amd64Translate.Operand.toAMD64Operand: ",
                                                "strange SequenceOffset: base: ",
                                                amd64.Operand.toString base,
                                                " index: ",
                                                amd64.Operand.toString index])
                  val origin =
                     if Bytes.isZero offset
                        then origin
                        else amd64.MemLoc.shift
                             {origin = origin,
                              disp = amd64.Immediate.int (Bytes.toInt offset),
                              scale = amd64.Scale.One,
                              size = amd64.Size.BYTE}
                  val sizes = amd64.Size.fromCType ty
               in
                  fromSizes (sizes, origin)
               end
          | Cast (z, _) => toAMD64Operand z
<<<<<<< HEAD
=======
          | Contents {oper, ty} =>
               let
                  val ty = Type.toCType ty
                  val base = toAMD64Operand oper
                  val _ = Assert.assert("amd64Translate.Operand.toAMD64Operand: Contents/base",
                                        fn () => Vector.length base = 1)
                  val base = getOp0 base
                  val origin =
                     case amd64.Operand.deMemloc base of
                        SOME base =>
                           amd64.MemLoc.simple 
                           {base = base,
                            index = amd64.Immediate.zero,
                            scale = amd64.Scale.One,
                            size = amd64.Size.BYTE,
                            class = amd64MLton.Classes.Heap}
                      | _ => Error.bug (concat
                                        ["amd64Translate.Operand.toAMD64Operand: ",
                                         "strange Contents: base: ",
                                         amd64.Operand.toString base])    
                  val sizes = amd64.Size.fromCType ty
               in
                  fromSizes (sizes, origin)
               end
>>>>>>> 89891a41
          | Frontier => 
               let 
                  val frontier = amd64MLton.gcState_frontierContentsOperand ()
               in
                  Vector.new1 (frontier, valOf (amd64.Operand.size frontier))
               end
          | GCState => 
               Vector.new1 (amd64.Operand.label amd64MLton.gcState_label,
                            amd64MLton.pointerSize)
          | Global g => Global.toAMD64Operand g
          | Label l => 
               Vector.new1 (amd64.Operand.immediate_label l, amd64MLton.pointerSize)
          | Null => 
               Vector.new1 (amd64.Operand.immediate_zero, amd64MLton.wordSize)
          | Offset {base = GCState, offset, ty} =>
               let
                  val offset = Bytes.toInt offset
                  val ty = Type.toCType ty
                  val offset = amd64MLton.gcState_offset {offset = offset, ty = ty}
               in
                  Vector.new1 (offset, valOf (amd64.Operand.size offset))
               end
          | Offset {base, offset, ty} =>
               let
                 val offset = Bytes.toInt offset
                 val ty = Type.toCType ty
                 val base = toAMD64Operand base
                 val _ = Assert.assert("amd64Translate.Operand.toAMD64Operand: Offset/base",
                                       fn () => Vector.length base = 1)
                 val base = getOp0 base
                 val origin =
                    case (amd64.Operand.deImmediate base,
                          amd64.Operand.deMemloc base) of
                       (SOME base, _) =>
                          amd64.MemLoc.imm
                          {base = base,
                           index = amd64.Immediate.int offset,
                           scale = amd64.Scale.One,
                           size = amd64.Size.BYTE,
                           class = amd64MLton.Classes.Heap}
                     | (_, SOME base) =>
                          amd64.MemLoc.simple
                          {base = base,
                           index = amd64.Immediate.int offset,
                           scale = amd64.Scale.One,
                           size = amd64.Size.BYTE,
                           class = amd64MLton.Classes.Heap}
                     | _ => Error.bug (concat ["amd64Translate.Operand.toAMD64Operand: ",
                                               "strange Offset: base: ",
                                               amd64.Operand.toString base])
                 val sizes = amd64.Size.fromCType ty
               in
                  fromSizes (sizes, origin)
               end
          | Real _ => Error.bug "amd64Translate.Operand.toAMD64Operand: Real unimplemented"
          | StackOffset (StackOffset.T {offset, ty}) =>
               let
                  val offset = Bytes.toInt offset
                  val ty = Type.toCType ty
                  val origin =
                     amd64.MemLoc.simple 
                     {base = amd64MLton.gcState_stackTopContents (), 
                      index = amd64.Immediate.int offset,
                      scale = amd64.Scale.One,
                      size = amd64.Size.BYTE,
                      class = amd64MLton.Classes.Stack}
                  val sizes = amd64.Size.fromCType ty
               in
                  fromSizes (sizes, origin)
               end
          | Static {index, offset, ...} =>
               let
                  val offset = Bytes.toInt offset
                  val base = amd64.Immediate.labelPlusInt
                        (amd64MLton.static_label index, offset)
               in
                  Vector.new1 (amd64.Operand.immediate base, amd64MLton.pointerSize)
               end
          | StackTop => 
               let 
                  val stackTop = amd64MLton.gcState_stackTopContentsOperand ()
               in
                  Vector.new1 (stackTop, valOf (amd64.Operand.size stackTop))
               end
          | Temporary t =>
               let
                  val ty = Machine.Type.toCType (Temporary.ty t)
                  val index = Machine.Temporary.index t
                  val base = amd64.Immediate.label (amd64MLton.local_base ty)
                  val origin =
                     amd64.MemLoc.imm
                     {base = base,
                      index = amd64.Immediate.int index,
                      scale = amd64.Scale.fromCType ty,
                      size = amd64.Size.BYTE,
                      class = amd64MLton.Classes.Locals}
                  val sizes = amd64.Size.fromCType ty
               in
                  fromSizes (sizes, origin)
               end
          | Word w =>
               let
                  fun single size =
                     Vector.new1 (amd64.Operand.immediate_word w, size)
               in
                  case WordSize.prim (WordX.size w) of
                     W8 => single amd64.Size.BYTE
                   | W16 => single amd64.Size.WORD
                   | W32 => single amd64.Size.LONG
                   | W64 => single amd64.Size.QUAD
               end
      end
    end

  type transInfo = amd64MLton.transInfo

  structure Entry =
    struct
      structure Kind = Machine.Kind

      fun frameInfoToAMD64 fi =
         amd64.FrameInfo.T
         {frameInfosIndex = Machine.FrameInfo.index fi,
          size = Bytes.toInt (Machine.FrameInfo.size fi)}

      fun toAMD64Blocks {label, kind, 
                         transInfo as {live, liveInfo, ...}: transInfo}
        = (
           amd64Liveness.LiveInfo.setLiveOperands
           (liveInfo, label, live label);
           case kind
             of Kind.Jump
              => let
                 in
                   AppendList.single
                   (amd64.Block.mkBlock'
                    {entry = SOME (amd64.Entry.jump {label = label}),
                     statements = [],
                     transfer = NONE})
                 end
              | Kind.Func _
              => let
                   val args
                     = List.fold
                       (live label,
                        amd64.MemLocSet.empty,
                        fn (operand, args)
                         => case amd64.Operand.deMemloc operand
                              of SOME memloc => amd64.MemLocSet.add(args, memloc)
                               | NONE => args)
                 in
                   AppendList.single
                   (amd64.Block.mkBlock'
                    {entry = SOME (amd64.Entry.func {label = label,
                                                   live = args}),
                     statements = [],
                     transfer = NONE})
                 end
              | Kind.Cont {args, frameInfo, ...}
              => let
                    val frameInfo = frameInfoToAMD64 frameInfo
                    val args =
                       Vector.fold
                       (args, amd64.MemLocSet.empty,
                        fn (operand,args) =>
                        Vector.fold
                        (Operand.toAMD64Operand (Live.toOperand operand), args,
                         fn ((operand,_),args) =>
                         case amd64.Operand.deMemloc operand of
                            SOME memloc => amd64.MemLocSet.add(args, memloc)
                          | NONE => args))
                 in
                   AppendList.single
                   (amd64.Block.mkBlock'
                    {entry = SOME (amd64.Entry.cont {frameInfo = frameInfo,
                                                     label = label,
                                                     live = args}),
                     statements = [],
                     transfer = NONE})
                 end
              | Kind.Handler {args, frameInfo, ...}
              => let
                    val frameInfo = frameInfoToAMD64 frameInfo
                    val args =
                       Vector.fold
                       (args, amd64.MemLocSet.empty,
                        fn (operand,args) =>
                        Vector.fold
                        (Operand.toAMD64Operand (Live.toOperand operand), args,
                         fn ((operand,_),args) =>
                         case amd64.Operand.deMemloc operand of
                            SOME memloc => amd64.MemLocSet.add(args, memloc)
                          | NONE => args))
                 in 
                   AppendList.single
                   (amd64.Block.mkBlock'
                    {entry = SOME (amd64.Entry.handler {frameInfo = frameInfo,
                                                        label = label,
                                                        live = args}),
                     statements = [],
                     transfer = NONE})
                 end
              | Kind.CReturn {dst, frameInfo, func}
              => let
                   val dsts =
                      case dst of
                         NONE => Vector.new0 ()
                       | SOME dst => Operand.toAMD64Operand (Live.toOperand dst)
                 in
                   amd64MLton.creturn
                   {dsts = dsts,
                    frameInfo = Option.map (frameInfo, frameInfoToAMD64),
                    func = func,
                    label = label,
                    transInfo = transInfo}
                 end)
    end

  structure Statement =
    struct
      open Machine.Statement

      fun comments statement
        = if !Control.codegenComments > 0
            then let
                   val comment = (Layout.toString o layout) statement
                 in
                   (AppendList.single
                    (amd64.Block.mkBlock'
                     {entry = NONE,
                      statements = [amd64.Assembly.comment
                                    (concat ["begin: ",
                                             comment])],
                      transfer = NONE}),
                    AppendList.single
                    (amd64.Block.mkBlock'
                     {entry = NONE,
                      statements = [amd64.Assembly.comment
                                    (concat ["end: ",
                                             comment])],
                      transfer = NONE}))
                 end
            else (AppendList.empty,AppendList.empty)

      fun toAMD64Blocks {statement,
                       transInfo as {...} : transInfo}
        = (case statement
             of Move {src, dst}
              => let
                   val (comment_begin,
                        comment_end) = comments statement

                   val dsts = Operand.toAMD64Operand dst
                   val srcs = Operand.toAMD64Operand src
                   (* Operand.toAMD64Operand returns multi-word 
                    * operands in and they will be moved in order,
                    * so it suffices to check for aliasing between 
                    * the first dst and second src.
                    *)
                   val (dsts,srcs) =
                      if Vector.length srcs > 1
                         andalso amd64.Operand.mayAlias
                                 (#1 (Vector.sub (dsts, 0)), 
                                  #1 (Vector.sub (srcs, 1)))
                         then (Vector.rev dsts, Vector.rev srcs)
                         else (dsts,srcs)
                 in
                   AppendList.appends
                   [comment_begin,
                    AppendList.single
                    (amd64.Block.mkBlock'
                     {entry = NONE,
                      statements
                      = (Vector.toList o Vector.map2)
                        (dsts,srcs,fn ((dst,_),(src,srcsize)) =>
                         (* dst = src *)
                         case amd64.Size.class srcsize
                            of amd64.Size.INT => amd64.Assembly.instruction_mov 
                                                 {dst = dst,
                                                  src = src,
                                                  size = srcsize}
                          | amd64.Size.FLT => amd64.Assembly.instruction_sse_movs
                                              {dst = dst,
                                               src = src,
                                               size = srcsize}),
                      transfer = NONE}),
                    comment_end]
                 end 
              | PrimApp {dst, prim, args}
              => let
                   val (comment_begin, comment_end) = comments statement
                   val args = (Vector.concatV o Vector.map)
                              (args, Operand.toAMD64Operand)
                   val dsts = 
                      case dst of
                         NONE => Vector.new0 ()
                       | SOME dst => Operand.toAMD64Operand dst
                 in
                   AppendList.appends
                   [comment_begin,
                    (amd64MLton.prim {prim = prim,
                                    args = args,
                                    dsts = dsts,
                                    transInfo = transInfo}),
                    comment_end]
                 end
              | ProfileLabel l =>
                   AppendList.single
                   (amd64.Block.mkProfileBlock'
                    {profileLabel = l}))
    end

  structure Transfer =
    struct
      open Machine.Transfer

      fun goto l
        = AppendList.single
          (amd64.Block.mkBlock'
           {entry = NONE,
            statements = [],
            transfer = SOME (amd64.Transfer.goto
                             {target = l})})

      fun iff (test, a, b)
        = let
            val (test,testsize) =
               Vector.sub (Operand.toAMD64Operand test, 0)
          in
            if Label.equals(a, b)
              then AppendList.single
                   (amd64.Block.mkBlock'
                    {entry = NONE,
                     statements = [],
                     transfer = SOME (amd64.Transfer.goto {target = a})})
              else AppendList.single
                   ((* if (test) goto a
                     * goto b
                     *)
                    amd64.Block.mkBlock'
                    {entry = NONE,
                     statements 
                     = [amd64.Assembly.instruction_test
                        {src1 = test,
                         src2 = test,
                         size = testsize}],
                     transfer
                     = SOME (amd64.Transfer.iff
                             {condition = amd64.Instruction.NZ,
                              truee = a,
                              falsee = b})})
          end

      fun cmp (test, k, a, b)
        = let
            val (test,testsize) =
               Vector.sub (Operand.toAMD64Operand test, 0)
          in
            if Label.equals(a, b)
              then AppendList.single
                   (amd64.Block.mkBlock'
                    {entry = NONE,
                     statements = [],
                     transfer = SOME (amd64.Transfer.goto {target = a})})
              else AppendList.single
                   ((* if (test = k) goto a
                     * goto b
                     *)
                    amd64.Block.mkBlock'
                    {entry = NONE,
                     statements 
                     = [amd64.Assembly.instruction_cmp
                        {src1 = test,
                         src2 = amd64.Operand.immediate k,
                         size = testsize}],
                     transfer
                     = SOME (amd64.Transfer.iff
                             {condition = amd64.Instruction.E,
                              truee = a,
                              falsee = b})})
          end

      fun switch(test, cases, default)
        = let
            val test = Operand.toAMD64Operand test
            val (test,_) = Vector.sub(test, 0)
          in
            AppendList.single
            (amd64.Block.mkBlock'
             {entry = NONE,
              statements = [],
              transfer = SOME (amd64.Transfer.switch
                               {test = test,
                                cases = cases,
                                default = default})})
          end

      fun doSwitchWord (test, cases, default)
        = (case (cases, default)
             of ([],            NONE)
              => Error.bug "amd64Translate.Transfer.doSwitchWord"
              | ([(_,l)],       NONE) => goto l
              | ([],            SOME l) => goto l
              | ([(w1,l1),(w2,l2)], NONE) => 
                if WordX.isZero w1 andalso WordX.isOne w2
                   then iff(test,l2,l1)
                else if WordX.isZero w2 andalso WordX.isOne w1
                   then iff(test,l1,l2)
                else cmp(test,amd64.Immediate.word w1,l1,l2)
              | ([(k',l')],      SOME l)
              => cmp(test,amd64.Immediate.word k',l',l)
              | ((_,l)::cases,  NONE) 
              => switch(test, amd64.Transfer.Cases.word cases, l)
              | (cases,         SOME l) 
              => switch(test, amd64.Transfer.Cases.word cases, l))

      fun comments transfer
        = if !Control.codegenComments > 0
            then let
                   val comment = (Layout.toString o layout) transfer
                 in
                   AppendList.single
                   (amd64.Block.mkBlock'
                    {entry = NONE,
                     statements = [amd64.Assembly.comment comment],
                      transfer = NONE})
                 end
            else AppendList.empty


      fun toAMD64Blocks {returns, transfer, transInfo: transInfo}
        = (case transfer
             of CCall {args, func, return}
              => let
                   val args = (Vector.concatV o Vector.map)
                              (args, Operand.toAMD64Operand)
                 in
                   AppendList.append
                   (comments transfer,  
                    amd64MLton.ccall {args = args,
                                    func = func,
                                    return = Option.map (return, fn {return, size} =>
                                                         {return = return,
                                                          size = Option.map (size, Bytes.toInt)}),
                                    transInfo = transInfo})
                 end
              | Return _
              => AppendList.append
                 (comments transfer,
                  AppendList.single
                  (amd64.Block.mkBlock'
                   {entry = NONE,
                    statements = [],
                    transfer 
                    = SOME (amd64.Transfer.return 
                            {live 
                             = Vector.fold
                               ((case returns of
                                    NONE => Error.bug "amd64Translate.Transfer.toAMD64Blocsk: Return"
                                  | SOME zs => zs),
                                amd64.MemLocSet.empty,
                                fn (operand, live) =>
                                Vector.fold
                                (Operand.toAMD64Operand operand, live,
                                 fn ((operand,_),live) =>
                                 case amd64.Operand.deMemloc operand of
                                    SOME memloc => amd64.MemLocSet.add(live, memloc)
                                  | NONE => live))})}))
              | Raise _
              => AppendList.append
                 (comments transfer,
                  AppendList.single
                  (amd64.Block.mkBlock'
                   {entry = NONE,
                    statements = [],
                    transfer 
                    = SOME (amd64.Transfer.raisee 
                            {live 
                             = amd64.MemLocSet.add
                               (amd64.MemLocSet.add
                                (amd64.MemLocSet.empty,
                                 amd64MLton.gcState_stackBottomContents ()),
                                amd64MLton.gcState_exnStackContents ())})}))
              | Switch (Machine.Switch.T {cases, default, test, ...})
              => AppendList.append
                 (comments transfer,
                  doSwitchWord (test, Vector.toList cases, default))
              | Goto label
              => (AppendList.append
                  (comments transfer,
                   AppendList.single
                   ((* goto label *)
                    amd64.Block.mkBlock'
                    {entry = NONE,
                     statements = [],
                     transfer = SOME (amd64.Transfer.goto {target = label})})))
              | Call {label, live, return, ...}
              => let
                    val live =
                       Vector.fold
                       (live, amd64.MemLocSet.empty, fn (operand, live) =>
                        Vector.fold
                        (Operand.toAMD64Operand (Live.toOperand operand), live,
                         fn ((operand, _), live) =>
                         case amd64.Operand.deMemloc operand of
                            NONE => live
                          | SOME memloc => amd64.MemLocSet.add (live, memloc)))
                    val com = comments transfer
                    val transfer =
                       case return of
                          NONE => amd64.Transfer.tail {target = label,
                                                     live = live}
                        | SOME {return, handler, size} =>
                             amd64.Transfer.nontail {target = label,
                                                   live = live,
                                                   return = return,
                                                   handler = handler,
                                                   size = Bytes.toInt size}
                 in
                    AppendList.append
                    (com,
                     AppendList.single
                     (amd64.Block.mkBlock' {entry = NONE,
                                    statements = [],
                                    transfer = SOME transfer}))
                 end)
    end

  structure Block =
    struct
      open Machine.Block

      fun toAMD64Blocks {block = T {label, 
                                  live, 
                                  kind, 
                                  returns,
                                  statements, 
                                  transfer,
                                  ...},
                       transInfo as {...} : transInfo}
        = let
            val pseudo_blocks
              = AppendList.append
                (AppendList.snoc
                 (Entry.toAMD64Blocks {label = label,
                                     kind = kind,
                                     transInfo = transInfo},
                  amd64.Block.mkBlock'
                  {entry = NONE,
                   statements 
                   = if !Control.codegenComments > 0
                       then let
                              val comment =
                                 concat ["Live: ",
                                         argsToString
                                         (Vector.toListMap
                                          (live, fn l =>
                                           Operand.toString (Live.toOperand l)))]
                            in
                              [amd64.Assembly.comment comment]
                            end
                       else [],
                    transfer = NONE}),
                 Vector.foldr(statements,
                              (Transfer.toAMD64Blocks
                               {returns = (Option.map
                                           (returns, fn v =>
                                            Vector.map (v, Live.toOperand))),
                                transfer = transfer,
                                transInfo = transInfo}),
                              fn (statement,l)
                               => AppendList.append
                                  (Statement.toAMD64Blocks 
                                   {statement = statement,
                                    transInfo = transInfo}, l)))

            val pseudo_blocks = AppendList.toList pseudo_blocks

            val blocks = amd64.Block.compress pseudo_blocks
          in
            blocks
          end
    end

  structure Chunk =
    struct
      open Machine.Chunk

      fun toAMD64Chunk {chunk = T {blocks, ...}, 
                        liveInfo}
        = let
            val data = ref []
            val addData = fn l => List.push (data, l)
            val {get = live : Label.t -> amd64.Operand.t list,
                 set = setLive, 
                 rem = remLive, ...}
              = Property.getSetOnce
                (Label.plist, Property.initRaise ("live", Label.layout))
            val _ = Vector.foreach
                    (blocks, fn Block.T {label, live, ...} =>
                     setLive (label,
                              (Vector.toList o #1 o Vector.unzip o 
                               Vector.concatV o Vector.map)
                              (live, Operand.toAMD64Operand o Live.toOperand)))
            val transInfo = {addData = addData,
                             live = live,
                             liveInfo = liveInfo}
            val amd64Blocks 
              = List.concat (Vector.toListMap
                             (blocks, 
                                fn block
                                 => Block.toAMD64Blocks 
                                    {block = block,
                                     transInfo = transInfo}))
            val _ = Vector.foreach (blocks, fn Block.T {label, ...} =>
                                    remLive label)
            val data = List.concatRev (!data)
            val data =
               if List.isEmpty data
                  then []
                  else (amd64.Assembly.pseudoop_data())::data
          in
            amd64.Chunk.T {data = data, blocks = amd64Blocks}
          end
    end

  fun translateChunk {chunk: amd64MLton.Machine.Chunk.t,
                      liveInfo: amd64Liveness.LiveInfo.t}:
                     {chunk: amd64.Chunk.t}
    = {chunk = Chunk.toAMD64Chunk {chunk = chunk,
                                   liveInfo = liveInfo}}

  val (translateChunk, translateChunk_msg)
    = tracerTop
      "translateChunk"
      translateChunk

  fun translateChunk_totals ()
    = (translateChunk_msg ();
       Control.indent ();
       Control.unindent ())

end<|MERGE_RESOLUTION|>--- conflicted
+++ resolved
@@ -151,33 +151,6 @@
                   fromSizes (sizes, origin)
                end
           | Cast (z, _) => toAMD64Operand z
-<<<<<<< HEAD
-=======
-          | Contents {oper, ty} =>
-               let
-                  val ty = Type.toCType ty
-                  val base = toAMD64Operand oper
-                  val _ = Assert.assert("amd64Translate.Operand.toAMD64Operand: Contents/base",
-                                        fn () => Vector.length base = 1)
-                  val base = getOp0 base
-                  val origin =
-                     case amd64.Operand.deMemloc base of
-                        SOME base =>
-                           amd64.MemLoc.simple 
-                           {base = base,
-                            index = amd64.Immediate.zero,
-                            scale = amd64.Scale.One,
-                            size = amd64.Size.BYTE,
-                            class = amd64MLton.Classes.Heap}
-                      | _ => Error.bug (concat
-                                        ["amd64Translate.Operand.toAMD64Operand: ",
-                                         "strange Contents: base: ",
-                                         amd64.Operand.toString base])    
-                  val sizes = amd64.Size.fromCType ty
-               in
-                  fromSizes (sizes, origin)
-               end
->>>>>>> 89891a41
           | Frontier => 
                let 
                   val frontier = amd64MLton.gcState_frontierContentsOperand ()
