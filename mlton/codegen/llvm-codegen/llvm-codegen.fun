--- conflicted
+++ resolved
@@ -388,99 +388,6 @@
                      then ffiSymbols := List.cons (s, !ffiSymbols)
                      else ()
 
-<<<<<<< HEAD
-=======
-fun offsetGCState (gcfield, ty) =
-    let
-        val ptr1 = nextLLVMTemp ()
-        val gep = mkgep (ptr1, "%CPointer", "%gcState", [("i32", llbytes (GCField.offset gcfield))])
-        val ptr2 = nextLLVMTemp ()
-        val cast = mkconv (ptr2, "bitcast", "%CPointer", ptr1, ty)
-    in
-        (concat [gep, cast], ptr2)
-    end
-
-(* FrontierMem = Frontier *)
-fun flushFrontier () =
-    let
-        val comment = "\t; FlushFrontier\n"
-        val (pre, temp) = offsetGCState (GCField.Frontier, "%CPointer*")
-        val frontier = nextLLVMTemp ()
-        val load = mkload (frontier, "%CPointer*", "%frontier", "")
-        val store = mkstore ("%CPointer", frontier, temp, "")
-    in
-        concat [comment, pre, load, store]
-    end
-
-(* StackTopMem = StackTop *)
-fun flushStackTop () =
-    let
-        val comment = "\t; FlushStackTop\n"
-        val (pre, temp) = offsetGCState (GCField.StackTop, "%CPointer*")
-        val stacktop = nextLLVMTemp ()
-        val load = mkload (stacktop, "%CPointer*", "%stackTop", "")
-        val store = mkstore ("%CPointer", stacktop, temp, "")
-    in
-        concat [comment, pre, load, store]
-    end
-
-(* Frontier = FrontierMem *)
-fun cacheFrontier () =
-    let
-        val comment = "\t; CacheFrontier\n"
-        val (pre, temp) = offsetGCState (GCField.Frontier, "%CPointer*")
-        val frontier = nextLLVMTemp ()
-        val load = mkload (frontier, "%CPointer*", temp, "")
-        val store = mkstore ("%CPointer", frontier, "%frontier", "")
-    in
-        concat [comment, pre, load, store]
-    end
-
-(* StackTop = StackTopMem *)
-fun cacheStackTop () =
-    let
-        val comment = "\t; CacheStackTop\n"
-        val (pre, temp) = offsetGCState (GCField.StackTop, "%CPointer*")
-        val stacktop = nextLLVMTemp ()
-        val load = mkload (stacktop, "%CPointer*", temp, "")
-        val store = mkstore ("%CPointer", stacktop, "%stackTop", "")
-    in
-        concat [comment, pre, load, store]
-    end
-
-(* nextBlock = *(uintptr_t* )(StackTop - sizeof(void* ));
-   goto doSwitchNextBlock;
- *)
-fun callReturn () =
-    let
-        val stacktop = nextLLVMTemp ()
-        val loadst = mkload (stacktop, "%CPointer*", "%stackTop", "")
-        val ptrsize = (llbytes o Bits.toBytes o Control.Target.Size.cpointer) ()
-        val ptr = nextLLVMTemp ()
-        val gep = mkgep (ptr, "%CPointer", stacktop, [("i32", "-" ^ ptrsize)])
-        val casttemp = nextLLVMTemp ()
-        val cast = mkconv (casttemp, "bitcast", "%CPointer", ptr, "%uintptr_t*")
-        val loadtemp = nextLLVMTemp ()
-        val loadofs = mkload (loadtemp, "%uintptr_t*", casttemp, "")
-        val store = mkstore ("%uintptr_t", loadtemp, "%nextBlock", "")
-        val br = "\tbr label %doSwitchNextBlock\n"
-    in
-        concat [loadst, gep, cast, loadofs, store, br]
-    end
-
-fun stackPush amt =
-    let
-        val stacktop = nextLLVMTemp ()
-        val load = mkload (stacktop, "%CPointer*", "%stackTop", "")
-        val ptr = nextLLVMTemp ()
-        val gep = mkgep (ptr, "%CPointer", stacktop, [("i32", amt)])
-        val store = mkstore ("%CPointer", ptr, "%stackTop", "")
-        val comment = concat ["\t; Push(", amt, ")\n"]
-    in
-        concat [comment, load, gep, store]
-    end
-
->>>>>>> a1faf761
 (* argv - vector of (pre, ty, addr) triples
    i - index of argv
    returns: (pre, type, temp)
@@ -1031,14 +938,14 @@
 fun leaveChunk (cxt, nextChunk, nextBlock) =
    if !Control.chunkTailCall
       then let
-              val stackTopArg = nextLLVMReg ()
-              val frontierArg = nextLLVMReg ()
-              val resReg = nextLLVMReg ()
+              val stackTopArg = nextLLVMTemp ()
+              val frontierArg = nextLLVMTemp ()
+              val res = nextLLVMTemp ()
            in
               concat
-              [mkload (stackTopArg, "%CPointer*", "%stackTop"),
-               mkload (frontierArg, "%CPointer*", "%frontier"),
-               "\t", resReg, " = musttail call ",
+              [mkload (stackTopArg, "%CPointer*", "%stackTop", ""),
+               mkload (frontierArg, "%CPointer*", "%frontier", ""),
+               "\t", res, " = musttail call ",
                if !Control.llvmCC10
                   then "cc10 "
                   else "",
@@ -1048,7 +955,7 @@
                "%CPointer ", stackTopArg, ", ",
                "%CPointer ", frontierArg, ", ",
                "%uintptr_t ", nextBlock, ")\n",
-               "\tret %uintptr_t ", resReg, "\n"]
+               "\tret %uintptr_t ", res, "\n"]
            end
       else concat [flushFrontier cxt,
                    flushStackTop cxt,
@@ -1068,24 +975,24 @@
 *)
 fun callReturn (cxt, selfChunk, mustReturnToSelf, mayReturnToSelf, mustReturnToOther) =
    let
-      val stackTop = nextLLVMReg ()
-      val loadStackTop = mkload (stackTop, "%CPointer*", "%stackTop")
-      val nextBlock = nextLLVMReg ()
+      val stackTop = nextLLVMTemp ()
+      val loadStackTop = mkload (stackTop, "%CPointer*", "%stackTop", "")
+      val nextBlock = nextLLVMTemp ()
       val loadNextBlockFromStackTop =
          let
-            val tmp1 = nextLLVMReg ()
-            val tmp2 = nextLLVMReg ()
+            val tmp1 = nextLLVMTemp ()
+            val tmp2 = nextLLVMTemp ()
          in
             concat
             [mkgep (tmp1, "%CPointer", stackTop, [("i32", "-" ^ (llbytes (Runtime.labelSize ())))]),
              mkconv (tmp2, "bitcast", "%CPointer", tmp1, "%uintptr_t*"),
-             mkload (nextBlock, "%uintptr_t*", tmp2)]
+             mkload (nextBlock, "%uintptr_t*", tmp2, "")]
          end
-      val storeNextBlock = mkstore ("%uintptr_t", nextBlock, "%nextBlock")
-      val nextChunk = nextLLVMReg ()
+      val storeNextBlock = mkstore ("%uintptr_t", nextBlock, "%nextBlock", "")
+      val nextChunk = nextLLVMTemp ()
       val loadNextChunk =
          let
-            val tmp = nextLLVMReg ()
+            val tmp = nextLLVMTemp ()
          in
             concat
             [mkgep (tmp, "%ChunkFnPtrArr_t*",
@@ -1093,13 +1000,13 @@
                        then "@nextXChunks"
                        else "@nextChunks",
                     [("i32", "0"), ("%uintptr_t", nextBlock)]),
-             mkload (nextChunk, "%ChunkFnPtr_t*", tmp)]
+             mkload (nextChunk, "%ChunkFnPtr_t*", tmp, "")]
          end
-      val returnToSelf = nextLLVMReg ()
+      val returnToSelf = nextLLVMTemp ()
       val computeReturnToSelf =
          let
-            val tmp1 = nextLLVMReg ()
-            val tmp2 = nextLLVMReg ()
+            val tmp1 = nextLLVMTemp ()
+            val tmp2 = nextLLVMTemp ()
          in
             concat
             [mkinst (tmp1, "icmp eq", "%ChunkFnPtr_t", nextChunk, concat ["@", ChunkLabel.toString' selfChunk]),
@@ -1154,7 +1061,6 @@
 fun outputTransfer (cxt, chunkLabel, transfer) =
     let
         val comment = concat ["\t; ", Layout.toString (Transfer.layout transfer), "\n"]
-<<<<<<< HEAD
         val Context { labelChunk, labelIndexAsString, ... } = cxt
         fun rtrans rsTo =
            let
@@ -1190,24 +1096,6 @@
                              then mustRToOther
                              else NONE)
            end
-=======
-        val Context { chunkLabelIndexAsString, labelChunk, labelIndexAsString, ... } = cxt
-        fun transferPush (return, size) =
-            let
-                val offset = llbytes (Bytes.- (size, Runtime.labelSize ()))
-                val frameIndex = labelIndexAsString return
-                val stackTop = nextLLVMTemp ()
-                val load = mkload (stackTop, "%CPointer*", "%stackTop", "")
-                val gepTemp = nextLLVMTemp ()
-                val gep = mkgep (gepTemp, "%CPointer", stackTop, [("i32", offset)])
-                val casttemp = nextLLVMTemp ()
-                val cast = mkconv (casttemp, "bitcast", "%CPointer", gepTemp, "%uintptr_t*")
-                val storeIndex = mkstore ("%uintptr_t", frameIndex, casttemp, "")
-                val pushcode = stackPush (llbytes size)
-            in
-                concat [load, gep, cast, storeIndex, pushcode]
-            end
->>>>>>> a1faf761
     in
         case transfer of
             Transfer.CCall {func =
@@ -1289,14 +1177,8 @@
                           fnptrVal, "(",
                           String.concatWith
                           (List.map
-<<<<<<< HEAD
-                           (args, fn (ty, reg) => ty ^ " " ^ reg),
+                           (args, fn (ty, temp) => ty ^ " " ^ temp),
                            ", "), ")"]
-=======
-                           (args, fn (ty, temp) => ty ^ " " ^ temp),
-                           ", "), ")",
-                          callAttrs]
->>>>>>> a1faf761
                val epilogue =
                   case return of
                      NONE => "\tret %uintptr_t -2\n"
@@ -1330,7 +1212,6 @@
                 val dstChunk = labelChunk label
                 val push = case return of
                                NONE => ""
-<<<<<<< HEAD
                              | SOME {return, size, ...} => push (cxt, return, size)
                 val call = if ChunkLabel.equals (chunkLabel, dstChunk)
                            then concat ["\t; NearCall\n",
@@ -1339,36 +1220,6 @@
                                         leaveChunk (cxt,
                                                     concat ["@", ChunkLabel.toString' dstChunk],
                                                     labelIndexAsString label)]
-=======
-                             | SOME {return, size, ...} => transferPush (return, size)
-                val goto = if ChunkLabel.equals (labelChunk sourceLabel, dstChunk)
-                           then concat ["\t; NearCall\n\tbr label %", labelstr, "\n"]
-                           else if !Control.chunkTailCall
-                                   then let
-                                           val comment = "\t; FarCall\n"
-                                           val stackTopArg = nextLLVMTemp ()
-                                           val frontierArg = nextLLVMTemp ()
-                                           val loadStackTop = mkload (stackTopArg, "%CPointer*", "%stackTop", "")
-                                           val loadFrontier = mkload (frontierArg, "%CPointer*", "%frontier", "")
-                                           val resTemp = nextLLVMTemp ()
-                                           val call = concat ["\t", resTemp, " = musttail call ",
-                                                              "%uintptr_t ",
-                                                              "@Chunk", chunkLabelIndexAsString dstChunk, "(",
-                                                              "%CPointer ", "%gcState", ", ",
-                                                              "%CPointer ", stackTopArg, ", ",
-                                                              "%CPointer ", frontierArg, ", ",
-                                                              "%uintptr_t ", labelIndexAsString label, ")\n"]
-                                           val ret = concat ["\tret %uintptr_t ", resTemp, "\n"]
-                                        in
-                                           concat [comment, loadStackTop, loadFrontier, call, ret]
-                                        end
-                                   else let
-                                           val comment = "\t; FarCall\n"
-                                           val ret = concat ["\tret %uintptr_t ", labelIndexAsString label, "\n"]
-                                        in
-                                           concat [comment, flushFrontier (), flushStackTop (), ret]
-                                        end
->>>>>>> a1faf761
             in
                 concat [push, call]
             end
@@ -1380,7 +1231,6 @@
             end
           | Transfer.Raise {raisesTo} =>
             let
-<<<<<<< HEAD
                (* StackTop = StackBottom + ExnStack *)
                val cutStack =
                   outputStatement (cxt,
@@ -1390,19 +1240,6 @@
                                             Operand.gcField GCField.ExnStack),
                                     dst = SOME Operand.StackTop,
                                     prim = Prim.cpointerAdd})
-=======
-                val comment = "\t; Raise\n"
-                (* StackTop = StackBottom + ExnStack *)
-                val (sbpre, sbtemp) = offsetGCState (GCField.StackBottom, "%CPointer*")
-                val stackBottom = nextLLVMTemp ()
-                val loadStackBottom = mkload (stackBottom, "%CPointer*", sbtemp, "")
-                val (espre, estemp) = offsetGCState (GCField.ExnStack, "i32*")
-                val exnStack = nextLLVMTemp ()
-                val loadExnStack = mkload (exnStack, "i32*", estemp, "")
-                val sum = nextLLVMTemp ()
-                val gep = mkgep (sum, "%CPointer", stackBottom, [("i32", exnStack)])
-                val store = mkstore ("%CPointer", sum, "%stackTop", "")
->>>>>>> a1faf761
             in
                concat [comment, cutStack, rtrans raisesTo]
             end
@@ -1498,10 +1335,9 @@
 
 fun outputChunkFn (cxt, chunk, print) =
    let
-<<<<<<< HEAD
-        val () = resetLLVMReg ()
+        val () = resetLLVMTemp ()
         val Context { labelIndex, ... } = cxt
-        val Chunk.T {blocks, chunkLabel, regMax} = chunk
+        val Chunk.T {blocks, chunkLabel, tempsMax} = chunk
         val entries =
            let
               val entries = ref []
@@ -1534,11 +1370,6 @@
                             ()
                          end
                     else ()
-=======
-        val () = resetLLVMTemp ()
-        val Context { chunkLabelIndexAsString, labelIndexAsString, ... } = cxt
-        val Chunk.T {blocks, chunkLabel, tempsMax} = chunk
->>>>>>> a1faf761
         val () = print (concat ["define hidden %uintptr_t @",
                                 ChunkLabel.toString chunkLabel,
                                 "(%CPointer %gcState, %CPointer %stackTopArg, %CPointer %frontierArg, %uintptr_t %nextBlockArg) {\nentry:\n"])
@@ -1573,21 +1404,20 @@
         val () = print (mkstore ("%uintptr_t", "%nextBlockArg", "%nextBlock", ""))
         val () = print "\tbr label %doSwitchNextBlock\n\n"
         val () = print "doSwitchNextBlock:\n"
-<<<<<<< HEAD
         val () =
            if !Control.chunkJumpTable
               then let
-                      val tmp1 = nextLLVMReg ()
-                      val tmp2 = nextLLVMReg ()
-                      val tmp3 = nextLLVMReg ()
-                      val tmp4 = nextLLVMReg ()
-                      val () = print (mkload (tmp1, "%uintptr_t*", "%nextBlock"))
+                      val tmp1 = nextLLVMTemp ()
+                      val tmp2 = nextLLVMTemp ()
+                      val tmp3 = nextLLVMTemp ()
+                      val tmp4 = nextLLVMTemp ()
+                      val () = print (mkload (tmp1, "%uintptr_t*", "%nextBlock", ""))
                       val () = print (mkinst (tmp2, "sub", "i64", tmp1, llint (#2 (List.first entries))))
                       val () = print (mkgep (tmp3,
                                              concat ["[", llint numEntries, " x i8*]*"],
                                              concat ["@", ChunkLabel.toString' chunkLabel, ".nextLabels"],
                                              [("i64", "0"), ("%uintptr_t", tmp2)]))
-                      val () = print (mkload (tmp4, "i8**", tmp3))
+                      val () = print (mkload (tmp4, "i8**", tmp3, ""))
                       val () = print (concat ["\tindirectbr i8* ", tmp4,
                                               ", [\n"])
                       val () = List.foreachi (entries, fn (i, (label, _)) =>
@@ -1600,8 +1430,8 @@
                       ()
                    end
               else let
-                      val tmp = nextLLVMReg ()
-                      val () = print (mkload (tmp, "%uintptr_t*", "%nextBlock"))
+                      val tmp = nextLLVMTemp ()
+                      val () = print (mkload (tmp, "%uintptr_t*", "%nextBlock", ""))
                       val () = print (concat ["\tswitch %uintptr_t ", tmp,
                                               ", label %switchNextBlockDefault [\n"])
                       val () = List.foreach (entries, fn (label, index) =>
@@ -1618,59 +1448,6 @@
                    end
         val () = print "\n"
         val () = print (String.concatV (Vector.map (blocks, fn b => outputBlock (cxt, chunkLabel, b))))
-=======
-        val tmp = nextLLVMTemp ()
-        val () = print (mkload (tmp, "%uintptr_t*", "%nextBlock", ""))
-        val () = print (concat ["\tswitch %uintptr_t ", tmp,
-                                ", label %doSwitchNextBlockDefault [\n"])
-        val () = Vector.foreach (blocks, fn Block.T {kind, label, ...} =>
-                                 if Kind.isEntry kind
-                                    then print (concat ["\t\t%uintptr_t ",
-                                                        labelIndexAsString label,
-                                                        ", label %",
-                                                        Label.toString label,
-                                                        "\n"])
-                                    else ())
-        val () = print "\t]\n\n"
-        val () = print (String.concatV (Vector.map (blocks, fn b => outputBlock (cxt, b))))
-        val () = print "doSwitchNextBlockDefault:\n"
-        val () = print "\tbr label %doLeaveChunk\n\n"
-        val () = print "doLeaveChunk:\n"
-        val nextBlockTemp = nextLLVMTemp ()
-        val () = print (mkload (nextBlockTemp, "%uintptr_t*", "%nextBlock", ""))
-        val resTemp = if !Control.chunkTailCall
-                        then let
-                                val chkFnPtrPtrTemp = nextLLVMTemp ()
-                                val () = print (concat ["\t", chkFnPtrPtrTemp, " = getelementptr inbounds ",
-                                                        "[0 x %uintptr_t(%CPointer,%CPointer,%CPointer,%uintptr_t)*], ",
-                                                        "[0 x %uintptr_t(%CPointer,%CPointer,%CPointer,%uintptr_t)*]* @nextChunks, ",
-                                                        "i64 0, ",
-                                                        "%uintptr_t ", nextBlockTemp, "\n"])
-                                val chkFnPtrTemp = nextLLVMTemp ()
-                                val () = print (mkload (chkFnPtrTemp, "%uintptr_t(%CPointer,%CPointer,%CPointer,%uintptr_t)**", chkFnPtrPtrTemp, ""))
-                                val stackTopArg = nextLLVMTemp ()
-                                val frontierArg = nextLLVMTemp ()
-                                val () = print (mkload (stackTopArg, "%CPointer*", "%stackTop", ""))
-                                val () = print (mkload (frontierArg, "%CPointer*", "%frontier", ""))
-                                val resTemp = nextLLVMTemp ()
-                                val () = print (concat ["\t", resTemp, " = musttail call ",
-                                                        "%uintptr_t ",
-                                                        chkFnPtrTemp, "(",
-                                                        "%CPointer ", "%gcState", ", ",
-                                                        "%CPointer ", stackTopArg, ", ",
-                                                        "%CPointer ", frontierArg, ", ",
-                                                        "%uintptr_t ", nextBlockTemp, ")\n"])
-                             in
-                                resTemp
-                             end
-                        else let
-                                val () = print (flushFrontier ())
-                                val () = print (flushStackTop ())
-                             in
-                                nextBlockTemp
-                             end
-        val () = print (concat ["\tret %uintptr_t ", resTemp, "\n"])
->>>>>>> a1faf761
         val () = print "}\n\n"
    in
       ()
