(* Copyright (C) 2019 Matthew Fluet.
 * Copyright (C) 2013-2014 Matthew Fluet, Brian Leibig.
 *
 * MLton is released under a HPND-style license.
 * See the file MLton-LICENSE for details.
 *)

functor LLVMCodegen(S: LLVM_CODEGEN_STRUCTS): LLVM_CODEGEN =
struct

open S

open Machine

local
    open Runtime
in
    structure GCField = GCField
end

datatype z = datatype RealSize.t
datatype z = datatype WordSize.prim

(* LLVM codegen context. Contains various values/functions that should
   be shared amongst all codegen functions. *)
datatype Context = Context of {
    program: Program.t,
    chunkLabelIndex: ChunkLabel.t -> int,
    chunkLabelIndexAsString: ChunkLabel.t -> string,
    labelChunk: Label.t -> ChunkLabel.t,
    labelIndexAsString: Label.t -> string,
    nextChunks: Label.t vector
}

fun ctypes () =
    concat ["%uintptr_t = type i", Bits.toString (Control.Target.Size.cpointer ()), "\n"]

val mltypes =
"; ML types\n\
\%Pointer = type i8*\n\
\%Int8 = type i8\n\
\%Int16 = type i16\n\
\%Int32 = type i32\n\
\%Int64 = type i64\n\
\%Real32 = type float\n\
\%Real64 = type double\n\
\%Word8 = type i8\n\
\%Word16 = type i16\n\
\%Word32 = type i32\n\
\%Word64 = type i64\n\
\%CPointer = type i8*\n\
\%Objptr = type i8*\n"

val llvmIntrinsics =
"declare float @llvm.sqrt.f32(float %Val)\n\
\declare double @llvm.sqrt.f64(double %Val)\n\
\declare float @llvm.sin.f32(float %Val)\n\
\declare double @llvm.sin.f64(double %Val)\n\
\declare float @llvm.cos.f32(float %Val)\n\
\declare double @llvm.cos.f64(double %Val)\n\
\declare float @llvm.exp.f32(float %Val)\n\
\declare double @llvm.exp.f64(double %Val)\n\
\declare float @llvm.log.f32(float %Val)\n\
\declare double @llvm.log.f64(double %Val)\n\
\declare float @llvm.log10.f32(float %Val)\n\
\declare double @llvm.log10.f64(double %Val)\n\
\declare float @llvm.fma.f32(float %a, float %b, float %c)\n\
\declare double @llvm.fma.f64(double %a, double %b, double %c)\n\
\declare float @llvm.fabs.f32(float %Val) ; requires LLVM 3.2\n\
\declare double @llvm.fabs.f64(double %Val) ; requires LLVM 3.2\n\
\declare float @llvm.rint.f32(float %Val) ; requires LLVM 3.3\n\
\declare double @llvm.rint.f64(double %Val) ; requires LLVM 3.3\n\
\declare {i8, i1} @llvm.sadd.with.overflow.i8(i8 %a, i8 %b)\n\
\declare {i16, i1} @llvm.sadd.with.overflow.i16(i16 %a, i16 %b)\n\
\declare {i32, i1} @llvm.sadd.with.overflow.i32(i32 %a, i32 %b)\n\
\declare {i64, i1} @llvm.sadd.with.overflow.i64(i64 %a, i64 %b)\n\
\declare {i8, i1} @llvm.uadd.with.overflow.i8(i8 %a, i8 %b)\n\
\declare {i16, i1} @llvm.uadd.with.overflow.i16(i16 %a, i16 %b)\n\
\declare {i32, i1} @llvm.uadd.with.overflow.i32(i32 %a, i32 %b)\n\
\declare {i64, i1} @llvm.uadd.with.overflow.i64(i64 %a, i64 %b)\n\
\declare {i8, i1} @llvm.ssub.with.overflow.i8(i8 %a, i8 %b)\n\
\declare {i16, i1} @llvm.ssub.with.overflow.i16(i16 %a, i16 %b)\n\
\declare {i32, i1} @llvm.ssub.with.overflow.i32(i32 %a, i32 %b)\n\
\declare {i64, i1} @llvm.ssub.with.overflow.i64(i64 %a, i64 %b)\n\
\declare {i8, i1} @llvm.usub.with.overflow.i8(i8 %a, i8 %b)\n\
\declare {i16, i1} @llvm.usub.with.overflow.i16(i16 %a, i16 %b)\n\
\declare {i32, i1} @llvm.usub.with.overflow.i32(i32 %a, i32 %b)\n\
\declare {i64, i1} @llvm.usub.with.overflow.i64(i64 %a, i64 %b)\n\
\declare {i8, i1} @llvm.smul.with.overflow.i8(i8 %a, i8 %b)\n\
\declare {i16, i1} @llvm.smul.with.overflow.i16(i16 %a, i16 %b)\n\
\declare {i32, i1} @llvm.smul.with.overflow.i32(i32 %a, i32 %b)\n\
\declare {i64, i1} @llvm.smul.with.overflow.i64(i64 %a, i64 %b)\n\
\declare {i8, i1} @llvm.umul.with.overflow.i8(i8 %a, i8 %b)\n\
\declare {i16, i1} @llvm.umul.with.overflow.i16(i16 %a, i16 %b)\n\
\declare {i32, i1} @llvm.umul.with.overflow.i32(i32 %a, i32 %b)\n\
\declare {i64, i1} @llvm.umul.with.overflow.i64(i64 %a, i64 %b)\n"

fun implementsPrim (p: 'a Prim.t): bool =
   let
      datatype z = datatype Prim.Name.t
   in
      case Prim.name p of
         CPointer_add => true
       | CPointer_diff => true
       | CPointer_equal => true
       | CPointer_fromWord => true
       | CPointer_lt => true
       | CPointer_sub => true
       | CPointer_toWord => true
       | FFI_Symbol _ => true
       | Real_Math_acos _ => false
       | Real_Math_asin _ => false
       | Real_Math_atan _ => false
       | Real_Math_atan2 _ => false
       | Real_Math_cos _ => true
       | Real_Math_exp _ => true
       | Real_Math_ln _ => true
       | Real_Math_log10 _ => true
       | Real_Math_sin _ => true
       | Real_Math_sqrt _ => true
       | Real_Math_tan _ => false
       | Real_abs _ => true (* Requires LLVM 3.2 to use "llvm.fabs" intrinsic *)
       | Real_add _ => true
       | Real_castToWord _ => true
       | Real_div _ => true
       | Real_equal _ => true
       | Real_ldexp _ => false
       | Real_le _ => true
       | Real_lt _ => true
       | Real_mul _ => true
       | Real_muladd _ => true
       | Real_mulsub _ => true
       | Real_neg _ => true
       | Real_qequal _ => true
       | Real_rndToReal _ => true
       | Real_rndToWord _ => true
       | Real_round _ => true (* Requires LLVM 3.3 to use "llvm.rint" intrinsic *)
       | Real_sub _ => true
       | Thread_returnToC => false
       | Word_add _ => true
       | Word_addCheckP _ => true
       | Word_andb _ => true
       | Word_castToReal _ => true
       | Word_equal _ => true
       | Word_extdToWord _ => true
       | Word_lshift _ => true
       | Word_lt _ => true
       | Word_mul _ => true
       | Word_mulCheckP (ws, _) =>
            (case (!Control.Target.arch, ws) of
                (Control.Target.X86, ws) =>
                   (* @llvm.smul.with.overflow.i64 becomes a call to __mulodi4.
                    * @llvm.umul.with.overflow.i64 becomes a call to __udivdi3.
                    * These are provided by compiler-rt and not always by libgcc.
                    * In any case, do not depend on non-standard libraries.
                    *)
                   not (WordSize.equals (ws, WordSize.word64))
              | _ => true)
       | Word_neg _ => true
       | Word_negCheckP _ => true
       | Word_notb _ => true
       | Word_orb _ => true
       | Word_quot _ => true
       | Word_rem _ => true
       | Word_rndToReal _ => true
       | Word_rol _ => true
       | Word_ror _ => true
       | Word_rshift _ => true
       | Word_sub _ => true
       | Word_subCheckP _ => true
       | Word_xorb _ => true
       | _ => false
   end

(* WordX.toString converts to hexadecimal, this converts to base 10 *)
fun llwordx (w: WordX.t) =
    IntInf.format (WordX.toIntInf w, StringCvt.DEC)

fun llint (i: int) =
    if i >= 0
    then Int.toString i
    else "-" ^ Int.toString (~ i)

fun llbytes b = llint (Bytes.toInt b)

fun llws (ws: WordSize.t): string =
    case WordSize.prim ws of
        WordSize.W8 => "%Word8"
      | WordSize.W16 => "%Word16"
      | WordSize.W32 => "%Word32"
      | WordSize.W64 => "%Word64"

fun llwsInt (ws: WordSize.t): string =
    case WordSize.prim ws of
        WordSize.W8 => "i8"
      | WordSize.W16 => "i16"
      | WordSize.W32 => "i32"
      | WordSize.W64 => "i64"

fun llrs (rs: RealSize.t): string =
    case rs of
        RealSize.R32 => "%Real32"
      | RealSize.R64 => "%Real64"

(* Reuse CType for LLVM type *)
fun llty (ty: Type.t): string = "%" ^ CType.toString (Type.toCType ty)

fun typeOfGlobal global =
    let
        val t = Type.toCType (Global.ty global)
        val s = CType.toString t
        val number = llint (Global.numberOfType t)
        val array = concat ["[", number, " x %", s, "]"]
    in
        array
    end

fun getTypeFromPointer (typ: string):string =
    case typ of
        "%Pointer" => "i8"
      | "%CPointer" => "i8"
      | "%Objptr" => "i8"
      | t =>
        let
            val str_list = String.explode t
            val len = List.length str_list
            val last_char = List.nth (str_list, len - 1)
        in
          if Char.equals (last_char, #"*")
          then String.implode (List.firstN (str_list, len - 1))
          else t
        end

(* Makes a two-operand instruction:
 * <lhs> = <opr> <ty> <a0>, <a1>
*)
fun mkinst (lhs, opr, ty, a0, a1) =
    concat ["\t", lhs, " = ", opr, " ", ty, " ", a0, ", ", a1, "\n"]

(* Makes a call to an LLVM math intrinsic function, given a RealSize as rs:
 * <lhs> = call type @llvm.<f>.fX(type <a0>)
*)
fun mkmath (lhs, f, rs, a0) =
    let
        val ty = llrs rs
        val fx = case rs of RealSize.R32 => "f32" | RealSize.R64 => "f64"
    in
        concat ["\t", lhs, " = call ", ty, " @llvm.", f, ".", fx, "(", ty, " ", a0, ")\n"]
    end

(* Makes a conversion instruction:
 * <lhs> = <opr> <fromty> <arg> to <toty>
*)
fun mkconv (lhs, opr, fromty, arg, toty) =
    concat ["\t", lhs, " = ", opr, " ", fromty, " ", arg, " to ", toty, "\n"]

(* Makes a getelementptr instruction:
 * <lhs> = getelementptr inbounds <ty>, <ty>* <arg>, [i32 <idx>]+
 * where <idcs> is a list of integer offsets
 * and ty must be a pointer type
 *)
fun mkgep (lhs, ty, arg, idcs) =
    let
        val indices = String.concatWith (List.map (idcs, fn (ity, i) => ity ^ " " ^ i), ", ")
    in
        concat ["\t", lhs, " = getelementptr inbounds ", getTypeFromPointer ty, ", ", ty, " ", arg, ", ", indices, "\n"]
    end



structure Metadata = struct
   datatype t =
      Unnamed of int
   fun str (Unnamed i) = "!" ^ (Int.toString i)

   val metaDataCounter = ref 0
   fun new () =
      let
         val i = !metaDataCounter
         val () = Int.inc metaDataCounter
      in
         Unnamed i
      end
   fun reset () =
      metaDataCounter := 0

   val rec addSep =
      fn [] => ""
       | [s] => s
       | s :: ss' => concat [s, ", ", addSep ss']

   fun defineNode (t, ts) =
      concat
         [str t,
          " = !{",
          addSep ts,
          "}"]
end

structure SimpleOper = struct

   datatype t = Stack of int
              | Offset of int
              | SequenceOffset
              | Other
   val equals : t * t -> bool = op =
   val hash =
      fn Stack i => Hash.combine (0w0, Word.fromInt i)
       | Offset i => Hash.combine (0w1, Word.fromInt i)
       | SequenceOffset => Hash.permute 0w2
       | Other => Hash.permute 0w3
   val fromOper =
      fn Operand.StackOffset
         (StackOffset.T {offset, ...}) => Stack (Bytes.toInt offset)
       | Operand.Offset {offset, base, ...} =>
         if Type.isObjptr (Operand.ty base)
         then Offset (Bytes.toInt offset)
         else Other
       | Operand.SequenceOffset {base, ...} =>
         if Type.isObjptr (Operand.ty base)
         then SequenceOffset
         else Other
       | _ => Other
   val toString =
      fn Stack i => "Stack " ^ Int.toString i
       | Offset i => "Offset " ^ Int.toString i
       | SequenceOffset => "SequenceOffset"
       | Other => "Other"
end

val operScopes : (SimpleOper.t, Metadata.t) HashTable.t =
   HashTable.new
      {hash = SimpleOper.hash,
       equals = SimpleOper.equals}

fun scopeString scope =
   concat [", !tbaa ", Metadata.str scope]
(* Generates the string for alias.scope and noalias metadata *)
fun getOperScopes t =
   HashTable.lookupOrInsert
   (operScopes, SimpleOper.fromOper t,
    Metadata.new)

val mkOperScope = scopeString o getOperScopes

(* Makes a load instruction:
 * <lhs> = load <ty>, <ty>* <arg>
 * where ty must be a pointer type
 *)
fun mkload (lhs, ty, arg, scope) = concat ["\t", lhs, " = load ", getTypeFromPointer ty, ", ", ty, " ", arg, scope, "\n"]

(* Makes a store instruction:
 * store <ty> <arg>, <ty>* <loc>
 * where <ty> is the type of <arg>
 *)
fun mkstore (ty, arg, loc, scope) = concat ["\tstore ", ty, " ", arg, ", ", ty, "* ", loc, scope, "\n"]

val temporaryNum = ref 0

fun getAndIncTemp () =
   let
      val i = !temporaryNum
      val () = Int.inc temporaryNum
   in
      i
   end

fun resetLLVMTemp () = temporaryNum := 0
fun nextLLVMTemp () = concat ["%t", Int.toString (getAndIncTemp ())]

fun temporaryName (ty: CType.t, index: int): string =
    concat ["%temp", CType.name ty, "_", Int.toString index]

val cFunctions : string list ref = ref []

fun addCFunction f = if not (List.contains (!cFunctions, f, String.equals))
                     then cFunctions := List.cons (f, !cFunctions)
                     else ()

val ffiSymbols : {name: string, cty: CType.t option, symbolScope: CFunction.SymbolScope.t} list ref = ref []

fun addFfiSymbol s = if not (List.contains (!ffiSymbols, s, fn ({name=n1, ...}, {name=n2, ...}) =>
                             String.equals (n1, n2)))
                     then ffiSymbols := List.cons (s, !ffiSymbols)
                     else ()

fun offsetGCState (gcfield, ty) =
    let
        val ptr1 = nextLLVMTemp ()
        val gep = mkgep (ptr1, "%CPointer", "%gcState", [("i32", llbytes (GCField.offset gcfield))])
        val ptr2 = nextLLVMTemp ()
        val cast = mkconv (ptr2, "bitcast", "%CPointer", ptr1, ty)
    in
        (concat [gep, cast], ptr2)
    end

(* FrontierMem = Frontier *)
fun flushFrontier () =
    let
        val comment = "\t; FlushFrontier\n"
<<<<<<< HEAD
        val (pre, reg) = offsetGCState (GCField.Frontier, "%CPointer*")
        val frontier = nextLLVMReg ()
        val load = mkload (frontier, "%CPointer*", "%frontier", "")
        val store = mkstore ("%CPointer", frontier, reg, "")
=======
        val (pre, temp) = offsetGCState (GCField.Frontier, "%CPointer*")
        val frontier = nextLLVMTemp ()
        val load = mkload (frontier, "%CPointer*", "%frontier")
        val store = mkstore ("%CPointer", frontier, temp)
>>>>>>> 18e460af
    in
        concat [comment, pre, load, store]
    end

(* StackTopMem = StackTop *)
fun flushStackTop () =
    let
        val comment = "\t; FlushStackTop\n"
<<<<<<< HEAD
        val (pre, reg) = offsetGCState (GCField.StackTop, "%CPointer*")
        val stacktop = nextLLVMReg ()
        val load = mkload (stacktop, "%CPointer*", "%stackTop", "")
        val store = mkstore ("%CPointer", stacktop, reg, "")
=======
        val (pre, temp) = offsetGCState (GCField.StackTop, "%CPointer*")
        val stacktop = nextLLVMTemp ()
        val load = mkload (stacktop, "%CPointer*", "%stackTop")
        val store = mkstore ("%CPointer", stacktop, temp)
>>>>>>> 18e460af
    in
        concat [comment, pre, load, store]
    end

(* Frontier = FrontierMem *)
fun cacheFrontier () =
    let
        val comment = "\t; CacheFrontier\n"
<<<<<<< HEAD
        val (pre, reg) = offsetGCState (GCField.Frontier, "%CPointer*")
        val frontier = nextLLVMReg ()
        val load = mkload (frontier, "%CPointer*", reg, "")
        val store = mkstore ("%CPointer", frontier, "%frontier", "")
=======
        val (pre, temp) = offsetGCState (GCField.Frontier, "%CPointer*")
        val frontier = nextLLVMTemp ()
        val load = mkload (frontier, "%CPointer*", temp)
        val store = mkstore ("%CPointer", frontier, "%frontier")
>>>>>>> 18e460af
    in
        concat [comment, pre, load, store]
    end

(* StackTop = StackTopMem *)
fun cacheStackTop () =
    let
        val comment = "\t; CacheStackTop\n"
<<<<<<< HEAD
        val (pre, reg) = offsetGCState (GCField.StackTop, "%CPointer*")
        val stacktop = nextLLVMReg ()
        val load = mkload (stacktop, "%CPointer*", reg, "")
        val store = mkstore ("%CPointer", stacktop, "%stackTop", "")
=======
        val (pre, temp) = offsetGCState (GCField.StackTop, "%CPointer*")
        val stacktop = nextLLVMTemp ()
        val load = mkload (stacktop, "%CPointer*", temp)
        val store = mkstore ("%CPointer", stacktop, "%stackTop")
>>>>>>> 18e460af
    in
        concat [comment, pre, load, store]
    end

(* nextBlock = *(uintptr_t* )(StackTop - sizeof(void* ));
   goto doSwitchNextBlock;
 *)
fun callReturn () =
    let
<<<<<<< HEAD
        val stacktop = nextLLVMReg ()
        val loadst = mkload (stacktop, "%CPointer*", "%stackTop", "")
=======
        val stacktop = nextLLVMTemp ()
        val loadst = mkload (stacktop, "%CPointer*", "%stackTop")
>>>>>>> 18e460af
        val ptrsize = (llbytes o Bits.toBytes o Control.Target.Size.cpointer) ()
        val ptr = nextLLVMTemp ()
        val gep = mkgep (ptr, "%CPointer", stacktop, [("i32", "-" ^ ptrsize)])
<<<<<<< HEAD
        val castreg = nextLLVMReg ()
        val cast = mkconv (castreg, "bitcast", "%CPointer", ptr, "%uintptr_t*")
        val loadreg = nextLLVMReg ()
        val loadofs = mkload (loadreg, "%uintptr_t*", castreg, "")
        val store = mkstore ("%uintptr_t", loadreg, "%nextBlock", "")
=======
        val casttemp = nextLLVMTemp ()
        val cast = mkconv (casttemp, "bitcast", "%CPointer", ptr, "%uintptr_t*")
        val loadtemp = nextLLVMTemp ()
        val loadofs = mkload (loadtemp, "%uintptr_t*", casttemp)
        val store = mkstore ("%uintptr_t", loadtemp, "%nextBlock")
>>>>>>> 18e460af
        val br = "\tbr label %doSwitchNextBlock\n"
    in
        concat [loadst, gep, cast, loadofs, store, br]
    end

fun stackPush amt =
    let
<<<<<<< HEAD
        val stacktop = nextLLVMReg ()
        val load = mkload (stacktop, "%CPointer*", "%stackTop", "")
        val ptr = nextLLVMReg ()
=======
        val stacktop = nextLLVMTemp ()
        val load = mkload (stacktop, "%CPointer*", "%stackTop")
        val ptr = nextLLVMTemp ()
>>>>>>> 18e460af
        val gep = mkgep (ptr, "%CPointer", stacktop, [("i32", amt)])
        val store = mkstore ("%CPointer", ptr, "%stackTop", "")
        val comment = concat ["\t; Push(", amt, ")\n"]
    in
        concat [comment, load, gep, store]
    end

(* argv - vector of (pre, ty, addr) triples
   i - index of argv
   returns: (pre, type, temp)
 *)
fun getArg (argv, i) =
    if Vector.length argv > i
    then Vector.sub (argv, i)
    else ("", "", "")

(* Converts an operand into its LLVM representation. Returns a triple
 (pre, ty, temporary) where

 pre - A string containing preliminary statements that must be
 executed before the temporary can be referenced

 ty - A string containing the LLVM representation of the temporary's
 type when dereferenced (meaning temporary is really a pointer)

 temporary - The temporary containing a pointer to the value of the operand
 *)
fun getOperandAddr (cxt, operand) =
   let
      val scope = mkOperScope operand
   in
    case operand of
        Operand.Contents {oper, ty} =>
        let
            val (operPre, operTy, operTemp) = getOperandAddr (cxt, oper)
            val llvmTy = llty ty
<<<<<<< HEAD
            val loaded = nextLLVMReg ()
            val load = mkload (loaded, operTy ^ "*", operReg, scope)
            val reg = nextLLVMReg ()
            val cast = mkconv (reg, "bitcast", operTy, loaded, llvmTy ^ "*")
=======
            val loaded = nextLLVMTemp ()
            val load = mkload (loaded, operTy ^ "*", operTemp)
            val temporary = nextLLVMTemp ()
            val cast = mkconv (temporary, "bitcast", operTy, loaded, llvmTy ^ "*")
>>>>>>> 18e460af
        in
            (concat [operPre, load, cast], llvmTy, temporary)
        end
      | Operand.Frontier => ("", "%CPointer", "%frontier")
      | Operand.Global global =>
        let
            val globalType = Global.ty global
            val globalIndex = Global.index global
            val llvmTy = llty globalType
            val ty = typeOfGlobal global
            val globalID = "@global" ^ CType.toString (Type.toCType globalType)
            val ptr = nextLLVMTemp ()
            val gep = mkgep (ptr, ty ^ "*", globalID, [("i32", "0"), ("i32", llint globalIndex)])
        in
            (gep, llvmTy, ptr)
        end
      | Operand.Offset {base, offset, ty} =>
        let
            val (basePre, baseTy, baseTemp) = getOperandValue (cxt, base)
            val idx = llbytes offset
            val llvmTy = llty ty
            val ptr = nextLLVMTemp ()
            val gep = mkgep (ptr, baseTy, baseTemp, [("i32", idx)])
            val temporary = nextLLVMTemp ()
            val cast = mkconv (temporary, "bitcast", baseTy, ptr, llvmTy ^ "*")
        in
            (concat [basePre, gep, cast], llvmTy, temporary)
        end
      | Operand.SequenceOffset {base, index, offset, scale, ty} =>
        let
            (* arrayoffset = base + (index * scale) + offset *)
            val (basePre, baseTy, baseTemp) = getOperandValue (cxt, base)
            val (indexPre, indexTy, indexTemp) = getOperandValue (cxt, index)
            val scl = Scale.toString scale (* "1", "2", "4", or "8" *)
            val scaledIndex = nextLLVMTemp ()
            val scaleIndex = mkinst (scaledIndex, "mul nsw", indexTy, indexTemp, scl)
            val ofs = llbytes offset
            val offsettedIndex = nextLLVMTemp ()
            val offsetIndex = mkinst (offsettedIndex, "add nsw", indexTy, scaledIndex, ofs)
            val llvmTy = llty ty
            val ptr = nextLLVMTemp ()
            val gep = mkgep (ptr, baseTy, baseTemp, [(indexTy, offsettedIndex)])
            val castedPtr = nextLLVMTemp ()
            val cast = mkconv (castedPtr, "bitcast", baseTy, ptr, llvmTy ^ "*")
        in
            (concat [basePre, indexPre, scaleIndex, offsetIndex, gep, cast], llvmTy, castedPtr)
        end
      | Operand.StackOffset stackOffset =>
        let
            val StackOffset.T {offset, ty} = stackOffset
            val idx = llbytes offset
<<<<<<< HEAD
            val stackTop = nextLLVMReg ()
            val load = mkload (stackTop, "%CPointer*", "%stackTop", scope)
            val gepReg = nextLLVMReg ()
            val gep = mkgep (gepReg, "%CPointer", stackTop, [("i32", idx)])
=======
            val stackTop = nextLLVMTemp ()
            val load = mkload (stackTop, "%CPointer*", "%stackTop")
            val gepTemp = nextLLVMTemp ()
            val gep = mkgep (gepTemp, "%CPointer", stackTop, [("i32", idx)])
>>>>>>> 18e460af
            val llvmTy = llty ty
            val temp = nextLLVMTemp ()
            val cast = mkconv (temp, "bitcast", "%CPointer", gepTemp, llvmTy ^ "*")
        in
            (concat [load, gep, cast], llvmTy, temp)
        end
      | Operand.StackTop => ("", "%CPointer", "%stackTop")
      | Operand.Temporary temporary =>
        let
            val tempTy = Temporary.ty temporary
            val temp = temporaryName (Type.toCType tempTy, Temporary.index temporary)
            val ty = llty tempTy
        in
            ("", ty, temp)
        end
      | _ => Error.bug ("Cannot get address of " ^ Operand.toString operand)
   end

(* ty is the type of the value *)
and getOperandValue (cxt, operand) =
    let
        fun loadOperand () =
            let
                val (pre, ty, addr) = getOperandAddr (cxt, operand)
<<<<<<< HEAD
                val scope = mkOperScope operand
                val reg = nextLLVMReg ()
                val load = mkload (reg, ty ^ "*", addr, scope)
=======
                val temp = nextLLVMTemp ()
                val load = mkload (temp, ty ^ "*", addr)
>>>>>>> 18e460af
            in
                (pre ^ load, ty, temp)
            end
        val Context { labelIndexAsString, ... } = cxt
    in
        case operand of
            Operand.Cast (oper, ty) =>
            let
                val (operPre, operTy, operTemp) =
                   getOperandValue (cxt, oper)
                val llvmTy = llty ty
                val temp = nextLLVMTemp ()
                fun isIntType cty = case cty of
                                            CType.Int8 => true
                                          | CType.Int16 => true
                                          | CType.Int32 => true
                                          | CType.Int64 => true
                                          | CType.Word8 => true
                                          | CType.Word16 => true
                                          | CType.Word32 => true
                                          | CType.Word64 => true
                                          | _ => false
                fun isPtrType cty = case cty of
                                            CType.CPointer => true
                                          | CType.Objptr => true
                                          | _ => false
                val operIsInt = (isIntType o Type.toCType o Operand.ty) oper
                val operIsPtr = (isPtrType o Type.toCType o Operand.ty) oper
                val tyIsInt = (isIntType o Type.toCType) ty
                val tyIsPtr = (isPtrType o Type.toCType) ty
                val operation = if operIsInt andalso tyIsPtr
                                then "inttoptr"
                                else if operIsPtr andalso tyIsInt
                                        then "ptrtoint"
                                        else "bitcast"
                val inst = mkconv (temp, operation, operTy, operTemp, llvmTy)
            in
                (concat [operPre, inst], llvmTy, temp)
            end
          | Operand.Contents _ => loadOperand ()
          | Operand.Frontier => loadOperand ()
          | Operand.GCState => ("", "%CPointer", "%gcState")
          | Operand.Global _ => loadOperand ()
          | Operand.Label label => ("", llws (WordSize.cpointer ()), labelIndexAsString label)
          | Operand.Null => ("", "i8*", "null")
          | Operand.Offset _ => loadOperand ()
          | Operand.Real real => ("", (llrs o RealX.size) real, RealX.toString (real, {suffix = false}))
          | Operand.SequenceOffset _ => loadOperand ()
          | Operand.StackOffset _ => loadOperand ()
          | Operand.StackTop => loadOperand()
          | Operand.Temporary  _ => loadOperand ()
          | Operand.Word word => ("", (llws o WordX.size) word, llwordx word)
    end

(* Returns (instruction, ty) pair for the given prim operation *)
fun outputPrim (prim, res, argty, arg0, arg1, arg2) =
    let
        datatype z = datatype Prim.Name.t

        fun mkoverflowp (ws, intrinsic) =
        let
          val tmp1 = nextLLVMTemp ()
          val tmp2 = nextLLVMTemp ()
          val ty = llws ws
          val oper = concat ["\t", tmp1, " = call {", ty, ", i1} @llvm.",
                             intrinsic, ".with.overflow.", llwsInt ws,
                             "(", ty, " ", arg0, ", ", ty, " ", arg1, ")\n"]
          val extr = concat ["\t", tmp2, " = extractvalue {", ty, ", i1} ", tmp1,
                             ", 1\n"]
          val ext = mkconv (res, "zext", "i1", tmp2, "%Word32")
        in
          (concat [oper, extr, ext], "%Word32")
        end
    in
        case Prim.name prim of
            CPointer_add =>
            let
                val tmp1 = nextLLVMTemp ()
                val inst1 = mkconv (tmp1, "ptrtoint", "%CPointer", arg0, "%uintptr_t")
                val tmp2 = nextLLVMTemp ()
                val inst2 = mkinst (tmp2, "add", "%uintptr_t", tmp1, arg1)
                val inst3 = mkconv (res, "inttoptr", "%uintptr_t", tmp2, "%CPointer")
            in
                (concat [inst1, inst2, inst3], "%CPointer")
            end
          | CPointer_diff =>
            let
                val tmp1 = nextLLVMTemp ()
                val inst1 = mkconv (tmp1, "ptrtoint", "%CPointer", arg0, "%uintptr_t")
                val tmp2 = nextLLVMTemp ()
                val inst2 = mkconv (tmp2, "ptrtoint", "%CPointer", arg1, "%uintptr_t")
                val inst3 = mkinst (res, "sub", "%uintptr_t", tmp1, tmp2)
            in
                (concat [inst1, inst2, inst3], "%uintptr_t")
            end
          | CPointer_equal =>
            let
                val temp = nextLLVMTemp ()
                val cmp = mkinst (temp, "icmp eq", "%CPointer", arg0, arg1)
                val ext = mkconv (res, "zext", "i1", temp, "%Word32")
            in
                (concat [cmp, ext], "%Word32")
            end
          | CPointer_fromWord =>
            (mkconv (res, "inttoptr", "%uintptr_t", arg0, "%CPointer"), "%CPointer")
          | CPointer_lt =>
            let
                val temp = nextLLVMTemp ()
                val cmp = mkinst (temp, "icmp ult", "%CPointer", arg0, arg1)
                val ext = mkconv (res, "zext", "i1", temp, "%Word32")
            in
                (concat [cmp, ext], "%Word32")
            end
          | CPointer_sub =>
            let
                val tmp1 = nextLLVMTemp ()
                val inst1 = mkconv (tmp1, "ptrtoint", "%CPointer", arg0, "%uintptr_t")
                val tmp2 = nextLLVMTemp ()
                val inst2 = mkinst (tmp2, "sub", "%uintptr_t", tmp1, arg1)
                val inst3 = mkconv (res, "inttoptr", "%uintptr_t", tmp2, "%CPointer")
            in
                (concat [inst1, inst2, inst3], "%CPointer")
            end
          | CPointer_toWord =>
            (mkconv (res, "ptrtoint", "%CPointer", arg0, "%uintptr_t"), "%CPointer")
          | FFI_Symbol (s as {name, cty, ...}) =>
            let
                val () = addFfiSymbol s
                val ty = case cty of
                             SOME t => "%" ^ CType.toString t
                           | NONE => "i8"
                val inst = mkconv (res, "bitcast", ty ^ "*", "@" ^ name, "%CPointer")
            in
                (inst, "%CPointer")
            end
          | Real_Math_cos rs => (mkmath (res, "cos", rs, arg0), llrs rs)
          | Real_Math_exp rs => (mkmath (res, "exp", rs, arg0), llrs rs)
          | Real_Math_ln rs => (mkmath (res, "log", rs, arg0), llrs rs)
          | Real_Math_log10 rs => (mkmath (res, "log10", rs, arg0), llrs rs)
          | Real_Math_sin rs => (mkmath (res, "sin", rs, arg0), llrs rs)
          | Real_Math_sqrt rs => (mkmath (res, "sqrt", rs, arg0), llrs rs)
          | Real_abs rs => (mkmath (res, "fabs", rs, arg0), llrs rs)
          | Real_add rs => (mkinst (res, "fadd", llrs rs, arg0, arg1), llrs rs)
          | Real_castToWord (rs, ws) =>
            (case rs of
                 R32 => if WordSize.equals (ws, WordSize.word32)
                        then (mkconv (res, "bitcast", "float", arg0, "i32"), "i32")
                        else Error.bug "LLVM codegen: Real_castToWord"
               | R64 => if WordSize.equals (ws, WordSize.word64)
                        then (mkconv (res, "bitcast", "double", arg0, "i64"), "i64")
                        else Error.bug "LLVM codegen: Real_castToWord")
          | Real_div rs => (mkinst (res, "fdiv", llrs rs, arg0, arg1), llrs rs)
          | Real_equal rs =>
            let
                val temp = nextLLVMTemp ()
                val cmp = mkinst (temp, "fcmp oeq", llrs rs, arg0, arg1)
                val ext = mkconv (res, "zext", "i1", temp, "%Word32")
            in
                (concat [cmp, ext], "%Word32")
            end
          | Real_le rs =>
            let
                val temp = nextLLVMTemp ()
                val cmp = mkinst (temp, "fcmp ole", llrs rs, arg0, arg1)
                val ext = mkconv (res, "zext", "i1", temp, "%Word32")
            in
                (concat [cmp, ext], "%Word32")
            end
          | Real_lt rs =>
            let
                val temp = nextLLVMTemp ()
                val cmp = mkinst (temp, "fcmp olt", llrs rs, arg0, arg1)
                val ext = mkconv (res, "zext", "i1", temp, "%Word32")
            in
                (concat [cmp, ext], "%Word32")
            end
          | Real_mul rs => (mkinst (res, "fmul", llrs rs, arg0, arg1), llrs rs)
          | Real_muladd rs =>
            let
                val size = case rs of
                               RealSize.R32 => "f32"
                             | RealSize.R64 => "f64"
                val llsize = llrs rs
                val inst = concat ["\t", res, " = call ", llsize, " @llvm.fma.", size, "(",
                                   llsize, " ", arg0, ", ", llsize, " ",
                                   arg1, ", ", llsize, " ", arg2, ")\n"]
            in
                (inst, llsize)
            end
          | Real_mulsub rs =>
            let
                val size = case rs of
                               RealSize.R32 => "f32"
                             | RealSize.R64 => "f64"
                val llsize = llrs rs
                val tmp1 = nextLLVMTemp ()
                val inst1 = mkinst (tmp1, "fsub", llsize, "-0.0", arg2)
                val inst2 = concat ["\t", res, " = call ", llsize, " @llvm.fma.", size, "(",
                                    llsize, " ", arg0, ", ", llsize, " ",
                                    arg1, ", ", llsize, " ", tmp1, ")\n"]
            in
                (concat [inst1, inst2], llsize)
            end
          | Real_neg rs => (mkinst (res, "fsub", llrs rs, "-0.0", arg0), llrs rs)
          | Real_qequal rs =>
            let
                val temp = nextLLVMTemp ()
                val cmp = mkinst (temp, "fcmp ueq", llrs rs, arg0, arg1)
                val ext = mkconv (res, "zext", "i1", temp, "%Word32")
            in
                (concat [cmp, ext], "%Word32")
            end
          | Real_rndToReal rs =>
            (case rs of
                 (RealSize.R64, RealSize.R32) =>
                 (mkconv (res, "fptrunc", "double", arg0, "float"), "float")
               | (RealSize.R32, RealSize.R64) =>
                 (mkconv (res, "fpext", "float", arg0, "double"), "double")
               | (RealSize.R32, RealSize.R32) => (* this is a no-op *)
                 (mkconv (res, "bitcast", "float", arg0, "float"), "float")
               | (RealSize.R64, RealSize.R64) => (* this is a no-op *)
                 (mkconv (res, "bitcast", "double", arg0, "double"), "double"))
          | Real_rndToWord (rs, ws, {signed}) =>
            let
                val opr = if signed then "fptosi" else "fptoui"
            in
                (mkconv (res, opr, llrs rs, arg0, llws ws), llws ws)
            end
          | Real_round rs => (mkmath (res, "rint", rs, arg0), llrs rs)
          | Real_sub rs => (mkinst (res, "fsub", llrs rs, arg0, arg1), llrs rs)
          | Word_add ws => (mkinst (res, "add", llws ws, arg0, arg1), llws ws)
          | Word_addCheckP (ws, {signed}) =>
              mkoverflowp (ws, if signed then "sadd" else "uadd")
          | Word_andb ws => (mkinst (res, "and", llws ws, arg0, arg1), llws ws)
          | Word_castToReal (ws, rs) =>
            (case rs of
                 R32 => if WordSize.equals (ws, WordSize.word32)
                        then (mkconv (res, "bitcast", "i32", arg0, "float"), "float")
                        else Error.bug "LLVM codegen: Word_castToReal"
               | R64 => if WordSize.equals (ws, WordSize.word64)
                        then (mkconv (res, "bitcast", "i64", arg0, "double"), "double")
                        else Error.bug "LLVM codegen: Word_castToReal")
          | Word_equal _ =>
            let
                val temp = nextLLVMTemp ()
                val cmp = mkinst (temp, "icmp eq", argty, arg0, arg1)
                val ext = mkconv (res, "zext", "i1", temp, "%Word32")
            in
                (concat [cmp, ext], "%Word32")
            end
          | Word_extdToWord (ws1, ws2, {signed}) =>
            let
                val opr = case WordSize.compare (ws1, ws2) of
                              LESS => if signed then "sext" else "zext"
                            | EQUAL => Error.bug "LLVM codegen: Word_extdToWord"
                            | GREATER => "trunc"
            in
                (mkconv (res, opr, llws ws1, arg0, llws ws2), llws ws2)
            end
          | Word_lshift ws => (mkinst (res, "shl", llws ws, arg0, arg1), llws ws)
          | Word_lt (ws, {signed}) =>
            let
                val temp = nextLLVMTemp ()
                val cmp = mkinst (temp, if signed then "icmp slt" else "icmp ult",
                                  llws ws, arg0, arg1)
                val ext = mkconv (res, "zext", "i1", temp, "%Word32")
            in
                (concat [cmp, ext], "%Word32")
            end
          | Word_mul (ws, _) => (mkinst (res, "mul", llws ws, arg0, arg1), llws ws)
          | Word_mulCheckP (ws, {signed}) =>
              mkoverflowp (ws, if signed then "smul" else "umul")
          | Word_neg ws => (mkinst (res, "sub", llws ws, "0", arg0), llws ws)
          | Word_negCheckP (ws, {signed}) =>
            let
              val ty = llws ws
              val tmp1 = nextLLVMTemp ()
              val tmp2 = nextLLVMTemp ()
              val intrinsic = if signed then "ssub" else "usub"
              val oper = concat ["\t", tmp1, " = call {", ty, ", i1} @llvm.",
                                 intrinsic, ".with.overflow.", llwsInt ws,
                                 "(", ty,  " 0, ", ty, " ", arg0, ")\n"]
              val extr = concat ["\t", tmp2 , " = extractvalue {", ty, ", i1}",
                                 tmp1, ", 1\n"]
              val ext = mkconv (res, "zext", "i1", tmp2, "%Word32")
            in
              (concat [oper, extr, ext], "%Word32")
            end
          | Word_notb ws => (mkinst (res, "xor", llws ws, arg0, "-1"), llws ws)
          | Word_orb ws => (mkinst (res, "or", llws ws, arg0, arg1), llws ws)
          | Word_quot (ws, {signed}) =>
            (mkinst (res, if signed then "sdiv" else "udiv", llws ws, arg0, arg1), llws ws)
          | Word_rem (ws, {signed}) =>
            (mkinst (res, if signed then "srem" else "urem", llws ws, arg0, arg1), llws ws)
          | Word_rndToReal (ws, rs, {signed}) =>
            let
                val opr = if signed then "sitofp" else "uitofp"
            in
                (mkconv (res, opr, llws ws, arg0, llrs rs), llrs rs)
            end
          | Word_rol ws =>
            let
                (* (arg0 >> (size - arg1)) | (arg0 << arg1) *)
                val ty = llws ws
                val tmp1 = nextLLVMTemp ()
                val inst1 = mkinst (tmp1, "sub", ty, WordSize.toString ws, arg1)
                val tmp2 = nextLLVMTemp ()
                val inst2 = mkinst (tmp2, "lshr", ty, arg0, tmp1)
                val tmp3 = nextLLVMTemp ()
                val inst3 = mkinst (tmp3, "shl", ty, arg0, arg1)
                val inst4 = mkinst (res, "or", ty, tmp2, tmp3)
            in
                (concat [inst1, inst2, inst3, inst4], llws ws)
            end
          | Word_ror ws =>
            let
                (* (arg0 >> arg1) | (arg0 << (size - arg1)) *)
                val ty = llws ws
                val tmp1 = nextLLVMTemp ()
                val inst1 = mkinst (tmp1, "lshr", ty, arg0, arg1)
                val tmp2 = nextLLVMTemp ()
                val inst2 = mkinst (tmp2, "sub", ty, WordSize.toString ws, arg1)
                val tmp3 = nextLLVMTemp ()
                val inst3 = mkinst (tmp3, "shl", ty, arg0, tmp2)
                val inst4 = mkinst (res, "or", ty, tmp1, tmp3)
            in
                (concat [inst1, inst2, inst3, inst4], llws ws)
            end
          | Word_rshift (ws, {signed}) =>
            let
                val opr = if signed then "ashr" else "lshr"
            in
                (mkinst (res, opr, llws ws, arg0, arg1), llws ws)
            end
          | Word_sub ws => (mkinst (res, "sub", llws ws, arg0, arg1), llws ws)
          | Word_subCheckP (ws, {signed}) =>
              mkoverflowp (ws, if signed then "ssub" else "usub")
          | Word_xorb ws => (mkinst (res, "xor", llws ws, arg0, arg1), llws ws)
          | _ => Error.bug "LLVM Codegen: Unsupported operation in outputPrim"
    end

fun outputPrimApp (cxt, p) =
    let
        datatype z = datatype Prim.Name.t
        val {args, dst, prim} = p
        fun typeOfArg0 () = (WordSize.fromBits o Type.width o Operand.ty o Vector.sub) (args, 0)
        val castArg1 = case Prim.name prim of
                           Word_rshift _ => SOME (typeOfArg0 ())
                         | Word_lshift _ => SOME (typeOfArg0 ())
                         | Word_rol _ => SOME (typeOfArg0 ())
                         | Word_ror _ => SOME (typeOfArg0 ())
                         | _ => NONE
        val operands = Vector.map (args, fn opr => getOperandValue (cxt, opr))
        val (arg0pre, arg0ty, arg0temp) = getArg (operands, 0)
        val (arg1pre, _, arg1) = getArg (operands, 1)
        val (cast, arg1temp) = case castArg1 of
                                   SOME ty =>
                                   let
                                       val temp = nextLLVMTemp ()
                                       val opr = case WordSize.prim ty of
                                                     WordSize.W8 => "trunc"
                                                   | WordSize.W16 => "trunc"
                                                   | WordSize.W32 => "bitcast"
                                                   | WordSize.W64 => "zext"
                                       val inst = mkconv (temp, opr, "%Word32", arg1, llws ty)
                                   in
                                       (inst, temp)
                                   end
                                 | NONE => ("", arg1)
        val (arg2pre, _, arg2temp) = getArg (operands, 2)
        val temp = nextLLVMTemp ()
        val (inst, _) = outputPrim (prim, temp, arg0ty, arg0temp, arg1temp, arg2temp)
        val storeDest =
            case dst of
                NONE => ""
              | SOME dest =>
                let
<<<<<<< HEAD
                    val (destPre, destTy, destReg) = getOperandAddr (cxt, dest)
                    val scope = mkOperScope dest
                    val store = mkstore (destTy, reg, destReg, scope)
=======
                    val (destPre, destTy, destTemp) = getOperandAddr (cxt, dest)
                    val store = mkstore (destTy, temp, destTemp)
>>>>>>> 18e460af
                in
                    concat [destPre, store]
                end
    in
        concat [arg0pre, arg1pre, cast, arg2pre, inst, storeDest]
    end

fun outputStatement (cxt: Context, stmt: Statement.t): string =
    let
        val comment = concat ["\t; ", Layout.toString (Statement.layout stmt), "\n"]
        val stmtcode =
            case stmt of
                Statement.Move {dst, src} =>
                let
<<<<<<< HEAD
                    val (srcpre, _, srcreg) = getOperandValue (cxt, src)
                    val (dstpre, dstty, dstreg) = getOperandAddr (cxt, dst)
                    val scope = mkOperScope dst
                    val store = mkstore (dstty, srcreg, dstreg, scope)
=======
                    val (srcpre, _, srctemp) = getOperandValue (cxt, src)
                    val (dstpre, dstty, dsttemp) = getOperandAddr (cxt, dst)
                    val store = mkstore (dstty, srctemp, dsttemp)
>>>>>>> 18e460af
                in
                    concat [srcpre, dstpre, store]
                end
              | Statement.Noop => "\t; Noop\n"
              | Statement.PrimApp p => outputPrimApp (cxt, p)
              | Statement.ProfileLabel _ => "\t; ProfileLabel\n"
    in
        concat [comment, stmtcode]
    end

fun outputTransfer (cxt, transfer, sourceLabel) =
    let
        val comment = concat ["\t; ", Layout.toString (Transfer.layout transfer), "\n"]
        val Context { chunkLabelIndexAsString, labelChunk, labelIndexAsString, ... } = cxt
        fun transferPush (return, size) =
            let
                val offset = llbytes (Bytes.- (size, Runtime.labelSize ()))
                val frameIndex = labelIndexAsString return
<<<<<<< HEAD
                val stackTop = nextLLVMReg ()
                val load = mkload (stackTop, "%CPointer*", "%stackTop", "")
                val gepReg = nextLLVMReg ()
                val gep = mkgep (gepReg, "%CPointer", stackTop, [("i32", offset)])
                val castreg = nextLLVMReg ()
                val cast = mkconv (castreg, "bitcast", "%CPointer", gepReg, "%uintptr_t*")
                val storeIndex = mkstore ("%uintptr_t", frameIndex, castreg, "")
=======
                val stackTop = nextLLVMTemp ()
                val load = mkload (stackTop, "%CPointer*", "%stackTop")
                val gepTemp = nextLLVMTemp ()
                val gep = mkgep (gepTemp, "%CPointer", stackTop, [("i32", offset)])
                val casttemp = nextLLVMTemp ()
                val cast = mkconv (casttemp, "bitcast", "%CPointer", gepTemp, "%uintptr_t*")
                val storeIndex = mkstore ("%uintptr_t", frameIndex, casttemp)
>>>>>>> 18e460af
                val pushcode = stackPush (llbytes size)
            in
                concat [load, gep, cast, storeIndex, pushcode]
            end
    in
        case transfer of
            Transfer.CCall {func =
                            CFunction.T
                            {target = CFunction.Target.Direct "Thread_returnToC", ...},
                            return = SOME {return, size = SOME size}, ...} =>
            concat [comment,
                    transferPush (return, size),
                    flushFrontier (),
                    flushStackTop (),
                    "\tret %uintptr_t -1\n"]
          | Transfer.CCall {args, func, return} =>
            let
               val CFunction.T {return = returnTy, target, ...} = func
               val (argsPre, args) =
                  let
                     val args = Vector.toListMap (args, fn opr => getOperandValue (cxt, opr))
                  in
                     (String.concat (List.map (args, #1)),
                      List.map (args, fn (_, ty, temp) => (ty, temp)))
                  end
               val push =
                  case return of
                     NONE => ""
                   | SOME {size = NONE, ...} => ""
                   | SOME {return, size = SOME size} => transferPush (return, size)
               val flushFrontierCode = if CFunction.modifiesFrontier func then flushFrontier () else ""
               val flushStackTopCode = if CFunction.readsStackTop func then flushStackTop () else ""
               val (callLHS, callType, afterCall) =
                  if Type.isUnit returnTy
                     then ("\t", "void", "")
                     else let
                             val resTemp = nextLLVMTemp ()
                          in
                             (concat ["\t", resTemp, " = "],
                              llty returnTy,
<<<<<<< HEAD
                              mkstore (llty returnTy, resReg,
                                       "%CReturn" ^ CType.name (Type.toCType returnTy),
                                         ""))
=======
                              mkstore (llty returnTy, resTemp,
                                       "%CReturn" ^ CType.name (Type.toCType returnTy)))
>>>>>>> 18e460af
                          end
               val callAttrs =
                  case return of
                     NONE => " noreturn"
                   | SOME _ => ""
               val (fnptrPre, fnptrVal, args) =
                  case target of
                     CFunction.Target.Direct name =>
                        let
                           val name = "@" ^ name
                           val () =
                              addCFunction
                              (concat [callType, " ",
                                       name, " (",
                                       String.concatWith
                                       (List.map (args, #1),
                                        ", "), ")",
                                       callAttrs])
                        in
                           ("", name, args)
                        end
                   | CFunction.Target.Indirect =>
                        let
                           val (fnptrArgTy, fnptrArgTemp, args) =
                              case args of
                                 (fnptrTy, fnptrTemp)::args => (fnptrTy, fnptrTemp, args)
                               | _ => Error.bug "LLVMCodegen.outputTransfer: CCall,Indirect"
                           val fnptrTy =
                              concat [callType, " (",
                                      String.concatWith
                                      (List.map (args, #1),
                                       ", "), ") *"]
                           val fnptrTemp = nextLLVMTemp ()
                           val cast = mkconv (fnptrTemp, "bitcast",
                                              fnptrArgTy, fnptrArgTemp,
                                              fnptrTy)
                        in
                           (cast,
                            fnptrTemp,
                            args)
                        end
               val call =
                  concat [callLHS,
                          "call ",
                          callType, " ",
                          fnptrVal, "(",
                          String.concatWith
                          (List.map
                           (args, fn (ty, temp) => ty ^ " " ^ temp),
                           ", "), ")",
                          callAttrs]
               val epilogue =
                  case return of
                     NONE => "\tunreachable\n"
                   | SOME {return, ...} =>
                        let
                           val cacheFrontierCode =
                              if CFunction.modifiesFrontier func then cacheFrontier () else ""
                           val cacheStackTopCode =
                              if CFunction.writesStackTop func then cacheStackTop () else ""
                           val br = if CFunction.maySwitchThreadsFrom func
                                       then callReturn ()
                                       else concat ["\tbr label %", Label.toString return, "\n"]
                        in
                           concat [cacheFrontierCode, cacheStackTopCode, br]
                        end
            in
               concat [comment,
                       "\t; GetOperands\n",
                       argsPre,
                       push,
                       flushFrontierCode,
                       flushStackTopCode,
                       "\t; Call\n",
                       fnptrPre,
                       call,
                       afterCall,
                       epilogue]
            end
          | Transfer.Call {label, return, ...} =>
            let
                val labelstr = Label.toString label
                val dstChunk = labelChunk label
                val push = case return of
                               NONE => ""
                             | SOME {return, size, ...} => transferPush (return, size)
                val goto = if ChunkLabel.equals (labelChunk sourceLabel, dstChunk)
                           then concat ["\t; NearCall\n\tbr label %", labelstr, "\n"]
                           else if !Control.chunkTailCall
                                   then let
                                           val comment = "\t; FarCall\n"
<<<<<<< HEAD
                                           val stackTopArg = nextLLVMReg ()
                                           val frontierArg = nextLLVMReg ()
                                           val loadStackTop = mkload (stackTopArg, "%CPointer*", "%stackTop", "")
                                           val loadFrontier = mkload (frontierArg, "%CPointer*", "%frontier", "")
                                           val resReg = nextLLVMReg ()
                                           val call = concat ["\t", resReg, " = musttail call ",
=======
                                           val stackTopArg = nextLLVMTemp ()
                                           val frontierArg = nextLLVMTemp ()
                                           val loadStackTop = mkload (stackTopArg, "%CPointer*", "%stackTop")
                                           val loadFrontier = mkload (frontierArg, "%CPointer*", "%frontier")
                                           val resTemp = nextLLVMTemp ()
                                           val call = concat ["\t", resTemp, " = musttail call ",
>>>>>>> 18e460af
                                                              "%uintptr_t ",
                                                              "@Chunk", chunkLabelIndexAsString dstChunk, "(",
                                                              "%CPointer ", "%gcState", ", ",
                                                              "%CPointer ", stackTopArg, ", ",
                                                              "%CPointer ", frontierArg, ", ",
                                                              "%uintptr_t ", labelIndexAsString label, ")\n"]
                                           val ret = concat ["\tret %uintptr_t ", resTemp, "\n"]
                                        in
                                           concat [comment, loadStackTop, loadFrontier, call, ret]
                                        end
                                   else let
                                           val comment = "\t; FarCall\n"
                                           val ret = concat ["\tret %uintptr_t ", labelIndexAsString label, "\n"]
                                        in
                                           concat [comment, flushFrontier (), flushStackTop (), ret]
                                        end
            in
                concat [push, goto]
            end
          | Transfer.Goto label =>
            let
                val labelString = Label.toString label
                val goto = concat ["\tbr label %", labelString, "\n"]
            in
                concat [comment, goto]
            end
          | Transfer.Raise =>
            let
                val comment = "\t; Raise\n"
                (* StackTop = StackBottom + ExnStack *)
<<<<<<< HEAD
                val (sbpre, sbreg) = offsetGCState (GCField.StackBottom, "%CPointer*")
                val stackBottom = nextLLVMReg ()
                val loadStackBottom = mkload (stackBottom, "%CPointer*", sbreg, "")
                val (espre, esreg) = offsetGCState (GCField.ExnStack, "i32*")
                val exnStack = nextLLVMReg ()
                val loadExnStack = mkload (exnStack, "i32*", esreg, "")
                val sum = nextLLVMReg ()
=======
                val (sbpre, sbtemp) = offsetGCState (GCField.StackBottom, "%CPointer*")
                val stackBottom = nextLLVMTemp ()
                val loadStackBottom = mkload (stackBottom, "%CPointer*", sbtemp)
                val (espre, estemp) = offsetGCState (GCField.ExnStack, "i32*")
                val exnStack = nextLLVMTemp ()
                val loadExnStack = mkload (exnStack, "i32*", estemp)
                val sum = nextLLVMTemp ()
>>>>>>> 18e460af
                val gep = mkgep (sum, "%CPointer", stackBottom, [("i32", exnStack)])
                val store = mkstore ("%CPointer", sum, "%stackTop", "")
            in
                concat [comment, sbpre, loadStackBottom, espre, loadExnStack, gep, store,
                        callReturn()]
            end
          | Transfer.Return => concat ["\t; Return\n", callReturn ()]
          | Transfer.Switch switch =>
            let
                val Switch.T {cases, default, test, ...} = switch
                val (testpre, testty, testtemp) = getOperandValue (cxt, test)
                val (default, extra) =
                   case default of
                      SOME d => (d, "")
                    | NONE => let
                                 val d = Label.newNoname ()
                              in
                                 (d,
                                  concat ["\n",
                                          Label.toString d, ":\n",
                                          "\tunreachable\n"])
                              end
            in
               concat [comment, testpre,
                       "\tswitch ", testty, " ", testtemp,
                       ", label %", Label.toString default, " [\n",
                       String.concatV
                       (Vector.map
                        (cases, fn (w, l) =>
                         concat ["\t\t", llws (WordX.size w), " ", llwordx w,
                                 ", label %", Label.toString l, "\n"])),
                       "\t]\n", extra]
            end
    end

fun outputBlock (cxt, block) =
    let
        val Block.T {kind, label, statements, transfer, ...} = block
        val labelstr = Label.toString label
        val blockLabel = labelstr ^ ":\n"
        fun pop fi = (stackPush o llbytes o Bytes.~ o FrameInfo.size) fi
        val dopop = case kind of
                        Kind.Cont {frameInfo, ...} => pop frameInfo
                      | Kind.CReturn {dst, frameInfo, ...} =>
                        let
                            val popfi = case frameInfo of
                                            NONE => ""
                                          | SOME fi => pop fi
                            val move = case dst of
                                           NONE => ""
                                         | SOME x =>
                                           let
                                               val xop = Live.toOperand x
                                               val ty = Operand.ty xop
                                               val llvmTy = llty ty
<<<<<<< HEAD
                                               val reg = nextLLVMReg ()
                                               val scope = mkOperScope xop
                                               val load = mkload (reg, llvmTy ^ "*",
                                                                  "%CReturn" ^
                                                                  CType.name (Type.toCType ty),
                                                                  scope)
                                               val (dstpre, dstty, dstreg) =
                                                   getOperandAddr (cxt, xop)
                                               val store = mkstore (dstty, reg, dstreg, scope)
=======
                                               val temp = nextLLVMTemp ()
                                               val load = mkload (temp, llvmTy ^ "*",
                                                                  "%CReturn" ^
                                                                  CType.name (Type.toCType ty))
                                               val (dstpre, dstty, dsttemp) =
                                                   getOperandAddr (cxt, xop)
                                               val store = mkstore (dstty, temp, dsttemp)
>>>>>>> 18e460af
                                           in
                                               concat [dstpre, load, store]
                                           end
                        in
                            concat [popfi, move]
                        end
                      | Kind.Handler {frameInfo, ...} => pop frameInfo
                      | _ => ""
        val outputStatementWithCxt = fn s => outputStatement (cxt, s)
        val blockBody = String.concatV (Vector.map (statements, outputStatementWithCxt))
        val blockTransfer = outputTransfer (cxt, transfer, label)
    in
        concat [blockLabel, dopop, blockBody, blockTransfer, "\n"]
    end

fun outputLLVMDeclarations print =
    let
        val globals = concat (List.map (CType.all, fn t =>
                          let
                              val s = CType.toString t
                              val n = Global.numberOfType t
                          in
                              if n > 0
                                 then concat ["@global", s, " = external hidden global [",
                                              llint n, " x %", s, "]\n"]
                                 else ""
                          end))
    in
        print (concat [llvmIntrinsics, "\n", mltypes, "\n", ctypes (),
                       "\n", globals, "\n"])
    end

fun outputChunkFn (cxt, chunk, print) =
   let
        val () = resetLLVMTemp ()
        val Context { chunkLabelIndexAsString, labelIndexAsString, ... } = cxt
        val Chunk.T {blocks, chunkLabel, tempsMax} = chunk
        val () = print (concat ["define hidden %uintptr_t @",
                                "Chunk" ^ chunkLabelIndexAsString chunkLabel,
                                "(%CPointer %gcState, %CPointer %stackTopArg, %CPointer %frontierArg, %uintptr_t %nextBlockArg) {\nentry:\n"])
        val () = print "\t%stackTop = alloca %CPointer\n"
        val () = print "\t%frontier = alloca %CPointer\n"
        val () = print "\t%nextBlock = alloca %uintptr_t\n"
        val () = List.foreach (CType.all,
                               fn t =>
                                  print (concat ["\t%CReturn", CType.name t,
                                                 " = alloca %", CType.toString t, "\n"]))
        val () = List.foreach (CType.all,
                               fn t =>
                                  let
                                      val pre = concat ["\t%temp", CType.name t, "_"]
                                      val post = concat [" = alloca %", CType.toString t, "\n"]
                                  in
                                      Int.for (0, 1 + tempsMax t,
                                               fn i => print (concat [pre, llint i, post]))
                                  end)
        val () = print (mkstore ("%CPointer", "%stackTopArg", "%stackTop", ""))
        val () = print (mkstore ("%CPointer", "%frontierArg", "%frontier", ""))
        val () = print (mkstore ("%uintptr_t", "%nextBlockArg", "%nextBlock", ""))
        val () = print "\tbr label %doSwitchNextBlock\n\n"
        val () = print "doSwitchNextBlock:\n"
<<<<<<< HEAD
        val tmp = nextLLVMReg ()
        val () = print (mkload (tmp, "%uintptr_t*", "%nextBlock", ""))
=======
        val tmp = nextLLVMTemp ()
        val () = print (mkload (tmp, "%uintptr_t*", "%nextBlock"))
>>>>>>> 18e460af
        val () = print (concat ["\tswitch %uintptr_t ", tmp,
                                ", label %doSwitchNextBlockDefault [\n"])
        val () = Vector.foreach (blocks, fn Block.T {kind, label, ...} =>
                                 if Kind.isEntry kind
                                    then print (concat ["\t\t%uintptr_t ",
                                                        labelIndexAsString label,
                                                        ", label %",
                                                        Label.toString label,
                                                        "\n"])
                                    else ())
        val () = print "\t]\n\n"
        val () = print (String.concatV (Vector.map (blocks, fn b => outputBlock (cxt, b))))
        val () = print "doSwitchNextBlockDefault:\n"
        val () = print "\tbr label %doLeaveChunk\n\n"
        val () = print "doLeaveChunk:\n"
<<<<<<< HEAD
        val nextBlockReg = nextLLVMReg ()
        val () = print (mkload (nextBlockReg, "%uintptr_t*", "%nextBlock", ""))
        val resReg = if !Control.chunkTailCall
=======
        val nextBlockTemp = nextLLVMTemp ()
        val () = print (mkload (nextBlockTemp, "%uintptr_t*", "%nextBlock"))
        val resTemp = if !Control.chunkTailCall
>>>>>>> 18e460af
                        then let
                                val chkFnPtrPtrTemp = nextLLVMTemp ()
                                val () = print (concat ["\t", chkFnPtrPtrTemp, " = getelementptr inbounds ",
                                                        "[0 x %uintptr_t(%CPointer,%CPointer,%CPointer,%uintptr_t)*], ",
                                                        "[0 x %uintptr_t(%CPointer,%CPointer,%CPointer,%uintptr_t)*]* @nextChunks, ",
                                                        "i64 0, ",
<<<<<<< HEAD
                                                        "%uintptr_t ", nextBlockReg, "\n"])
                                val chkFnPtrReg = nextLLVMReg ()
                                val () = print (mkload (chkFnPtrReg, "%uintptr_t(%CPointer,%CPointer,%CPointer,%uintptr_t)**", chkFnPtrPtrReg, ""))
                                val stackTopArg = nextLLVMReg ()
                                val frontierArg = nextLLVMReg ()
                                val () = print (mkload (stackTopArg, "%CPointer*", "%stackTop", ""))
                                val () = print (mkload (frontierArg, "%CPointer*", "%frontier", ""))
                                val resReg = nextLLVMReg ()
                                val () = print (concat ["\t", resReg, " = musttail call ",
=======
                                                        "%uintptr_t ", nextBlockTemp, "\n"])
                                val chkFnPtrTemp = nextLLVMTemp ()
                                val () = print (mkload (chkFnPtrTemp, "%uintptr_t(%CPointer,%CPointer,%CPointer,%uintptr_t)**", chkFnPtrPtrTemp))
                                val stackTopArg = nextLLVMTemp ()
                                val frontierArg = nextLLVMTemp ()
                                val () = print (mkload (stackTopArg, "%CPointer*", "%stackTop"))
                                val () = print (mkload (frontierArg, "%CPointer*", "%frontier"))
                                val resTemp = nextLLVMTemp ()
                                val () = print (concat ["\t", resTemp, " = musttail call ",
>>>>>>> 18e460af
                                                        "%uintptr_t ",
                                                        chkFnPtrTemp, "(",
                                                        "%CPointer ", "%gcState", ", ",
                                                        "%CPointer ", stackTopArg, ", ",
                                                        "%CPointer ", frontierArg, ", ",
                                                        "%uintptr_t ", nextBlockTemp, ")\n"])
                             in
                                resTemp
                             end
                        else let
                                val () = print (flushFrontier ())
                                val () = print (flushStackTop ())
                             in
                                nextBlockTemp
                             end
        val () = print (concat ["\tret %uintptr_t ", resTemp, "\n"])
        val () = print "}\n\n"
   in
      ()
   end

fun outputChunks (cxt, chunks,
                  outputLL: unit -> {file: File.t,
                                     print: string -> unit,
                                     done: unit -> unit}) =
   let
        val Context { chunkLabelIndexAsString, program, ... } = cxt
        val () = cFunctions := []
        val () = ffiSymbols := []
        val () = HashTable.removeAll (operScopes, fn _ => true)
        val () = Metadata.reset ()
        val { done, print, file=_ } = outputLL ()
        val () = outputLLVMDeclarations print
        val () = print "\n"
        val () = let
                    fun declareChunk (Chunk.T {chunkLabel, ...}) =
                       if List.exists (chunks, fn chunk =>
                                       ChunkLabel.equals (chunkLabel, Chunk.chunkLabel chunk))
                          then ()
                          else print (concat ["declare hidden %uintptr_t @",
                                              "Chunk" ^ chunkLabelIndexAsString chunkLabel,
                                              "(%CPointer,%CPointer,%CPointer,%uintptr_t)\n"])
                    val Program.T {chunks, ...} = program
                 in
                    List.foreach (chunks, declareChunk)
                    ; print "@nextChunks = external hidden global [0 x %uintptr_t(%CPointer,%CPointer,%CPointer,%uintptr_t)*]\n"
                    ; print "\n\n"
                 end
        val () = List.foreach (chunks, fn chunk => outputChunkFn (cxt, chunk, print))

        val operDomain = Metadata.new ()
        val () = (print o concat)
               [Metadata.defineNode (operDomain, ["!\"operRoot\""]),
                "\t; ", "Operator domain", "\n"]
        val operScopes = Vector.fromList (HashTable.toList operScopes)
        val rawOperScopes = Vector.mapi (operScopes,
            fn (_, (oper, m)) =>
               let
                  val () = (print o Metadata.defineNode) (m,
                        ["!\"" ^ SimpleOper.toString oper ^ "\"",
                         Metadata.str operDomain,
                         "i64 0"])
                  val () = print "\n"
               in
                  m
               end)
        val () = List.foreach (!cFunctions, fn f =>
                     print (concat ["declare ", f, "\n"]))
        val () = List.foreach (!ffiSymbols, fn {name, cty, symbolScope} =>
                    let
                        val ty = case cty of
                                        SOME t => "%" ^ CType.toString t
                                      | NONE => "i8"
                        val visibility = case symbolScope of
                                             CFunction.SymbolScope.External => "default"
                                           | CFunction.SymbolScope.Private => "hidden"
                                           | CFunction.SymbolScope.Public => "default"
                    in
                        print (concat ["@", name, " = external ", visibility, " global ", ty,
                                       "\n"])
                    end)

   in
      done ()
   end

fun makeContext program =
    let
        val Program.T { chunks, frameInfos, ...} = program
        val {get = chunkLabelInfo: ChunkLabel.t -> {index: int},
             set = setChunkLabelInfo, ...} =
           Property.getSetOnce
           (ChunkLabel.plist, Property.initRaise ("LLVMCodegen.chunkLabelInfo", ChunkLabel.layout))
        val {get = labelInfo: Label.t -> {chunkLabel: ChunkLabel.t,
                                          index: int option},
             set = setLabelInfo, ...} =
           Property.getSetOnce
           (Label.plist, Property.initRaise ("LLVMCodeGen.labelInfo", Label.layout))
        val nextChunks = Array.new (Vector.length frameInfos, NONE)
        val _ =
           List.foreachi
           (chunks, fn (i, Chunk.T {blocks, chunkLabel, ...}) =>
            (setChunkLabelInfo (chunkLabel, {index = i});
             Vector.foreach
             (blocks, fn Block.T {kind, label, ...} =>
              let
                 val index =
                    case Kind.frameInfoOpt kind of
                       NONE => NONE
                     | SOME fi =>
                          let
                             val index = FrameInfo.index fi
                          in
                             if Kind.isEntry kind
                                then (Assert.assert ("LLVMCodegen.nextChunks", fn () =>
                                                     Option.isNone (Array.sub (nextChunks, index)))
                                      ; Array.update (nextChunks, index, SOME label))
                                else ()
                             ; SOME index
                          end
              in
                 setLabelInfo (label, {chunkLabel = chunkLabel,
                                       index = index})
              end)))
        val nextChunks = Vector.keepAllMap (Vector.fromArray nextChunks, fn lo => lo)
        val labelChunk = #chunkLabel o labelInfo
        val labelIndex = valOf o #index o labelInfo
        fun labelIndexAsString (l: Label.t): string = llint (labelIndex l)
        val chunkLabelIndex = #index o chunkLabelInfo
        val chunkLabelIndexAsString = llint o chunkLabelIndex
    in
        Context { program = program,
                  labelIndexAsString = labelIndexAsString,
                  chunkLabelIndex = chunkLabelIndex,
                  chunkLabelIndexAsString = chunkLabelIndexAsString,
                  labelChunk = labelChunk,
                  nextChunks = nextChunks
                }
    end

fun transLLVM (cxt, outputLL) =
    let
        val Context { program, ... } = cxt
        val Program.T { chunks, ...} = program
        val chunks =
           List.revMap
           (chunks, fn chunk as Chunk.T {blocks, ...} =>
            (chunk,
             Vector.fold
             (blocks, 0, fn (Block.T {statements, ...}, n) =>
              n + Vector.length statements + 1)))
        fun batch (chunks, acc, n) =
           case chunks of
              [] => outputChunks (cxt, acc, outputLL)
            | (chunk, s)::chunks' =>
                 let
                    val m = n + s
                 in
                    if List.isEmpty acc orelse m <= !Control.chunkBatch
                       then batch (chunks', chunk::acc, m)
                       else (outputChunks (cxt, acc, outputLL);
                             batch (chunks, [], 0))
                 end
    in
       batch (chunks, [], 0)
    end

structure C = CCodegen.C

fun transC (cxt, outputC) =
   let
      val Context { program, ... } = cxt
      val Program.T {main = main, chunks = chunks, ... } = program
      val Context { chunkLabelIndexAsString, labelChunk, labelIndexAsString, nextChunks, ... } = cxt

      fun defineNextChunks print =
         (List.foreach
          (chunks, fn Chunk.T {chunkLabel, ...} =>
           C.call ("DeclareChunk",
                   [chunkLabelIndexAsString chunkLabel],
                   print))
          ; print "PRIVATE uintptr_t (*nextChunks["
          ; print (C.int (Vector.length nextChunks))
          ; print "]) (CPointer, CPointer, CPointer, uintptr_t) = {\n"
          ; Vector.foreachi
            (nextChunks, fn (i, label) =>
             (print "\t"
              ; print "/* "
              ; print (C.int i)
              ; print ": */ "
              ; print "/* "
              ; print (Label.toString label)
              ; print " */ "
              ; C.callNoSemi ("Chunkp",
                              [chunkLabelIndexAsString (labelChunk label)],
                              print)
              ; print ",\n"))
          ; print "};\n")

      val {print, done, file = _} = outputC ()
      val _ =
         CCodegen.outputDeclarations
         {additionalMainArgs = [labelIndexAsString (#label main)],
          includes = ["c-main.h"],
          print = print,
          program = program,
          rest = fn () => defineNextChunks print}
      val _ = done ()
   in
      ()
   end

fun output {program, outputC, outputLL} =
    let
        val context = makeContext program
        val () = transLLVM (context, outputLL)
        val () = transC (context, outputC)
    in
        ()
    end

end<|MERGE_RESOLUTION|>--- conflicted
+++ resolved
@@ -398,17 +398,10 @@
 fun flushFrontier () =
     let
         val comment = "\t; FlushFrontier\n"
-<<<<<<< HEAD
-        val (pre, reg) = offsetGCState (GCField.Frontier, "%CPointer*")
-        val frontier = nextLLVMReg ()
-        val load = mkload (frontier, "%CPointer*", "%frontier", "")
-        val store = mkstore ("%CPointer", frontier, reg, "")
-=======
         val (pre, temp) = offsetGCState (GCField.Frontier, "%CPointer*")
         val frontier = nextLLVMTemp ()
-        val load = mkload (frontier, "%CPointer*", "%frontier")
-        val store = mkstore ("%CPointer", frontier, temp)
->>>>>>> 18e460af
+        val load = mkload (frontier, "%CPointer*", "%frontier", "")
+        val store = mkstore ("%CPointer", frontier, temp, "")
     in
         concat [comment, pre, load, store]
     end
@@ -417,17 +410,10 @@
 fun flushStackTop () =
     let
         val comment = "\t; FlushStackTop\n"
-<<<<<<< HEAD
-        val (pre, reg) = offsetGCState (GCField.StackTop, "%CPointer*")
-        val stacktop = nextLLVMReg ()
-        val load = mkload (stacktop, "%CPointer*", "%stackTop", "")
-        val store = mkstore ("%CPointer", stacktop, reg, "")
-=======
         val (pre, temp) = offsetGCState (GCField.StackTop, "%CPointer*")
         val stacktop = nextLLVMTemp ()
-        val load = mkload (stacktop, "%CPointer*", "%stackTop")
-        val store = mkstore ("%CPointer", stacktop, temp)
->>>>>>> 18e460af
+        val load = mkload (stacktop, "%CPointer*", "%stackTop", "")
+        val store = mkstore ("%CPointer", stacktop, temp, "")
     in
         concat [comment, pre, load, store]
     end
@@ -436,17 +422,10 @@
 fun cacheFrontier () =
     let
         val comment = "\t; CacheFrontier\n"
-<<<<<<< HEAD
-        val (pre, reg) = offsetGCState (GCField.Frontier, "%CPointer*")
-        val frontier = nextLLVMReg ()
-        val load = mkload (frontier, "%CPointer*", reg, "")
-        val store = mkstore ("%CPointer", frontier, "%frontier", "")
-=======
         val (pre, temp) = offsetGCState (GCField.Frontier, "%CPointer*")
         val frontier = nextLLVMTemp ()
-        val load = mkload (frontier, "%CPointer*", temp)
-        val store = mkstore ("%CPointer", frontier, "%frontier")
->>>>>>> 18e460af
+        val load = mkload (frontier, "%CPointer*", temp, "")
+        val store = mkstore ("%CPointer", frontier, "%frontier", "")
     in
         concat [comment, pre, load, store]
     end
@@ -455,17 +434,10 @@
 fun cacheStackTop () =
     let
         val comment = "\t; CacheStackTop\n"
-<<<<<<< HEAD
-        val (pre, reg) = offsetGCState (GCField.StackTop, "%CPointer*")
-        val stacktop = nextLLVMReg ()
-        val load = mkload (stacktop, "%CPointer*", reg, "")
-        val store = mkstore ("%CPointer", stacktop, "%stackTop", "")
-=======
         val (pre, temp) = offsetGCState (GCField.StackTop, "%CPointer*")
         val stacktop = nextLLVMTemp ()
-        val load = mkload (stacktop, "%CPointer*", temp)
-        val store = mkstore ("%CPointer", stacktop, "%stackTop")
->>>>>>> 18e460af
+        val load = mkload (stacktop, "%CPointer*", temp, "")
+        val store = mkstore ("%CPointer", stacktop, "%stackTop", "")
     in
         concat [comment, pre, load, store]
     end
@@ -475,29 +447,16 @@
  *)
 fun callReturn () =
     let
-<<<<<<< HEAD
-        val stacktop = nextLLVMReg ()
+        val stacktop = nextLLVMTemp ()
         val loadst = mkload (stacktop, "%CPointer*", "%stackTop", "")
-=======
-        val stacktop = nextLLVMTemp ()
-        val loadst = mkload (stacktop, "%CPointer*", "%stackTop")
->>>>>>> 18e460af
         val ptrsize = (llbytes o Bits.toBytes o Control.Target.Size.cpointer) ()
         val ptr = nextLLVMTemp ()
         val gep = mkgep (ptr, "%CPointer", stacktop, [("i32", "-" ^ ptrsize)])
-<<<<<<< HEAD
-        val castreg = nextLLVMReg ()
-        val cast = mkconv (castreg, "bitcast", "%CPointer", ptr, "%uintptr_t*")
-        val loadreg = nextLLVMReg ()
-        val loadofs = mkload (loadreg, "%uintptr_t*", castreg, "")
-        val store = mkstore ("%uintptr_t", loadreg, "%nextBlock", "")
-=======
         val casttemp = nextLLVMTemp ()
         val cast = mkconv (casttemp, "bitcast", "%CPointer", ptr, "%uintptr_t*")
         val loadtemp = nextLLVMTemp ()
-        val loadofs = mkload (loadtemp, "%uintptr_t*", casttemp)
-        val store = mkstore ("%uintptr_t", loadtemp, "%nextBlock")
->>>>>>> 18e460af
+        val loadofs = mkload (loadtemp, "%uintptr_t*", casttemp, "")
+        val store = mkstore ("%uintptr_t", loadtemp, "%nextBlock", "")
         val br = "\tbr label %doSwitchNextBlock\n"
     in
         concat [loadst, gep, cast, loadofs, store, br]
@@ -505,15 +464,9 @@
 
 fun stackPush amt =
     let
-<<<<<<< HEAD
-        val stacktop = nextLLVMReg ()
+        val stacktop = nextLLVMTemp ()
         val load = mkload (stacktop, "%CPointer*", "%stackTop", "")
-        val ptr = nextLLVMReg ()
-=======
-        val stacktop = nextLLVMTemp ()
-        val load = mkload (stacktop, "%CPointer*", "%stackTop")
         val ptr = nextLLVMTemp ()
->>>>>>> 18e460af
         val gep = mkgep (ptr, "%CPointer", stacktop, [("i32", amt)])
         val store = mkstore ("%CPointer", ptr, "%stackTop", "")
         val comment = concat ["\t; Push(", amt, ")\n"]
@@ -550,17 +503,10 @@
         let
             val (operPre, operTy, operTemp) = getOperandAddr (cxt, oper)
             val llvmTy = llty ty
-<<<<<<< HEAD
-            val loaded = nextLLVMReg ()
-            val load = mkload (loaded, operTy ^ "*", operReg, scope)
-            val reg = nextLLVMReg ()
-            val cast = mkconv (reg, "bitcast", operTy, loaded, llvmTy ^ "*")
-=======
             val loaded = nextLLVMTemp ()
-            val load = mkload (loaded, operTy ^ "*", operTemp)
+            val load = mkload (loaded, operTy ^ "*", operTemp, scope)
             val temporary = nextLLVMTemp ()
             val cast = mkconv (temporary, "bitcast", operTy, loaded, llvmTy ^ "*")
->>>>>>> 18e460af
         in
             (concat [operPre, load, cast], llvmTy, temporary)
         end
@@ -612,17 +558,10 @@
         let
             val StackOffset.T {offset, ty} = stackOffset
             val idx = llbytes offset
-<<<<<<< HEAD
-            val stackTop = nextLLVMReg ()
+            val stackTop = nextLLVMTemp ()
             val load = mkload (stackTop, "%CPointer*", "%stackTop", scope)
-            val gepReg = nextLLVMReg ()
-            val gep = mkgep (gepReg, "%CPointer", stackTop, [("i32", idx)])
-=======
-            val stackTop = nextLLVMTemp ()
-            val load = mkload (stackTop, "%CPointer*", "%stackTop")
             val gepTemp = nextLLVMTemp ()
             val gep = mkgep (gepTemp, "%CPointer", stackTop, [("i32", idx)])
->>>>>>> 18e460af
             val llvmTy = llty ty
             val temp = nextLLVMTemp ()
             val cast = mkconv (temp, "bitcast", "%CPointer", gepTemp, llvmTy ^ "*")
@@ -647,14 +586,9 @@
         fun loadOperand () =
             let
                 val (pre, ty, addr) = getOperandAddr (cxt, operand)
-<<<<<<< HEAD
                 val scope = mkOperScope operand
-                val reg = nextLLVMReg ()
-                val load = mkload (reg, ty ^ "*", addr, scope)
-=======
                 val temp = nextLLVMTemp ()
-                val load = mkload (temp, ty ^ "*", addr)
->>>>>>> 18e460af
+                val load = mkload (temp, ty ^ "*", addr, scope)
             in
                 (pre ^ load, ty, temp)
             end
@@ -1032,14 +966,9 @@
                 NONE => ""
               | SOME dest =>
                 let
-<<<<<<< HEAD
-                    val (destPre, destTy, destReg) = getOperandAddr (cxt, dest)
+                    val (destPre, destTy, destTemp) = getOperandAddr (cxt, dest)
                     val scope = mkOperScope dest
-                    val store = mkstore (destTy, reg, destReg, scope)
-=======
-                    val (destPre, destTy, destTemp) = getOperandAddr (cxt, dest)
-                    val store = mkstore (destTy, temp, destTemp)
->>>>>>> 18e460af
+                    val store = mkstore (destTy, temp, destTemp, scope)
                 in
                     concat [destPre, store]
                 end
@@ -1054,16 +983,10 @@
             case stmt of
                 Statement.Move {dst, src} =>
                 let
-<<<<<<< HEAD
-                    val (srcpre, _, srcreg) = getOperandValue (cxt, src)
-                    val (dstpre, dstty, dstreg) = getOperandAddr (cxt, dst)
-                    val scope = mkOperScope dst
-                    val store = mkstore (dstty, srcreg, dstreg, scope)
-=======
                     val (srcpre, _, srctemp) = getOperandValue (cxt, src)
                     val (dstpre, dstty, dsttemp) = getOperandAddr (cxt, dst)
-                    val store = mkstore (dstty, srctemp, dsttemp)
->>>>>>> 18e460af
+                    val scope = mkOperScope dst
+                    val store = mkstore (dstty, srctemp, dsttemp, scope)
                 in
                     concat [srcpre, dstpre, store]
                 end
@@ -1082,23 +1005,13 @@
             let
                 val offset = llbytes (Bytes.- (size, Runtime.labelSize ()))
                 val frameIndex = labelIndexAsString return
-<<<<<<< HEAD
-                val stackTop = nextLLVMReg ()
+                val stackTop = nextLLVMTemp ()
                 val load = mkload (stackTop, "%CPointer*", "%stackTop", "")
-                val gepReg = nextLLVMReg ()
-                val gep = mkgep (gepReg, "%CPointer", stackTop, [("i32", offset)])
-                val castreg = nextLLVMReg ()
-                val cast = mkconv (castreg, "bitcast", "%CPointer", gepReg, "%uintptr_t*")
-                val storeIndex = mkstore ("%uintptr_t", frameIndex, castreg, "")
-=======
-                val stackTop = nextLLVMTemp ()
-                val load = mkload (stackTop, "%CPointer*", "%stackTop")
                 val gepTemp = nextLLVMTemp ()
                 val gep = mkgep (gepTemp, "%CPointer", stackTop, [("i32", offset)])
                 val casttemp = nextLLVMTemp ()
                 val cast = mkconv (casttemp, "bitcast", "%CPointer", gepTemp, "%uintptr_t*")
-                val storeIndex = mkstore ("%uintptr_t", frameIndex, casttemp)
->>>>>>> 18e460af
+                val storeIndex = mkstore ("%uintptr_t", frameIndex, casttemp, "")
                 val pushcode = stackPush (llbytes size)
             in
                 concat [load, gep, cast, storeIndex, pushcode]
@@ -1139,14 +1052,8 @@
                           in
                              (concat ["\t", resTemp, " = "],
                               llty returnTy,
-<<<<<<< HEAD
-                              mkstore (llty returnTy, resReg,
-                                       "%CReturn" ^ CType.name (Type.toCType returnTy),
-                                         ""))
-=======
                               mkstore (llty returnTy, resTemp,
-                                       "%CReturn" ^ CType.name (Type.toCType returnTy)))
->>>>>>> 18e460af
+                                       "%CReturn" ^ CType.name (Type.toCType returnTy), ""))
                           end
                val callAttrs =
                   case return of
@@ -1238,21 +1145,12 @@
                            else if !Control.chunkTailCall
                                    then let
                                            val comment = "\t; FarCall\n"
-<<<<<<< HEAD
-                                           val stackTopArg = nextLLVMReg ()
-                                           val frontierArg = nextLLVMReg ()
+                                           val stackTopArg = nextLLVMTemp ()
+                                           val frontierArg = nextLLVMTemp ()
                                            val loadStackTop = mkload (stackTopArg, "%CPointer*", "%stackTop", "")
                                            val loadFrontier = mkload (frontierArg, "%CPointer*", "%frontier", "")
-                                           val resReg = nextLLVMReg ()
-                                           val call = concat ["\t", resReg, " = musttail call ",
-=======
-                                           val stackTopArg = nextLLVMTemp ()
-                                           val frontierArg = nextLLVMTemp ()
-                                           val loadStackTop = mkload (stackTopArg, "%CPointer*", "%stackTop")
-                                           val loadFrontier = mkload (frontierArg, "%CPointer*", "%frontier")
                                            val resTemp = nextLLVMTemp ()
                                            val call = concat ["\t", resTemp, " = musttail call ",
->>>>>>> 18e460af
                                                               "%uintptr_t ",
                                                               "@Chunk", chunkLabelIndexAsString dstChunk, "(",
                                                               "%CPointer ", "%gcState", ", ",
@@ -1283,23 +1181,13 @@
             let
                 val comment = "\t; Raise\n"
                 (* StackTop = StackBottom + ExnStack *)
-<<<<<<< HEAD
-                val (sbpre, sbreg) = offsetGCState (GCField.StackBottom, "%CPointer*")
-                val stackBottom = nextLLVMReg ()
-                val loadStackBottom = mkload (stackBottom, "%CPointer*", sbreg, "")
-                val (espre, esreg) = offsetGCState (GCField.ExnStack, "i32*")
-                val exnStack = nextLLVMReg ()
-                val loadExnStack = mkload (exnStack, "i32*", esreg, "")
-                val sum = nextLLVMReg ()
-=======
                 val (sbpre, sbtemp) = offsetGCState (GCField.StackBottom, "%CPointer*")
                 val stackBottom = nextLLVMTemp ()
-                val loadStackBottom = mkload (stackBottom, "%CPointer*", sbtemp)
+                val loadStackBottom = mkload (stackBottom, "%CPointer*", sbtemp, "")
                 val (espre, estemp) = offsetGCState (GCField.ExnStack, "i32*")
                 val exnStack = nextLLVMTemp ()
-                val loadExnStack = mkload (exnStack, "i32*", estemp)
+                val loadExnStack = mkload (exnStack, "i32*", estemp, "")
                 val sum = nextLLVMTemp ()
->>>>>>> 18e460af
                 val gep = mkgep (sum, "%CPointer", stackBottom, [("i32", exnStack)])
                 val store = mkstore ("%CPointer", sum, "%stackTop", "")
             in
@@ -1355,25 +1243,15 @@
                                                val xop = Live.toOperand x
                                                val ty = Operand.ty xop
                                                val llvmTy = llty ty
-<<<<<<< HEAD
-                                               val reg = nextLLVMReg ()
+                                               val temp = nextLLVMTemp ()
                                                val scope = mkOperScope xop
-                                               val load = mkload (reg, llvmTy ^ "*",
+                                               val load = mkload (temp, llvmTy ^ "*",
                                                                   "%CReturn" ^
                                                                   CType.name (Type.toCType ty),
                                                                   scope)
-                                               val (dstpre, dstty, dstreg) =
-                                                   getOperandAddr (cxt, xop)
-                                               val store = mkstore (dstty, reg, dstreg, scope)
-=======
-                                               val temp = nextLLVMTemp ()
-                                               val load = mkload (temp, llvmTy ^ "*",
-                                                                  "%CReturn" ^
-                                                                  CType.name (Type.toCType ty))
                                                val (dstpre, dstty, dsttemp) =
                                                    getOperandAddr (cxt, xop)
-                                               val store = mkstore (dstty, temp, dsttemp)
->>>>>>> 18e460af
+                                               val store = mkstore (dstty, temp, dsttemp, scope)
                                            in
                                                concat [dstpre, load, store]
                                            end
@@ -1435,13 +1313,8 @@
         val () = print (mkstore ("%uintptr_t", "%nextBlockArg", "%nextBlock", ""))
         val () = print "\tbr label %doSwitchNextBlock\n\n"
         val () = print "doSwitchNextBlock:\n"
-<<<<<<< HEAD
-        val tmp = nextLLVMReg ()
+        val tmp = nextLLVMTemp ()
         val () = print (mkload (tmp, "%uintptr_t*", "%nextBlock", ""))
-=======
-        val tmp = nextLLVMTemp ()
-        val () = print (mkload (tmp, "%uintptr_t*", "%nextBlock"))
->>>>>>> 18e460af
         val () = print (concat ["\tswitch %uintptr_t ", tmp,
                                 ", label %doSwitchNextBlockDefault [\n"])
         val () = Vector.foreach (blocks, fn Block.T {kind, label, ...} =>
@@ -1457,42 +1330,24 @@
         val () = print "doSwitchNextBlockDefault:\n"
         val () = print "\tbr label %doLeaveChunk\n\n"
         val () = print "doLeaveChunk:\n"
-<<<<<<< HEAD
-        val nextBlockReg = nextLLVMReg ()
-        val () = print (mkload (nextBlockReg, "%uintptr_t*", "%nextBlock", ""))
-        val resReg = if !Control.chunkTailCall
-=======
         val nextBlockTemp = nextLLVMTemp ()
-        val () = print (mkload (nextBlockTemp, "%uintptr_t*", "%nextBlock"))
+        val () = print (mkload (nextBlockTemp, "%uintptr_t*", "%nextBlock", ""))
         val resTemp = if !Control.chunkTailCall
->>>>>>> 18e460af
                         then let
                                 val chkFnPtrPtrTemp = nextLLVMTemp ()
                                 val () = print (concat ["\t", chkFnPtrPtrTemp, " = getelementptr inbounds ",
                                                         "[0 x %uintptr_t(%CPointer,%CPointer,%CPointer,%uintptr_t)*], ",
                                                         "[0 x %uintptr_t(%CPointer,%CPointer,%CPointer,%uintptr_t)*]* @nextChunks, ",
                                                         "i64 0, ",
-<<<<<<< HEAD
-                                                        "%uintptr_t ", nextBlockReg, "\n"])
-                                val chkFnPtrReg = nextLLVMReg ()
-                                val () = print (mkload (chkFnPtrReg, "%uintptr_t(%CPointer,%CPointer,%CPointer,%uintptr_t)**", chkFnPtrPtrReg, ""))
-                                val stackTopArg = nextLLVMReg ()
-                                val frontierArg = nextLLVMReg ()
+                                                        "%uintptr_t ", nextBlockTemp, "\n"])
+                                val chkFnPtrTemp = nextLLVMTemp ()
+                                val () = print (mkload (chkFnPtrTemp, "%uintptr_t(%CPointer,%CPointer,%CPointer,%uintptr_t)**", chkFnPtrPtrTemp, ""))
+                                val stackTopArg = nextLLVMTemp ()
+                                val frontierArg = nextLLVMTemp ()
                                 val () = print (mkload (stackTopArg, "%CPointer*", "%stackTop", ""))
                                 val () = print (mkload (frontierArg, "%CPointer*", "%frontier", ""))
-                                val resReg = nextLLVMReg ()
-                                val () = print (concat ["\t", resReg, " = musttail call ",
-=======
-                                                        "%uintptr_t ", nextBlockTemp, "\n"])
-                                val chkFnPtrTemp = nextLLVMTemp ()
-                                val () = print (mkload (chkFnPtrTemp, "%uintptr_t(%CPointer,%CPointer,%CPointer,%uintptr_t)**", chkFnPtrPtrTemp))
-                                val stackTopArg = nextLLVMTemp ()
-                                val frontierArg = nextLLVMTemp ()
-                                val () = print (mkload (stackTopArg, "%CPointer*", "%stackTop"))
-                                val () = print (mkload (frontierArg, "%CPointer*", "%frontier"))
                                 val resTemp = nextLLVMTemp ()
                                 val () = print (concat ["\t", resTemp, " = musttail call ",
->>>>>>> 18e460af
                                                         "%uintptr_t ",
                                                         chkFnPtrTemp, "(",
                                                         "%CPointer ", "%gcState", ", ",
