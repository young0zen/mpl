(* Copyright (C) 2019 Matthew Fluet.
 * Copyright (C) 2013-2014 Matthew Fluet, Brian Leibig.
 *
 * MLton is released under a HPND-style license.
 * See the file MLton-LICENSE for details.
 *)

functor LLVMCodegen(S: LLVM_CODEGEN_STRUCTS): LLVM_CODEGEN =
struct

open S

open Machine

local
    open Runtime
in
    structure GCField = GCField
end

datatype z = datatype RealSize.t
datatype z = datatype WordSize.prim

(* LLVM codegen context. Contains various values/functions that should
   be shared amongst all codegen functions. *)
datatype Context = Context of {
    program: Program.t,
    chunkLabelIndex: ChunkLabel.t -> int,
    chunkLabelIndexAsString: ChunkLabel.t -> string,
    labelChunk: Label.t -> ChunkLabel.t,
    labelIndexAsString: Label.t -> string,
    nextChunks: Label.t vector
}

fun ctypes () =
    concat ["%uintptr_t = type i", Bits.toString (Control.Target.Size.cpointer ()), "\n"]

val mltypes =
"; ML types\n\
\%Pointer = type i8*\n\
\%Int8 = type i8\n\
\%Int16 = type i16\n\
\%Int32 = type i32\n\
\%Int64 = type i64\n\
\%Real32 = type float\n\
\%Real64 = type double\n\
\%Word8 = type i8\n\
\%Word16 = type i16\n\
\%Word32 = type i32\n\
\%Word64 = type i64\n\
\%CPointer = type i8*\n\
\%Objptr = type i8*\n"

val llvmIntrinsics =
"declare float @llvm.sqrt.f32(float %Val)\n\
\declare double @llvm.sqrt.f64(double %Val)\n\
\declare float @llvm.sin.f32(float %Val)\n\
\declare double @llvm.sin.f64(double %Val)\n\
\declare float @llvm.cos.f32(float %Val)\n\
\declare double @llvm.cos.f64(double %Val)\n\
\declare float @llvm.exp.f32(float %Val)\n\
\declare double @llvm.exp.f64(double %Val)\n\
\declare float @llvm.log.f32(float %Val)\n\
\declare double @llvm.log.f64(double %Val)\n\
\declare float @llvm.log10.f32(float %Val)\n\
\declare double @llvm.log10.f64(double %Val)\n\
\declare float @llvm.fma.f32(float %a, float %b, float %c)\n\
\declare double @llvm.fma.f64(double %a, double %b, double %c)\n\
\declare float @llvm.fabs.f32(float %Val) ; requires LLVM 3.2\n\
\declare double @llvm.fabs.f64(double %Val) ; requires LLVM 3.2\n\
\declare float @llvm.rint.f32(float %Val) ; requires LLVM 3.3\n\
\declare double @llvm.rint.f64(double %Val) ; requires LLVM 3.3\n\
\declare {i8, i1} @llvm.sadd.with.overflow.i8(i8 %a, i8 %b)\n\
\declare {i16, i1} @llvm.sadd.with.overflow.i16(i16 %a, i16 %b)\n\
\declare {i32, i1} @llvm.sadd.with.overflow.i32(i32 %a, i32 %b)\n\
\declare {i64, i1} @llvm.sadd.with.overflow.i64(i64 %a, i64 %b)\n\
\declare {i8, i1} @llvm.uadd.with.overflow.i8(i8 %a, i8 %b)\n\
\declare {i16, i1} @llvm.uadd.with.overflow.i16(i16 %a, i16 %b)\n\
\declare {i32, i1} @llvm.uadd.with.overflow.i32(i32 %a, i32 %b)\n\
\declare {i64, i1} @llvm.uadd.with.overflow.i64(i64 %a, i64 %b)\n\
\declare {i8, i1} @llvm.ssub.with.overflow.i8(i8 %a, i8 %b)\n\
\declare {i16, i1} @llvm.ssub.with.overflow.i16(i16 %a, i16 %b)\n\
\declare {i32, i1} @llvm.ssub.with.overflow.i32(i32 %a, i32 %b)\n\
\declare {i64, i1} @llvm.ssub.with.overflow.i64(i64 %a, i64 %b)\n\
\declare {i8, i1} @llvm.usub.with.overflow.i8(i8 %a, i8 %b)\n\
\declare {i16, i1} @llvm.usub.with.overflow.i16(i16 %a, i16 %b)\n\
\declare {i32, i1} @llvm.usub.with.overflow.i32(i32 %a, i32 %b)\n\
\declare {i64, i1} @llvm.usub.with.overflow.i64(i64 %a, i64 %b)\n\
\declare {i8, i1} @llvm.smul.with.overflow.i8(i8 %a, i8 %b)\n\
\declare {i16, i1} @llvm.smul.with.overflow.i16(i16 %a, i16 %b)\n\
\declare {i32, i1} @llvm.smul.with.overflow.i32(i32 %a, i32 %b)\n\
\declare {i64, i1} @llvm.smul.with.overflow.i64(i64 %a, i64 %b)\n\
\declare {i8, i1} @llvm.umul.with.overflow.i8(i8 %a, i8 %b)\n\
\declare {i16, i1} @llvm.umul.with.overflow.i16(i16 %a, i16 %b)\n\
\declare {i32, i1} @llvm.umul.with.overflow.i32(i32 %a, i32 %b)\n\
\declare {i64, i1} @llvm.umul.with.overflow.i64(i64 %a, i64 %b)\n"

fun implementsPrim (p: 'a Prim.t): bool =
   let
      datatype z = datatype Prim.Name.t
   in
      case Prim.name p of
         CPointer_add => true
       | CPointer_diff => true
       | CPointer_equal => true
       | CPointer_fromWord => true
       | CPointer_lt => true
       | CPointer_sub => true
       | CPointer_toWord => true
       | FFI_Symbol _ => true
       | Real_Math_acos _ => false
       | Real_Math_asin _ => false
       | Real_Math_atan _ => false
       | Real_Math_atan2 _ => false
       | Real_Math_cos _ => true
       | Real_Math_exp _ => true
       | Real_Math_ln _ => true
       | Real_Math_log10 _ => true
       | Real_Math_sin _ => true
       | Real_Math_sqrt _ => true
       | Real_Math_tan _ => false
       | Real_abs _ => true (* Requires LLVM 3.2 to use "llvm.fabs" intrinsic *)
       | Real_add _ => true
       | Real_castToWord _ => true
       | Real_div _ => true
       | Real_equal _ => true
       | Real_ldexp _ => false
       | Real_le _ => true
       | Real_lt _ => true
       | Real_mul _ => true
       | Real_muladd _ => true
       | Real_mulsub _ => true
       | Real_neg _ => true
       | Real_qequal _ => true
       | Real_rndToReal _ => true
       | Real_rndToWord _ => true
       | Real_round _ => true (* Requires LLVM 3.3 to use "llvm.rint" intrinsic *)
       | Real_sub _ => true
       | Thread_returnToC => false
       | Word_add _ => true
       | Word_addCheckP _ => true
       | Word_andb _ => true
       | Word_castToReal _ => true
       | Word_equal _ => true
       | Word_extdToWord _ => true
       | Word_lshift _ => true
       | Word_lt _ => true
       | Word_mul _ => true
       | Word_mulCheckP (ws, _) =>
            (case (!Control.Target.arch, ws) of
                (Control.Target.X86, ws) =>
                   (* @llvm.smul.with.overflow.i64 becomes a call to __mulodi4.
                    * @llvm.umul.with.overflow.i64 becomes a call to __udivdi3.
                    * These are provided by compiler-rt and not always by libgcc.
                    * In any case, do not depend on non-standard libraries.
                    *)
                   not (WordSize.equals (ws, WordSize.word64))
              | _ => true)
       | Word_neg _ => true
       | Word_negCheckP _ => true
       | Word_notb _ => true
       | Word_orb _ => true
       | Word_quot _ => true
       | Word_rem _ => true
       | Word_rndToReal _ => true
       | Word_rol _ => true
       | Word_ror _ => true
       | Word_rshift _ => true
       | Word_sub _ => true
       | Word_subCheckP _ => true
       | Word_xorb _ => true
       | _ => false
   end

(* WordX.toString converts to hexadecimal, this converts to base 10 *)
fun llwordx (w: WordX.t) =
    IntInf.format (WordX.toIntInf w, StringCvt.DEC)

fun llint (i: int) =
    if i >= 0
    then Int.toString i
    else "-" ^ Int.toString (~ i)

fun llbytes b = llint (Bytes.toInt b)

fun llws (ws: WordSize.t): string =
    case WordSize.prim ws of
        WordSize.W8 => "%Word8"
      | WordSize.W16 => "%Word16"
      | WordSize.W32 => "%Word32"
      | WordSize.W64 => "%Word64"

fun llwsInt (ws: WordSize.t): string =
    case WordSize.prim ws of
        WordSize.W8 => "i8"
      | WordSize.W16 => "i16"
      | WordSize.W32 => "i32"
      | WordSize.W64 => "i64"

fun llrs (rs: RealSize.t): string =
    case rs of
        RealSize.R32 => "%Real32"
      | RealSize.R64 => "%Real64"

(* Reuse CType for LLVM type *)
fun llty (ty: Type.t): string = "%" ^ CType.toString (Type.toCType ty)

fun typeOfGlobal global =
    let
        val t = Type.toCType (Global.ty global)
        val s = CType.toString t
        val number = llint (Global.numberOfType t)
        val array = concat ["[", number, " x %", s, "]"]
    in
        array
    end

fun getTypeFromPointer (typ: string):string =
    case typ of
        "%Pointer" => "i8"
      | "%CPointer" => "i8"
      | "%Objptr" => "i8"
      | t =>
        let
            val str_list = String.explode t
            val len = List.length str_list
            val last_char = List.nth (str_list, len - 1)
        in
          if Char.equals (last_char, #"*")
          then String.implode (List.firstN (str_list, len - 1))
          else t
        end

(* Makes a two-operand instruction:
 * <lhs> = <opr> <ty> <a0>, <a1>
*)
fun mkinst (lhs, opr, ty, a0, a1) =
    concat ["\t", lhs, " = ", opr, " ", ty, " ", a0, ", ", a1, "\n"]

(* Makes a call to an LLVM math intrinsic function, given a RealSize as rs:
 * <lhs> = call type @llvm.<f>.fX(type <a0>)
*)
fun mkmath (lhs, f, rs, a0) =
    let
        val ty = llrs rs
        val fx = case rs of RealSize.R32 => "f32" | RealSize.R64 => "f64"
    in
        concat ["\t", lhs, " = call ", ty, " @llvm.", f, ".", fx, "(", ty, " ", a0, ")\n"]
    end

(* Makes a conversion instruction:
 * <lhs> = <opr> <fromty> <arg> to <toty>
*)
fun mkconv (lhs, opr, fromty, arg, toty) =
    concat ["\t", lhs, " = ", opr, " ", fromty, " ", arg, " to ", toty, "\n"]

(* Makes a getelementptr instruction:
 * <lhs> = getelementptr inbounds <ty>, <ty>* <arg>, [i32 <idx>]+
 * where <idcs> is a list of integer offsets
 * and ty must be a pointer type
 *)
fun mkgep (lhs, ty, arg, idcs) =
    let
        val indices = String.concatWith (List.map (idcs, fn (ity, i) => ity ^ " " ^ i), ", ")
    in
        concat ["\t", lhs, " = getelementptr inbounds ", getTypeFromPointer ty, ", ", ty, " ", arg, ", ", indices, "\n"]
    end



structure Metadata = struct
   datatype t =
      Unnamed of int
   fun str (Unnamed i) = "!" ^ (Int.toString i)
   fun int (Unnamed i) = i

   val metaDataCounter = ref 0
   fun new () =
      let
         val i = !metaDataCounter
         val () = Int.inc metaDataCounter
      in
         Unnamed i
      end
   fun reset () =
      metaDataCounter := 0

   val rec addSep =
      fn [] => ""
       | [s] => s
       | s :: ss' => concat [s, ", ", addSep ss']

   fun defineNode (t, ts) =
      concat
         [str t,
          " = !{",
          (addSep o List.map) (ts, str),
          "}"]
   (* Does no escaping *)
   fun defineString (t, s) =
      concat
         [str t,
          " = !\"",
          s,
          "\""]
end

structure SimpleOper = struct

   datatype t = Stack of int
              | Heap of int
              | Other
   val equals : t * t -> bool = op =
   val hash =
      fn Stack i => Hash.permute (Word.fromInt i)
       | Heap i => Hash.permute (Hash.permute (Word.fromInt i))
       | Other => 0w0
   val fromOper =
      fn Operand.StackOffset (StackOffset.T {offset, ...}) =>
           Stack (Bytes.toInt offset)
       | Operand.Offset {offset, ...} =>
           Heap (Bytes.toInt offset)
       | _ => Other
   val toString =
      fn Stack i => "Stack " ^ Int.toString i
       | Heap i => "Heap " ^ Int.toString i
       | Other => "Other"
end

val operScopes : (SimpleOper.t, Metadata.t * Metadata.t) HashTable.t =
   HashTable.new
      {hash = SimpleOper.hash,
       equals = SimpleOper.equals}

fun scopeString (scope, noalias) =
   concat [", !alias.scope ", Metadata.str scope,
           ", !noalias ", Metadata.str noalias]
(* Generates the string for alias.scope and noalias metadata *)
fun getOperScopes t =
   HashTable.lookupOrInsert
   (operScopes, SimpleOper.fromOper t,
    fn () => (Metadata.new (), Metadata.new ()))

val mkOperScope = scopeString o getOperScopes

(* Makes a load instruction:
 * <lhs> = load <ty>, <ty>* <arg>
 * where ty must be a pointer type
 *)
fun mkload (lhs, ty, arg, scope) = concat ["\t", lhs, " = load ", getTypeFromPointer ty, ", ", ty, " ", arg, scope, "\n"]

(* Makes a store instruction:
 * store <ty> <arg>, <ty>* <loc>
 * where <ty> is the type of <arg>
 *)
fun mkstore (ty, arg, loc, scope) = concat ["\tstore ", ty, " ", arg, ", ", ty, "* ", loc, scope, "\n"]

val regnum = ref 0

fun getAndIncReg () =
    let
        val regval = ! regnum
        val () = regnum := regval + 1
    in
        regval
    end

fun resetLLVMReg() = regnum := 0
fun nextLLVMReg () = concat ["%r", Int.toString (getAndIncReg ())]

fun regName (ty: CType.t, index: int): string =
    concat ["%reg", CType.name ty, "_", Int.toString index]

val cFunctions : string list ref = ref []

fun addCFunction f = if not (List.contains (!cFunctions, f, String.equals))
                     then cFunctions := List.cons (f, !cFunctions)
                     else ()

val ffiSymbols : {name: string, cty: CType.t option, symbolScope: CFunction.SymbolScope.t} list ref = ref []

fun addFfiSymbol s = if not (List.contains (!ffiSymbols, s, fn ({name=n1, ...}, {name=n2, ...}) =>
                             String.equals (n1, n2)))
                     then ffiSymbols := List.cons (s, !ffiSymbols)
                     else ()

structure ScopeOper = struct
   datatype t =
         Frontier
       | GCState
       | Offset of {offset: Bytes.t}
       | SequenceOffset of {base: t,
                            index: t,
                            offset: Bytes.t,
                            scale: Scale.t,
                            ty: Type.t}
       | StackOffset of StackOffset.t
end

fun offsetGCState (gcfield, ty) =
    let
        val ptr1 = nextLLVMReg ()
        val gep = mkgep (ptr1, "%CPointer", "%gcState", [("i32", llbytes (GCField.offset gcfield))])
        val ptr2 = nextLLVMReg ()
        val cast = mkconv (ptr2, "bitcast", "%CPointer", ptr1, ty)
    in
        (concat [gep, cast], ptr2)
    end

(* FrontierMem = Frontier *)
fun flushFrontier () =
    let
        val comment = "\t; FlushFrontier\n"
        val (pre, reg) = offsetGCState (GCField.Frontier, "%CPointer*")
        val frontier = nextLLVMReg ()
<<<<<<< HEAD
        val load = mkload (frontier, "%Pointer*", "%frontier", "")
        val store = mkstore ("%Pointer", frontier, reg, "")
=======
        val load = mkload (frontier, "%CPointer*", "%frontier")
        val store = mkstore ("%CPointer", frontier, reg)
>>>>>>> dff7cfe9
    in
        concat [comment, pre, load, store]
    end

(* StackTopMem = StackTop *)
fun flushStackTop () =
    let
        val comment = "\t; FlushStackTop\n"
        val (pre, reg) = offsetGCState (GCField.StackTop, "%CPointer*")
        val stacktop = nextLLVMReg ()
<<<<<<< HEAD
        val load = mkload (stacktop, "%Pointer*", "%stackTop", "")
        val store = mkstore ("%Pointer", stacktop, reg, "")
=======
        val load = mkload (stacktop, "%CPointer*", "%stackTop")
        val store = mkstore ("%CPointer", stacktop, reg)
>>>>>>> dff7cfe9
    in
        concat [comment, pre, load, store]
    end

(* Frontier = FrontierMem *)
fun cacheFrontier () =
    let
        val comment = "\t; CacheFrontier\n"
        val (pre, reg) = offsetGCState (GCField.Frontier, "%CPointer*")
        val frontier = nextLLVMReg ()
<<<<<<< HEAD
        val load = mkload (frontier, "%Pointer*", reg, "")
        val store = mkstore ("%Pointer", frontier, "%frontier", "")
=======
        val load = mkload (frontier, "%CPointer*", reg)
        val store = mkstore ("%CPointer", frontier, "%frontier")
>>>>>>> dff7cfe9
    in
        concat [comment, pre, load, store]
    end

(* StackTop = StackTopMem *)
fun cacheStackTop () =
    let
        val comment = "\t; CacheStackTop\n"
        val (pre, reg) = offsetGCState (GCField.StackTop, "%CPointer*")
        val stacktop = nextLLVMReg ()
<<<<<<< HEAD
        val load = mkload (stacktop, "%Pointer*", reg, "")
        val store = mkstore ("%Pointer", stacktop, "%stackTop", "")
=======
        val load = mkload (stacktop, "%CPointer*", reg)
        val store = mkstore ("%CPointer", stacktop, "%stackTop")
>>>>>>> dff7cfe9
    in
        concat [comment, pre, load, store]
    end

(* nextBlock = *(uintptr_t* )(StackTop - sizeof(void* ));
   goto doSwitchNextBlock;
 *)
fun callReturn () =
    let
        val stacktop = nextLLVMReg ()
<<<<<<< HEAD
        val loadst = mkload (stacktop, "%Pointer*", "%stackTop", "")
=======
        val loadst = mkload (stacktop, "%CPointer*", "%stackTop")
>>>>>>> dff7cfe9
        val ptrsize = (llbytes o Bits.toBytes o Control.Target.Size.cpointer) ()
        val ptr = nextLLVMReg ()
        val gep = mkgep (ptr, "%CPointer", stacktop, [("i32", "-" ^ ptrsize)])
        val castreg = nextLLVMReg ()
        val cast = mkconv (castreg, "bitcast", "%CPointer", ptr, "%uintptr_t*")
        val loadreg = nextLLVMReg ()
<<<<<<< HEAD
        val loadofs = mkload (loadreg, "%uintptr_t*", castreg, "")
        val store = mkstore ("%uintptr_t", loadreg, "%l_nextFun", "")
        val br = "\tbr label %top\n"
=======
        val loadofs = mkload (loadreg, "%uintptr_t*", castreg)
        val store = mkstore ("%uintptr_t", loadreg, "%nextBlock")
        val br = "\tbr label %doSwitchNextBlock\n"
>>>>>>> dff7cfe9
    in
        concat [loadst, gep, cast, loadofs, store, br]
    end

fun stackPush amt =
    let
        val stacktop = nextLLVMReg ()
<<<<<<< HEAD
        val load = mkload (stacktop, "%Pointer*", "%stackTop", "")
        val ptr = nextLLVMReg ()
        val gep = mkgep (ptr, "%Pointer", stacktop, [("i32", amt)])
        val store = mkstore ("%Pointer", ptr, "%stackTop", "")
=======
        val load = mkload (stacktop, "%CPointer*", "%stackTop")
        val ptr = nextLLVMReg ()
        val gep = mkgep (ptr, "%CPointer", stacktop, [("i32", amt)])
        val store = mkstore ("%CPointer", ptr, "%stackTop")
>>>>>>> dff7cfe9
        val comment = concat ["\t; Push(", amt, ")\n"]
    in
        concat [comment, load, gep, store]
    end

(* argv - vector of (pre, ty, addr) triples
   i - index of argv
   returns: (pre, type, reg)
 *)
fun getArg (argv, i) =
    if Vector.length argv > i
    then Vector.sub (argv, i)
    else ("", "", "")

(* Converts an operand into its LLVM representation. Returns a triple
 (pre, ty, reg) where

 pre - A string containing preliminary statements that must be
 executed before the register can be referenced

 ty - A string containing the LLVM representation of the register's
 type when dereferenced (meaning reg is really a pointer)

 reg - The register containing a pointer to the value of the operand
 *)
fun getOperandAddr (cxt, operand) =
   let
      val scope = mkOperScope operand
   in
    case operand of
        Operand.Contents {oper, ty} =>
        let
            val (operPre, operTy, operReg) = getOperandAddr (cxt, oper)
            val llvmTy = llty ty
            val loaded = nextLLVMReg ()
            val load = mkload (loaded, operTy ^ "*", operReg, scope)
            val reg = nextLLVMReg ()
            val cast = mkconv (reg, "bitcast", operTy, loaded, llvmTy ^ "*")
        in
            (concat [operPre, load, cast], llvmTy, reg)
        end
      | Operand.Frontier => ("", "%CPointer", "%frontier")
      | Operand.Global global =>
        let
            val globalType = Global.ty global
            val globalIndex = Global.index global
            val llvmTy = llty globalType
            val ty = typeOfGlobal global
            val globalID = "@global" ^ CType.toString (Type.toCType globalType)
            val ptr = nextLLVMReg ()
            val gep = mkgep (ptr, ty ^ "*", globalID, [("i32", "0"), ("i32", llint globalIndex)])
        in
            (gep, llvmTy, ptr)
        end
      | Operand.Offset {base, offset, ty} =>
        let
            val (basePre, baseTy, baseReg) = getOperandValue (cxt, base)
            val idx = llbytes offset
            val llvmTy = llty ty
            val ptr = nextLLVMReg ()
            val gep = mkgep (ptr, baseTy, baseReg, [("i32", idx)])
            val reg = nextLLVMReg ()
            val cast = mkconv (reg, "bitcast", baseTy, ptr, llvmTy ^ "*")
        in
            (concat [basePre, gep, cast], llvmTy, reg)
        end
      | Operand.Register register =>
        let
            val regty = Register.ty register
            val reg = regName (Type.toCType regty, Register.index register)
            val ty = llty regty
        in
            ("", ty, reg)
        end
      | Operand.SequenceOffset {base, index, offset, scale, ty} =>
        let
            (* arrayoffset = base + (index * scale) + offset *)
            val (basePre, baseTy, baseReg) = getOperandValue (cxt, base)
            val (indexPre, indexTy, indexReg) = getOperandValue (cxt, index)
            val scl = Scale.toString scale (* "1", "2", "4", or "8" *)
            val scaledIndex = nextLLVMReg ()
            val scaleIndex = mkinst (scaledIndex, "mul nsw", indexTy, indexReg, scl)
            val ofs = llbytes offset
            val offsettedIndex = nextLLVMReg ()
            val offsetIndex = mkinst (offsettedIndex, "add nsw", indexTy, scaledIndex, ofs)
            val llvmTy = llty ty
            val ptr = nextLLVMReg ()
            val gep = mkgep (ptr, baseTy, baseReg, [(indexTy, offsettedIndex)])
            val castedPtr = nextLLVMReg ()
            val cast = mkconv (castedPtr, "bitcast", baseTy, ptr, llvmTy ^ "*")
        in
            (concat [basePre, indexPre, scaleIndex, offsetIndex, gep, cast], llvmTy, castedPtr)
        end
      | Operand.StackOffset stackOffset =>
        let
            val StackOffset.T {offset, ty} = stackOffset
            val idx = llbytes offset
            val stackTop = nextLLVMReg ()
<<<<<<< HEAD
            val load = mkload (stackTop, "%Pointer*", "%stackTop", scope)
=======
            val load = mkload (stackTop, "%CPointer*", "%stackTop")
>>>>>>> dff7cfe9
            val gepReg = nextLLVMReg ()
            val gep = mkgep (gepReg, "%CPointer", stackTop, [("i32", idx)])
            val llvmTy = llty ty
            val reg = nextLLVMReg ()
            val cast = mkconv (reg, "bitcast", "%CPointer", gepReg, llvmTy ^ "*")
        in
            (concat [load, gep, cast], llvmTy, reg)
        end
      | Operand.StackTop => ("", "%CPointer", "%stackTop")
      | _ => Error.bug ("Cannot get address of " ^ Operand.toString operand)
   end

(* ty is the type of the value *)
and getOperandValue (cxt, operand) =
    let
        fun loadOperand () =
            let
                val (pre, ty, addr) = getOperandAddr (cxt, operand)
                val scope = mkOperScope operand
                val reg = nextLLVMReg ()
                val load = mkload (reg, ty ^ "*", addr, scope)
            in
                (pre ^ load, ty, reg)
            end
        val Context { labelIndexAsString, ... } = cxt
    in
        case operand of
            Operand.Cast (oper, ty) =>
            let
                val (operPre, operTy, operReg) =
                   getOperandValue (cxt, oper)
                val llvmTy = llty ty
                val reg = nextLLVMReg ()
                fun isIntType cty = case cty of
                                            CType.Int8 => true
                                          | CType.Int16 => true
                                          | CType.Int32 => true
                                          | CType.Int64 => true
                                          | CType.Word8 => true
                                          | CType.Word16 => true
                                          | CType.Word32 => true
                                          | CType.Word64 => true
                                          | _ => false
                fun isPtrType cty = case cty of
                                            CType.CPointer => true
                                          | CType.Objptr => true
                                          | _ => false
                val operIsInt = (isIntType o Type.toCType o Operand.ty) oper
                val operIsPtr = (isPtrType o Type.toCType o Operand.ty) oper
                val tyIsInt = (isIntType o Type.toCType) ty
                val tyIsPtr = (isPtrType o Type.toCType) ty
                val operation = if operIsInt andalso tyIsPtr
                                then "inttoptr"
                                else if operIsPtr andalso tyIsInt
                                        then "ptrtoint"
                                        else "bitcast"
                val inst = mkconv (reg, operation, operTy, operReg, llvmTy)
            in
                (concat [operPre, inst], llvmTy, reg)
            end
          | Operand.Contents _ => loadOperand ()
          | Operand.Frontier => loadOperand ()
          | Operand.GCState => ("", "%CPointer", "%gcState")
          | Operand.Global _ => loadOperand ()
          | Operand.Label label => ("", llws (WordSize.cpointer ()), labelIndexAsString label)
          | Operand.Null => ("", "i8*", "null")
          | Operand.Offset _ => loadOperand ()
          | Operand.Real real => ("", (llrs o RealX.size) real, RealX.toString (real, {suffix = false}))
          | Operand.Register  _ => loadOperand ()
          | Operand.SequenceOffset _ => loadOperand ()
          | Operand.StackOffset _ => loadOperand ()
          | Operand.StackTop => loadOperand()
          | Operand.Word word => ("", (llws o WordX.size) word, llwordx word)
    end

(* Returns (instruction, ty) pair for the given prim operation *)
fun outputPrim (prim, res, argty, arg0, arg1, arg2) =
    let
        datatype z = datatype Prim.Name.t

        fun mkoverflowp (ws, intrinsic) =
        let
          val tmp1 = nextLLVMReg ()
          val tmp2 = nextLLVMReg ()
          val ty = llws ws
          val oper = concat ["\t", tmp1, " = call {", ty, ", i1} @llvm.",
                             intrinsic, ".with.overflow.", llwsInt ws,
                             "(", ty, " ", arg0, ", ", ty, " ", arg1, ")\n"]
          val extr = concat ["\t", tmp2, " = extractvalue {", ty, ", i1} ", tmp1,
                             ", 1\n"]
          val ext = mkconv (res, "zext", "i1", tmp2, "%Word32")
        in
          (concat [oper, extr, ext], "%Word32")
        end
    in
        case Prim.name prim of
            CPointer_add =>
            let
                val tmp1 = nextLLVMReg ()
                val inst1 = mkconv (tmp1, "ptrtoint", "%CPointer", arg0, "%uintptr_t")
                val tmp2 = nextLLVMReg ()
                val inst2 = mkinst (tmp2, "add", "%uintptr_t", tmp1, arg1)
                val inst3 = mkconv (res, "inttoptr", "%uintptr_t", tmp2, "%CPointer")
            in
                (concat [inst1, inst2, inst3], "%CPointer")
            end
          | CPointer_diff =>
            let
                val tmp1 = nextLLVMReg ()
                val inst1 = mkconv (tmp1, "ptrtoint", "%CPointer", arg0, "%uintptr_t")
                val tmp2 = nextLLVMReg ()
                val inst2 = mkconv (tmp2, "ptrtoint", "%CPointer", arg1, "%uintptr_t")
                val inst3 = mkinst (res, "sub", "%uintptr_t", tmp1, tmp2)
            in
                (concat [inst1, inst2, inst3], "%uintptr_t")
            end
          | CPointer_equal =>
            let
                val reg = nextLLVMReg ()
                val cmp = mkinst (reg, "icmp eq", "%CPointer", arg0, arg1)
                val ext = mkconv (res, "zext", "i1", reg, "%Word32")
            in
                (concat [cmp, ext], "%Word32")
            end
          | CPointer_fromWord =>
            (mkconv (res, "inttoptr", "%uintptr_t", arg0, "%CPointer"), "%CPointer")
          | CPointer_lt =>
            let
                val reg = nextLLVMReg ()
                val cmp = mkinst (reg, "icmp ult", "%CPointer", arg0, arg1)
                val ext = mkconv (res, "zext", "i1", reg, "%Word32")
            in
                (concat [cmp, ext], "%Word32")
            end
          | CPointer_sub =>
            let
                val tmp1 = nextLLVMReg ()
                val inst1 = mkconv (tmp1, "ptrtoint", "%CPointer", arg0, "%uintptr_t")
                val tmp2 = nextLLVMReg ()
                val inst2 = mkinst (tmp2, "sub", "%uintptr_t", tmp1, arg1)
                val inst3 = mkconv (res, "inttoptr", "%uintptr_t", tmp2, "%CPointer")
            in
                (concat [inst1, inst2, inst3], "%CPointer")
            end
          | CPointer_toWord =>
            (mkconv (res, "ptrtoint", "%CPointer", arg0, "%uintptr_t"), "%CPointer")
          | FFI_Symbol (s as {name, cty, ...}) =>
            let
                val () = addFfiSymbol s
                val ty = case cty of
                             SOME t => "%" ^ CType.toString t
                           | NONE => "i8"
                val inst = mkconv (res, "bitcast", ty ^ "*", "@" ^ name, "%CPointer")
            in
                (inst, "%CPointer")
            end
          | Real_Math_cos rs => (mkmath (res, "cos", rs, arg0), llrs rs)
          | Real_Math_exp rs => (mkmath (res, "exp", rs, arg0), llrs rs)
          | Real_Math_ln rs => (mkmath (res, "log", rs, arg0), llrs rs)
          | Real_Math_log10 rs => (mkmath (res, "log10", rs, arg0), llrs rs)
          | Real_Math_sin rs => (mkmath (res, "sin", rs, arg0), llrs rs)
          | Real_Math_sqrt rs => (mkmath (res, "sqrt", rs, arg0), llrs rs)
          | Real_abs rs => (mkmath (res, "fabs", rs, arg0), llrs rs)
          | Real_add rs => (mkinst (res, "fadd", llrs rs, arg0, arg1), llrs rs)
          | Real_castToWord (rs, ws) =>
            (case rs of
                 R32 => if WordSize.equals (ws, WordSize.word32)
                        then (mkconv (res, "bitcast", "float", arg0, "i32"), "i32")
                        else Error.bug "LLVM codegen: Real_castToWord"
               | R64 => if WordSize.equals (ws, WordSize.word64)
                        then (mkconv (res, "bitcast", "double", arg0, "i64"), "i64")
                        else Error.bug "LLVM codegen: Real_castToWord")
          | Real_div rs => (mkinst (res, "fdiv", llrs rs, arg0, arg1), llrs rs)
          | Real_equal rs =>
            let
                val reg = nextLLVMReg ()
                val cmp = mkinst (reg, "fcmp oeq", llrs rs, arg0, arg1)
                val ext = mkconv (res, "zext", "i1", reg, "%Word32")
            in
                (concat [cmp, ext], "%Word32")
            end
          | Real_le rs =>
            let
                val reg = nextLLVMReg ()
                val cmp = mkinst (reg, "fcmp ole", llrs rs, arg0, arg1)
                val ext = mkconv (res, "zext", "i1", reg, "%Word32")
            in
                (concat [cmp, ext], "%Word32")
            end
          | Real_lt rs =>
            let
                val reg = nextLLVMReg ()
                val cmp = mkinst (reg, "fcmp olt", llrs rs, arg0, arg1)
                val ext = mkconv (res, "zext", "i1", reg, "%Word32")
            in
                (concat [cmp, ext], "%Word32")
            end
          | Real_mul rs => (mkinst (res, "fmul", llrs rs, arg0, arg1), llrs rs)
          | Real_muladd rs =>
            let
                val size = case rs of
                               RealSize.R32 => "f32"
                             | RealSize.R64 => "f64"
                val llsize = llrs rs
                val inst = concat ["\t", res, " = call ", llsize, " @llvm.fma.", size, "(",
                                   llsize, " ", arg0, ", ", llsize, " ",
                                   arg1, ", ", llsize, " ", arg2, ")\n"]
            in
                (inst, llsize)
            end
          | Real_mulsub rs =>
            let
                val size = case rs of
                               RealSize.R32 => "f32"
                             | RealSize.R64 => "f64"
                val llsize = llrs rs
                val tmp1 = nextLLVMReg ()
                val inst1 = mkinst (tmp1, "fsub", llsize, "-0.0", arg2)
                val inst2 = concat ["\t", res, " = call ", llsize, " @llvm.fma.", size, "(",
                                    llsize, " ", arg0, ", ", llsize, " ",
                                    arg1, ", ", llsize, " ", tmp1, ")\n"]
            in
                (concat [inst1, inst2], llsize)
            end
          | Real_neg rs => (mkinst (res, "fsub", llrs rs, "-0.0", arg0), llrs rs)
          | Real_qequal rs =>
            let
                val reg = nextLLVMReg ()
                val cmp = mkinst (reg, "fcmp ueq", llrs rs, arg0, arg1)
                val ext = mkconv (res, "zext", "i1", reg, "%Word32")
            in
                (concat [cmp, ext], "%Word32")
            end
          | Real_rndToReal rs =>
            (case rs of
                 (RealSize.R64, RealSize.R32) =>
                 (mkconv (res, "fptrunc", "double", arg0, "float"), "float")
               | (RealSize.R32, RealSize.R64) =>
                 (mkconv (res, "fpext", "float", arg0, "double"), "double")
               | (RealSize.R32, RealSize.R32) => (* this is a no-op *)
                 (mkconv (res, "bitcast", "float", arg0, "float"), "float")
               | (RealSize.R64, RealSize.R64) => (* this is a no-op *)
                 (mkconv (res, "bitcast", "double", arg0, "double"), "double"))
          | Real_rndToWord (rs, ws, {signed}) =>
            let
                val opr = if signed then "fptosi" else "fptoui"
            in
                (mkconv (res, opr, llrs rs, arg0, llws ws), llws ws)
            end
          | Real_round rs => (mkmath (res, "rint", rs, arg0), llrs rs)
          | Real_sub rs => (mkinst (res, "fsub", llrs rs, arg0, arg1), llrs rs)
<<<<<<< HEAD
          | Thread_returnToC =>
            let
                val store = mkstore ("i32", "1", "@returnToC", "")
                val ret = "\tret %struct.cont %cont\n"
            in
                (concat [store, ret], "")
            end
=======
>>>>>>> dff7cfe9
          | Word_add ws => (mkinst (res, "add", llws ws, arg0, arg1), llws ws)
          | Word_addCheckP (ws, {signed}) =>
              mkoverflowp (ws, if signed then "sadd" else "uadd")
          | Word_andb ws => (mkinst (res, "and", llws ws, arg0, arg1), llws ws)
          | Word_castToReal (ws, rs) =>
            (case rs of
                 R32 => if WordSize.equals (ws, WordSize.word32)
                        then (mkconv (res, "bitcast", "i32", arg0, "float"), "float")
                        else Error.bug "LLVM codegen: Word_castToReal"
               | R64 => if WordSize.equals (ws, WordSize.word64)
                        then (mkconv (res, "bitcast", "i64", arg0, "double"), "double")
                        else Error.bug "LLVM codegen: Word_castToReal")
          | Word_equal _ =>
            let
                val reg = nextLLVMReg ()
                val cmp = mkinst (reg, "icmp eq", argty, arg0, arg1)
                val ext = mkconv (res, "zext", "i1", reg, "%Word32")
            in
                (concat [cmp, ext], "%Word32")
            end
          | Word_extdToWord (ws1, ws2, {signed}) =>
            let
                val opr = case WordSize.compare (ws1, ws2) of
                              LESS => if signed then "sext" else "zext"
                            | EQUAL => Error.bug "LLVM codegen: Word_extdToWord"
                            | GREATER => "trunc"
            in
                (mkconv (res, opr, llws ws1, arg0, llws ws2), llws ws2)
            end
          | Word_lshift ws => (mkinst (res, "shl", llws ws, arg0, arg1), llws ws)
          | Word_lt (ws, {signed}) =>
            let
                val reg = nextLLVMReg ()
                val cmp = mkinst (reg, if signed then "icmp slt" else "icmp ult",
                                  llws ws, arg0, arg1)
                val ext = mkconv (res, "zext", "i1", reg, "%Word32")
            in
                (concat [cmp, ext], "%Word32")
            end
          | Word_mul (ws, _) => (mkinst (res, "mul", llws ws, arg0, arg1), llws ws)
          | Word_mulCheckP (ws, {signed}) =>
              mkoverflowp (ws, if signed then "smul" else "umul")
          | Word_neg ws => (mkinst (res, "sub", llws ws, "0", arg0), llws ws)
          | Word_negCheckP (ws, {signed}) =>
            let
              val ty = llws ws
              val tmp1 = nextLLVMReg ()
              val tmp2 = nextLLVMReg ()
              val intrinsic = if signed then "ssub" else "usub"
              val oper = concat ["\t", tmp1, " = call {", ty, ", i1} @llvm.",
                                 intrinsic, ".with.overflow.", llwsInt ws,
                                 "(", ty,  " 0, ", ty, " ", arg0, ")\n"]
              val extr = concat ["\t", tmp2 , " = extractvalue {", ty, ", i1}",
                                 tmp1, ", 1\n"]
              val ext = mkconv (res, "zext", "i1", tmp2, "%Word32")
            in
              (concat [oper, extr, ext], "%Word32")
            end
          | Word_notb ws => (mkinst (res, "xor", llws ws, arg0, "-1"), llws ws)
          | Word_orb ws => (mkinst (res, "or", llws ws, arg0, arg1), llws ws)
          | Word_quot (ws, {signed}) =>
            (mkinst (res, if signed then "sdiv" else "udiv", llws ws, arg0, arg1), llws ws)
          | Word_rem (ws, {signed}) =>
            (mkinst (res, if signed then "srem" else "urem", llws ws, arg0, arg1), llws ws)
          | Word_rndToReal (ws, rs, {signed}) =>
            let
                val opr = if signed then "sitofp" else "uitofp"
            in
                (mkconv (res, opr, llws ws, arg0, llrs rs), llrs rs)
            end
          | Word_rol ws =>
            let
                (* (arg0 >> (size - arg1)) | (arg0 << arg1) *)
                val ty = llws ws
                val tmp1 = nextLLVMReg ()
                val inst1 = mkinst (tmp1, "sub", ty, WordSize.toString ws, arg1)
                val tmp2 = nextLLVMReg ()
                val inst2 = mkinst (tmp2, "lshr", ty, arg0, tmp1)
                val tmp3 = nextLLVMReg ()
                val inst3 = mkinst (tmp3, "shl", ty, arg0, arg1)
                val inst4 = mkinst (res, "or", ty, tmp2, tmp3)
            in
                (concat [inst1, inst2, inst3, inst4], llws ws)
            end
          | Word_ror ws =>
            let
                (* (arg0 >> arg1) | (arg0 << (size - arg1)) *)
                val ty = llws ws
                val tmp1 = nextLLVMReg ()
                val inst1 = mkinst (tmp1, "lshr", ty, arg0, arg1)
                val tmp2 = nextLLVMReg ()
                val inst2 = mkinst (tmp2, "sub", ty, WordSize.toString ws, arg1)
                val tmp3 = nextLLVMReg ()
                val inst3 = mkinst (tmp3, "shl", ty, arg0, tmp2)
                val inst4 = mkinst (res, "or", ty, tmp1, tmp3)
            in
                (concat [inst1, inst2, inst3, inst4], llws ws)
            end
          | Word_rshift (ws, {signed}) =>
            let
                val opr = if signed then "ashr" else "lshr"
            in
                (mkinst (res, opr, llws ws, arg0, arg1), llws ws)
            end
          | Word_sub ws => (mkinst (res, "sub", llws ws, arg0, arg1), llws ws)
          | Word_subCheckP (ws, {signed}) =>
              mkoverflowp (ws, if signed then "ssub" else "usub")
          | Word_xorb ws => (mkinst (res, "xor", llws ws, arg0, arg1), llws ws)
          | _ => Error.bug "LLVM Codegen: Unsupported operation in outputPrim"
    end

fun outputPrimApp (cxt, p) =
    let
        datatype z = datatype Prim.Name.t
        val {args, dst, prim} = p
        fun typeOfArg0 () = (WordSize.fromBits o Type.width o Operand.ty o Vector.sub) (args, 0)
        val castArg1 = case Prim.name prim of
                           Word_rshift _ => SOME (typeOfArg0 ())
                         | Word_lshift _ => SOME (typeOfArg0 ())
                         | Word_rol _ => SOME (typeOfArg0 ())
                         | Word_ror _ => SOME (typeOfArg0 ())
                         | _ => NONE
        val operands = Vector.map (args, fn opr => getOperandValue (cxt, opr))
        val (arg0pre, arg0ty, arg0reg) = getArg (operands, 0)
        val (arg1pre, _, arg1) = getArg (operands, 1)
        val (cast, arg1reg) = case castArg1 of
                                  SOME ty =>
                                  let
                                      val reg = nextLLVMReg ()
                                      val opr = case WordSize.prim ty of
                                                    WordSize.W8 => "trunc"
                                                  | WordSize.W16 => "trunc"
                                                  | WordSize.W32 => "bitcast"
                                                  | WordSize.W64 => "zext"
                                      val inst = mkconv (reg, opr, "%Word32", arg1, llws ty)
                                  in
                                      (inst, reg)
                                  end
                                | NONE => ("", arg1)
        val (arg2pre, _, arg2reg) = getArg (operands, 2)
        val reg = nextLLVMReg ()
        val (inst, _) = outputPrim (prim, reg, arg0ty, arg0reg, arg1reg, arg2reg)
        val storeDest =
            case dst of
                NONE => ""
              | SOME dest =>
                let
                    val (destPre, destTy, destReg) = getOperandAddr (cxt, dest)
                    val scope = mkOperScope dest
                    val store = mkstore (destTy, reg, destReg, scope)
                in
                    concat [destPre, store]
                end
    in
        concat [arg0pre, arg1pre, cast, arg2pre, inst, storeDest]
    end

fun outputStatement (cxt: Context, stmt: Statement.t): string =
    let
        val comment = concat ["\t; ", Layout.toString (Statement.layout stmt), "\n"]
        val stmtcode =
            case stmt of
                Statement.Move {dst, src} =>
                let
                    val (srcpre, _, srcreg) = getOperandValue (cxt, src)
                    val (dstpre, dstty, dstreg) = getOperandAddr (cxt, dst)
<<<<<<< HEAD
                    val scope = mkOperScope dst
                    val store = mkstore (dstty, srcreg, dstreg, scope)
                    val gotlhs = if printmove
                                 then "\tcall i32 (i8*, ...)* @printf(i8* getelementptr inbounds ([9 x i8]* @gotlhs, i32 0, i32 0))\n"
                                 else ""
                    val gotrhs = if printmove
                                 then "\tcall i32 (i8*, ...)* @printf(i8* getelementptr inbounds ([9 x i8]* @gotrhs, i32 0, i32 0))\n"
                                 else ""
=======
                    val store = mkstore (dstty, srcreg, dstreg)
>>>>>>> dff7cfe9
                in
                    concat [srcpre, dstpre, store]
                end
              | Statement.Noop => "\t; Noop\n"
              | Statement.PrimApp p => outputPrimApp (cxt, p)
              | Statement.ProfileLabel _ => "\t; ProfileLabel\n"
    in
        concat [comment, stmtcode]
    end

fun outputTransfer (cxt, transfer, sourceLabel) =
    let
        val comment = concat ["\t; ", Layout.toString (Transfer.layout transfer), "\n"]
        val Context { chunkLabelIndexAsString, labelChunk, labelIndexAsString, ... } = cxt
        fun transferPush (return, size) =
            let
                val offset = llbytes (Bytes.- (size, Runtime.labelSize ()))
                val frameIndex = labelIndexAsString return
                val stackTop = nextLLVMReg ()
<<<<<<< HEAD
                val load = mkload (stackTop, "%Pointer*", "%stackTop", "")
=======
                val load = mkload (stackTop, "%CPointer*", "%stackTop")
>>>>>>> dff7cfe9
                val gepReg = nextLLVMReg ()
                val gep = mkgep (gepReg, "%CPointer", stackTop, [("i32", offset)])
                val castreg = nextLLVMReg ()
<<<<<<< HEAD
                val cast = mkconv (castreg, "bitcast", "%Pointer", gepReg, "%uintptr_t*")
                val storeIndex = mkstore ("%uintptr_t", frameIndex, castreg, "")
=======
                val cast = mkconv (castreg, "bitcast", "%CPointer", gepReg, "%uintptr_t*")
                val storeIndex = mkstore ("%uintptr_t", frameIndex, castreg)
>>>>>>> dff7cfe9
                val pushcode = stackPush (llbytes size)
            in
                concat [load, gep, cast, storeIndex, pushcode]
            end
    in
        case transfer of
            Transfer.CCall {func =
                            CFunction.T
                            {target = CFunction.Target.Direct "Thread_returnToC", ...},
                            return = SOME {return, size = SOME size}, ...} =>
            concat [comment,
                    transferPush (return, size),
                    flushFrontier (),
                    flushStackTop (),
                    "\tret %uintptr_t -1\n"]
          | Transfer.CCall {args, func, return} =>
            let
               val CFunction.T {return = returnTy, target, ...} = func
               val (argsPre, args) =
                  let
                     val args = Vector.toListMap (args, fn opr => getOperandValue (cxt, opr))
                  in
                     (String.concat (List.map (args, #1)),
                      List.map (args, fn (_, ty, reg) => (ty, reg)))
                  end
               val push =
                  case return of
                     NONE => ""
                   | SOME {size = NONE, ...} => ""
                   | SOME {return, size = SOME size} => transferPush (return, size)
               val flushFrontierCode = if CFunction.modifiesFrontier func then flushFrontier () else ""
               val flushStackTopCode = if CFunction.readsStackTop func then flushStackTop () else ""
               val (callLHS, callType, afterCall) =
                  if Type.isUnit returnTy
                     then ("\t", "void", "")
                     else let
                             val resReg = nextLLVMReg ()
                          in
                             (concat ["\t", resReg, " = "],
                              llty returnTy,
                              mkstore (llty returnTy, resReg,
                                       "%CReturn" ^ CType.name (Type.toCType returnTy)))
                          end
               val callAttrs =
                  case return of
                     NONE => " noreturn"
                   | SOME _ => ""
               val (fnptrPre, fnptrVal, args) =
                  case target of
                     CFunction.Target.Direct name =>
                        let
                           val name = "@" ^ name
                           val () =
                              addCFunction
                              (concat [callType, " ",
                                       name, " (",
                                       String.concatWith
                                       (List.map (args, #1),
                                        ", "), ")",
                                       callAttrs])
                        in
                           ("", name, args)
                        end
                   | CFunction.Target.Indirect =>
                        let
                           val (fnptrArgTy, fnptrArgReg, args) =
                              case args of
                                 (fnptrTy, fnptrReg)::args => (fnptrTy, fnptrReg, args)
                               | _ => Error.bug "LLVMCodegen.outputTransfer: CCall,Indirect"
                           val fnptrTy =
                              concat [callType, " (",
                                      String.concatWith
                                      (List.map (args, #1),
                                       ", "), ") *"]
                           val fnptrReg = nextLLVMReg ()
                           val cast = mkconv (fnptrReg, "bitcast",
                                              fnptrArgTy, fnptrArgReg,
                                              fnptrTy)
                        in
                           (cast,
                            fnptrReg,
                            args)
                        end
               val call =
                  concat [callLHS,
                          "call ",
                          callType, " ",
                          fnptrVal, "(",
                          String.concatWith
                          (List.map
                           (args, fn (ty, reg) => ty ^ " " ^ reg),
                           ", "), ")",
                          callAttrs]
               val epilogue =
                  case return of
                     NONE => "\tunreachable\n"
                   | SOME {return, ...} =>
                        let
                           val cacheFrontierCode =
                              if CFunction.modifiesFrontier func then cacheFrontier () else ""
                           val cacheStackTopCode =
                              if CFunction.writesStackTop func then cacheStackTop () else ""
                           val br = if CFunction.maySwitchThreadsFrom func
                                       then callReturn ()
                                       else concat ["\tbr label %", Label.toString return, "\n"]
                        in
                           concat [cacheFrontierCode, cacheStackTopCode, br]
                        end
<<<<<<< HEAD
                val flushFrontierCode = if CFunction.modifiesFrontier func then flushFrontier () else ""
                val flushStackTopCode = if CFunction.readsStackTop func then flushStackTop () else ""
                val resultReg = if Type.isUnit returnTy then "" else nextLLVMReg ()
                val call = case target of
                               CFunction.Target.Direct name =>
                               let
                                   val (lhs, ty) = if Type.isUnit returnTy
                                                   then ("\t", "void")
                                                   else (concat ["\t", resultReg, " = "],
                                                         llty returnTy)
                                   val llparams = String.concatWith
                                                      (Vector.toListMap
                                                           (Vector.zip (paramTypes, paramRegs),
                                                            fn (t, p) => t ^ " " ^ p),
                                                       ", ")
                                   val cfunc = concat [ty, " @", name, "(",
                                                       String.concatWith
                                                           ((Vector.toList paramTypes), ", "),
                                                       ")"]
                                   val () = addCFunction cfunc
                               in
                                   concat [lhs, "call ", ty, " @", name, "(", llparams, ")\n"]
                               end
                             | CFunction.Target.Indirect => (* TODO *) ""
                val epilogue = case return of
                                   NONE => "\tunreachable\n"
                                 | SOME l =>
                                   let
                                       val storeResult = if Type.isUnit returnTy
                                                         then ""
                                                         else mkstore (llty returnTy, resultReg,
                                                                       "@CReturn" ^ CType.name (Type.toCType returnTy),
                                                                        "")
                                       val cacheFrontierCode = if CFunction.modifiesFrontier func
                                                               then cacheFrontier ()
                                                               else ""
                                       val cacheStackTopCode = if CFunction.writesStackTop func
                                                               then cacheStackTop ()
                                                               else ""
                                       val br = if CFunction.maySwitchThreads func
                                                then callReturn ()
                                                else concat ["\tbr label %", Label.toString l,
                                                             "\n"]
                                   in
                                       concat [storeResult, cacheFrontierCode, cacheStackTopCode,
                                               br]
                                   end
                val fcall = if printstmt
                            then "\tcall i32 (i8*, ...)* @printf(i8* getelementptr inbounds ([15 x i8]* @fcall, i32 0, i32 0))\n"
                            else ""
=======
>>>>>>> dff7cfe9
            in
               concat [comment,
                       "\t; GetOperands\n",
                       argsPre,
                       push,
                       flushFrontierCode,
                       flushStackTopCode,
                       "\t; Call\n",
                       fnptrPre,
                       call,
                       afterCall,
                       epilogue]
            end
          | Transfer.Call {label, return, ...} =>
            let
                val labelstr = Label.toString label
                val dstChunk = labelChunk label
                val push = case return of
                               NONE => ""
                             | SOME {return, size, ...} => transferPush (return, size)
                val goto = if ChunkLabel.equals (labelChunk sourceLabel, dstChunk)
<<<<<<< HEAD
                           then concat ["\tbr label %", labelstr, "\n"]
                           else let
                               val comment = "\t; FarJump\n"
                               (* cont.nextChunk = ChunkN *)
                               val funcname = "@Chunk" ^ chunkLabelToString dstChunk
                               val func = nextLLVMReg ()
                               val cast = mkconv (func, "bitcast", "%struct.cont ()*", funcname,
                                                  "i8*")
                               val nextchunkptr = nextLLVMReg ()
                               val gep = mkgep (nextchunkptr, "%struct.cont*", "%cont", [("i32", "0"), ("i32", "0")])
                               val storeNCP = mkstore ("i8*", func, nextchunkptr, "")
                               val () = addCFunction (concat ["%struct.cont ", funcname, "()"])
                               (* nextFun = l *)
                               val storeNF = mkstore ("%uintptr_t", labelToStringIndex label,
                                                      "@nextFun", "")
                               val br = "\tbr label %leaveChunk\n"
                           in
                               concat [comment, cast, gep, storeNCP, storeNF, br]
                           end
=======
                           then concat ["\t; NearCall\n\tbr label %", labelstr, "\n"]
                           else if !Control.chunkTailCall
                                   then let
                                           val comment = "\t; FarCall\n"
                                           val stackTopArg = nextLLVMReg ()
                                           val frontierArg = nextLLVMReg ()
                                           val loadStackTop = mkload (stackTopArg, "%CPointer*", "%stackTop")
                                           val loadFrontier = mkload (frontierArg, "%CPointer*", "%frontier")
                                           val resReg = nextLLVMReg ()
                                           val call = concat ["\t", resReg, " = musttail call ",
                                                              "%uintptr_t ",
                                                              "@Chunk", chunkLabelIndexAsString dstChunk, "(",
                                                              "%CPointer ", "%gcState", ", ",
                                                              "%CPointer ", stackTopArg, ", ",
                                                              "%CPointer ", frontierArg, ", ",
                                                              "%uintptr_t ", labelIndexAsString label, ")\n"]
                                           val ret = concat ["\tret %uintptr_t ", resReg, "\n"]
                                        in
                                           concat [comment, loadStackTop, loadFrontier, call, ret]
                                        end
                                   else let
                                           val comment = "\t; FarCall\n"
                                           val ret = concat ["\tret %uintptr_t ", labelIndexAsString label, "\n"]
                                        in
                                           concat [comment, flushFrontier (), flushStackTop (), ret]
                                        end
>>>>>>> dff7cfe9
            in
                concat [push, goto]
            end
          | Transfer.Goto label =>
            let
                val labelString = Label.toString label
                val goto = concat ["\tbr label %", labelString, "\n"]
            in
                concat [comment, goto]
            end
          | Transfer.Raise =>
            let
                val comment = "\t; Raise\n"
                (* StackTop = StackBottom + ExnStack *)
                val (sbpre, sbreg) = offsetGCState (GCField.StackBottom, "%CPointer*")
                val stackBottom = nextLLVMReg ()
<<<<<<< HEAD
                val loadStackBottom = mkload (stackBottom, "%Pointer*", sbreg, "")
=======
                val loadStackBottom = mkload (stackBottom, "%CPointer*", sbreg)
>>>>>>> dff7cfe9
                val (espre, esreg) = offsetGCState (GCField.ExnStack, "i32*")
                val exnStack = nextLLVMReg ()
                val loadExnStack = mkload (exnStack, "i32*", esreg, "")
                val sum = nextLLVMReg ()
<<<<<<< HEAD
                val gep = mkgep (sum, "%Pointer", stackBottom, [("i32", exnStack)])
                val store = mkstore ("%Pointer", sum, "%stackTop", "")
                (* l_nextFun = *(uintptr_t* )(StackTop - sizeof(void* )); *)
                val stackTop = nextLLVMReg ()
                val loadStackTop = mkload (stackTop, "%Pointer*", "%stackTop", "")
                val sizeofptr = (Bytes.toString o Bits.toBytes o Control.Target.Size.cpointer) ()
                val offsetST = nextLLVMReg ()
                val subPtrSize = mkgep (offsetST, "%Pointer", stackTop, [("i32", "-" ^ sizeofptr)])
                val offsetIntPtr = nextLLVMReg ()
                val toint = mkconv (offsetIntPtr, "bitcast", "%Pointer", offsetST,
                                    "%uintptr_t*")
                val offsetInt = nextLLVMReg ()
                val loadOffset = mkload (offsetInt, "%uintptr_t*", offsetIntPtr, "")
                val storeLNF = mkstore ("%uintptr_t", offsetInt, "%l_nextFun", "")
                (* goto top *)
                val gotoTop = "\tbr label %top\n"
=======
                val gep = mkgep (sum, "%CPointer", stackBottom, [("i32", exnStack)])
                val store = mkstore ("%CPointer", sum, "%stackTop")
>>>>>>> dff7cfe9
            in
                concat [comment, sbpre, loadStackBottom, espre, loadExnStack, gep, store,
                        callReturn()]
            end
          | Transfer.Return => concat ["\t; Return\n", callReturn ()]
          | Transfer.Switch switch =>
            let
                val Switch.T {cases, default, test, ...} = switch
                val (testpre, testty, testreg) = getOperandValue (cxt, test)
                val (default, extra) =
                   case default of
                      SOME d => (d, "")
                    | NONE => let
                                 val d = Label.newNoname ()
                              in
                                 (d,
                                  concat ["\n",
                                          Label.toString d, ":\n",
                                          "\tunreachable\n"])
                              end
            in
               concat [comment, testpre,
                       "\tswitch ", testty, " ", testreg,
                       ", label %", Label.toString default, " [\n",
                       String.concatV
                       (Vector.map
                        (cases, fn (w, l) =>
                         concat ["\t\t", llws (WordX.size w), " ", llwordx w,
                                 ", label %", Label.toString l, "\n"])),
                       "\t]\n", extra]
            end
    end

fun outputBlock (cxt, block) =
    let
        val Block.T {kind, label, statements, transfer, ...} = block
        val labelstr = Label.toString label
        val blockLabel = labelstr ^ ":\n"
        fun pop fi = (stackPush o llbytes o Bytes.~ o FrameInfo.size) fi
        val dopop = case kind of
                        Kind.Cont {frameInfo, ...} => pop frameInfo
                      | Kind.CReturn {dst, frameInfo, ...} =>
                        let
                            val popfi = case frameInfo of
                                            NONE => ""
                                          | SOME fi => pop fi
                            val move = case dst of
                                           NONE => ""
                                         | SOME x =>
                                           let
                                               val xop = Live.toOperand x
                                               val ty = Operand.ty xop
                                               val llvmTy = llty ty
                                               val reg = nextLLVMReg ()
                                               val scope = mkOperScope xop
                                               val load = mkload (reg, llvmTy ^ "*",
<<<<<<< HEAD
                                                                  "@CReturn" ^
                                                                  CType.name (Type.toCType ty),
                                                                  scope)
=======
                                                                  "%CReturn" ^
                                                                  CType.name (Type.toCType ty))
>>>>>>> dff7cfe9
                                               val (dstpre, dstty, dstreg) =
                                                   getOperandAddr (cxt, xop)
                                               val store = mkstore (dstty, reg, dstreg, scope)
                                           in
                                               concat [dstpre, load, store]
                                           end
                        in
                            concat [popfi, move]
                        end
                      | Kind.Handler {frameInfo, ...} => pop frameInfo
                      | _ => ""
        val outputStatementWithCxt = fn s => outputStatement (cxt, s)
        val blockBody = String.concatV (Vector.map (statements, outputStatementWithCxt))
        val blockTransfer = outputTransfer (cxt, transfer, label)
    in
        concat [blockLabel, dopop, blockBody, blockTransfer, "\n"]
    end

fun outputLLVMDeclarations print =
    let
        val globals = concat (List.map (CType.all, fn t =>
                          let
                              val s = CType.toString t
                              val n = Global.numberOfType t
                          in
                              if n > 0
                                 then concat ["@global", s, " = external hidden global [",
                                              llint n, " x %", s, "]\n"]
                                 else ""
                          end))
    in
        print (concat [llvmIntrinsics, "\n", mltypes, "\n", ctypes (),
                       "\n", globals, "\n"])
    end

<<<<<<< HEAD
fun outputChunk (cxt, outputLL, chunk) =
    let
        val () = cFunctions := []
        val () = ffiSymbols := []
        val () = HashTable.removeAll (operScopes, fn _ => true)
        val () = Metadata.reset ()
        val Context { labelToStringIndex, chunkLabelIndex, labelChunk,
                      chunkLabelToString, entryLabels, printblock, ... } = cxt
        val Chunk.T {blocks, chunkLabel, regMax} = chunk
        val { done, print, file=_ } = outputLL ()
        val () = outputLLVMDeclarations (cxt, print, chunk)
        val () = print (concat ["define hidden %struct.cont @",
                                "Chunk" ^ chunkLabelToString chunkLabel,
                                "() {\nentry:\n"])
        val () = if printblock
                 then print "\tcall i32 (i8*, ...)* @printf(i8* getelementptr inbounds ([16 x i8]* @enteringChunk, i32 0, i32 0))\n"
                 else ()
        val () = (print "\t%cont = alloca %struct.cont\n"
                 ; print "\t%frontier = alloca %Pointer\n"
                 ; print "\t%l_nextFun = alloca %uintptr_t\n")
        val tmp1 = nextLLVMReg ()
        val () = (print (mkload (tmp1, "%uintptr_t*", "@nextFun", ""))
                 ; print (mkstore ("%uintptr_t", tmp1, "%l_nextFun", ""))
                 ; print "\t%stackTop = alloca %Pointer\n"
                 ; print (cacheFrontier ())
                 ; print (cacheStackTop ()))
=======
fun outputChunkFn (cxt, chunk, print) =
   let
        val () = resetLLVMReg ()
        val Context { chunkLabelIndexAsString, labelIndexAsString, ... } = cxt
        val Chunk.T {blocks, chunkLabel, regMax} = chunk
        val () = print (concat ["define hidden %uintptr_t @",
                                "Chunk" ^ chunkLabelIndexAsString chunkLabel,
                                "(%CPointer %gcState, %CPointer %stackTopArg, %CPointer %frontierArg, %uintptr_t %nextBlockArg) {\nentry:\n"])
        val () = print "\t%stackTop = alloca %CPointer\n"
        val () = print "\t%frontier = alloca %CPointer\n"
        val () = print "\t%nextBlock = alloca %uintptr_t\n"
        val () = List.foreach (CType.all,
                               fn t =>
                                  print (concat ["\t%CReturn", CType.name t,
                                                 " = alloca %", CType.toString t, "\n"]))
>>>>>>> dff7cfe9
        val () = List.foreach (CType.all,
                               fn t =>
                                  let
                                      val pre = concat ["\t%reg", CType.name t, "_"]
                                      val post = concat [" = alloca %", CType.toString t, "\n"]
                                  in
                                      Int.for (0, 1 + regMax t,
                                               fn i => print (concat [pre, llint i, post]))
                                  end)
<<<<<<< HEAD
        val () = print "\tbr label %top\ntop:\n"
        val tmp2 = nextLLVMReg ()
        val () = print (mkload (tmp2, "%uintptr_t*", "%l_nextFun", ""))
        val entryLabelsInChunk = Vector.keepAll (entryLabels,
                                                 fn l => chunkLabelIndex chunkLabel =
                                                         chunkLabelIndex (labelChunk l))
        val branches = String.concatV (Vector.map (entryLabelsInChunk, fn label =>
                           let
                               val labelName = Label.toString label
                               val i = labelToStringIndex label
                           in
                               concat ["\t\t%uintptr_t ", i, ", label %", labelName, "\n"]
                           end))
        val () = (print (concat ["\tswitch %uintptr_t ", tmp2,
                                 ", label %default [\n", branches, "\t]\n"])
                 ; print (String.concatV (Vector.map (blocks, fn b => outputBlock (cxt, b))))
                 ; print "default:\n")
        val nextFun = nextLLVMReg ()
        val () = (print (mkload (nextFun, "%uintptr_t*", "%l_nextFun", ""))
                 ; print (mkstore ("%uintptr_t", nextFun, "@nextFun", "")))
        val nextChunks_nextFun_ptr = nextLLVMReg ()
        val () = print (mkgep (nextChunks_nextFun_ptr,
                              "[0 x void (%struct.cont*)*]*", "@nextChunks", [("i32", "0"), ("%uintptr_t", nextFun)]))
        val nextChunks_nextFun = nextLLVMReg ()
        val () = print (mkload (nextChunks_nextFun, "void (%struct.cont*)**",
                                nextChunks_nextFun_ptr, ""))
        val nextChunks_nextFun_bc = nextLLVMReg ()
        val () = print (mkconv (nextChunks_nextFun_bc, "bitcast", "void (%struct.cont*)*",
                                nextChunks_nextFun, "i8*"))
        val cont_nextChunk_ptr = nextLLVMReg ()
        val () = (print (mkgep (cont_nextChunk_ptr, "%struct.cont*", "%cont", [("i32", "0"), ("i32", "0")]))
                 ; print (mkstore ("i8*", nextChunks_nextFun_bc, cont_nextChunk_ptr, ""))
                 ; print "\tbr label %leaveChunk\n"
                 ; print "leaveChunk:\n"
                 ; print (flushFrontier ())
                 ; print (flushStackTop ()))
        val leaveRet = nextLLVMReg ()
        val () = (print (mkload (leaveRet, "%struct.cont*", "%cont", ""))
                 ; print (concat ["\tret %struct.cont ", leaveRet, "\n"])
                 ; print "}\n\n")
        val Context { program = Program.T {objectTypes, ...}, ...} = cxt
        val operDomain = Metadata.new ()
        val () = (print o concat)
                  [Metadata.defineNode (operDomain, [operDomain]),
                   "\t; ", "Oper domain", "\n"]
        val operScopes = Vector.fromList (HashTable.toList operScopes)
        val rawOperScopes = Vector.mapi (operScopes,
            fn (i, (oper, _)) =>
               let
                  val m = Metadata.new ()
                  val () = (print o concat)
                     [Metadata.defineNode (m, [m, operDomain]),
                      "\t; ", SimpleOper.toString oper, "\n"]
               in
                  m
               end)

        val () = Vector.foreachi (operScopes,
            fn (i, (_, (pos, neg))) =>
               let
                  val () = (print o Metadata.defineNode) (pos, [Vector.sub (rawOperScopes, i)])
                  val () = print "\n"
                  val () = (print o Metadata.defineNode) (neg,
                     Vector.toListKeepAllMapi (rawOperScopes,
                        fn (j, m) => if i = j then NONE else SOME m))
                  val () = print "\n"
               in
                  ()
               end)

=======
        val () = print (mkstore ("%CPointer", "%stackTopArg", "%stackTop"))
        val () = print (mkstore ("%CPointer", "%frontierArg", "%frontier"))
        val () = print (mkstore ("%uintptr_t", "%nextBlockArg", "%nextBlock"))
        val () = print "\tbr label %doSwitchNextBlock\n\n"
        val () = print "doSwitchNextBlock:\n"
        val tmp = nextLLVMReg ()
        val () = print (mkload (tmp, "%uintptr_t*", "%nextBlock"))
        val () = print (concat ["\tswitch %uintptr_t ", tmp,
                                ", label %doSwitchNextBlockDefault [\n"])
        val () = Vector.foreach (blocks, fn Block.T {kind, label, ...} =>
                                 if Kind.isEntry kind
                                    then print (concat ["\t\t%uintptr_t ",
                                                        labelIndexAsString label,
                                                        ", label %",
                                                        Label.toString label,
                                                        "\n"])
                                    else ())
        val () = print "\t]\n\n"
        val () = print (String.concatV (Vector.map (blocks, fn b => outputBlock (cxt, b))))
        val () = print "doSwitchNextBlockDefault:\n"
        val () = print "\tbr label %doLeaveChunk\n\n"
        val () = print "doLeaveChunk:\n"
        val nextBlockReg = nextLLVMReg ()
        val () = print (mkload (nextBlockReg, "%uintptr_t*", "%nextBlock"))
        val resReg = if !Control.chunkTailCall
                        then let
                                val chkFnPtrPtrReg = nextLLVMReg ()
                                val () = print (concat ["\t", chkFnPtrPtrReg, " = getelementptr inbounds ",
                                                        "[0 x %uintptr_t(%CPointer,%CPointer,%CPointer,%uintptr_t)*], ",
                                                        "[0 x %uintptr_t(%CPointer,%CPointer,%CPointer,%uintptr_t)*]* @nextChunks, ",
                                                        "i64 0, ",
                                                        "%uintptr_t ", nextBlockReg, "\n"])
                                val chkFnPtrReg = nextLLVMReg ()
                                val () = print (mkload (chkFnPtrReg, "%uintptr_t(%CPointer,%CPointer,%CPointer,%uintptr_t)**", chkFnPtrPtrReg))
                                val stackTopArg = nextLLVMReg ()
                                val frontierArg = nextLLVMReg ()
                                val () = print (mkload (stackTopArg, "%CPointer*", "%stackTop"))
                                val () = print (mkload (frontierArg, "%CPointer*", "%frontier"))
                                val resReg = nextLLVMReg ()
                                val () = print (concat ["\t", resReg, " = musttail call ",
                                                        "%uintptr_t ",
                                                        chkFnPtrReg, "(",
                                                        "%CPointer ", "%gcState", ", ",
                                                        "%CPointer ", stackTopArg, ", ",
                                                        "%CPointer ", frontierArg, ", ",
                                                        "%uintptr_t ", nextBlockReg, ")\n"])
                             in
                                resReg
                             end
                        else let
                                val () = print (flushFrontier ())
                                val () = print (flushStackTop ())
                             in
                                nextBlockReg
                             end
        val () = print (concat ["\tret %uintptr_t ", resReg, "\n"])
        val () = print "}\n\n"
   in
      ()
   end

fun outputChunks (cxt, chunks,
                  outputLL: unit -> {file: File.t,
                                     print: string -> unit,
                                     done: unit -> unit}) =
   let
        val Context { chunkLabelIndexAsString, program, ... } = cxt
        val () = cFunctions := []
        val () = ffiSymbols := []
        val { done, print, file=_ } = outputLL ()
        val () = outputLLVMDeclarations print
        val () = print "\n"
        val () = let
                    fun declareChunk (Chunk.T {chunkLabel, ...}) =
                       if List.exists (chunks, fn chunk =>
                                       ChunkLabel.equals (chunkLabel, Chunk.chunkLabel chunk))
                          then ()
                          else print (concat ["declare hidden %uintptr_t @",
                                              "Chunk" ^ chunkLabelIndexAsString chunkLabel,
                                              "(%CPointer,%CPointer,%CPointer,%uintptr_t)\n"])
                    val Program.T {chunks, ...} = program
                 in
                    List.foreach (chunks, declareChunk)
                    ; print "@nextChunks = external hidden global [0 x %uintptr_t(%CPointer,%CPointer,%CPointer,%uintptr_t)*]\n"
                    ; print "\n\n"
                 end
        val () = List.foreach (chunks, fn chunk => outputChunkFn (cxt, chunk, print))
>>>>>>> dff7cfe9
        val () = List.foreach (!cFunctions, fn f =>
                     print (concat ["declare ", f, "\n"]))
        val () = List.foreach (!ffiSymbols, fn {name, cty, symbolScope} =>
                    let
                        val ty = case cty of
                                        SOME t => "%" ^ CType.toString t
                                      | NONE => "i8"
                        val visibility = case symbolScope of
                                             CFunction.SymbolScope.External => "default"
                                           | CFunction.SymbolScope.Private => "hidden"
                                           | CFunction.SymbolScope.Public => "default"
                    in
                        print (concat ["@", name, " = external ", visibility, " global ", ty,
                                       "\n"])
                    end)

   in
      done ()
   end

fun makeContext program =
    let
        val Program.T { chunks, frameInfos, ...} = program
        val {get = chunkLabelInfo: ChunkLabel.t -> {index: int},
             set = setChunkLabelInfo, ...} =
           Property.getSetOnce
           (ChunkLabel.plist, Property.initRaise ("LLVMCodegen.chunkLabelInfo", ChunkLabel.layout))
        val {get = labelInfo: Label.t -> {chunkLabel: ChunkLabel.t,
                                          index: int option},
             set = setLabelInfo, ...} =
           Property.getSetOnce
           (Label.plist, Property.initRaise ("LLVMCodeGen.labelInfo", Label.layout))
        val nextChunks = Array.new (Vector.length frameInfos, NONE)
        val _ =
           List.foreachi
           (chunks, fn (i, Chunk.T {blocks, chunkLabel, ...}) =>
            (setChunkLabelInfo (chunkLabel, {index = i});
             Vector.foreach
             (blocks, fn Block.T {kind, label, ...} =>
              let
                 val index =
                    case Kind.frameInfoOpt kind of
                       NONE => NONE
                     | SOME fi =>
                          let
                             val index = FrameInfo.index fi
                          in
                             if Kind.isEntry kind
                                then (Assert.assert ("LLVMCodegen.nextChunks", fn () =>
                                                     Option.isNone (Array.sub (nextChunks, index)))
                                      ; Array.update (nextChunks, index, SOME label))
                                else ()
                             ; SOME index
                          end
              in
                 setLabelInfo (label, {chunkLabel = chunkLabel,
                                       index = index})
              end)))
        val nextChunks = Vector.keepAllMap (Vector.fromArray nextChunks, fn lo => lo)
        val labelChunk = #chunkLabel o labelInfo
        val labelIndex = valOf o #index o labelInfo
        fun labelIndexAsString (l: Label.t): string = llint (labelIndex l)
        val chunkLabelIndex = #index o chunkLabelInfo
        val chunkLabelIndexAsString = llint o chunkLabelIndex
    in
        Context { program = program,
                  labelIndexAsString = labelIndexAsString,
                  chunkLabelIndex = chunkLabelIndex,
                  chunkLabelIndexAsString = chunkLabelIndexAsString,
                  labelChunk = labelChunk,
                  nextChunks = nextChunks
                }
    end

fun transLLVM (cxt, outputLL) =
    let
        val Context { program, ... } = cxt
        val Program.T { chunks, ...} = program
        val chunks =
           List.revMap
           (chunks, fn chunk as Chunk.T {blocks, ...} =>
            (chunk,
             Vector.fold
             (blocks, 0, fn (Block.T {statements, ...}, n) =>
              n + Vector.length statements + 1)))
        fun batch (chunks, acc, n) =
           case chunks of
              [] => outputChunks (cxt, acc, outputLL)
            | (chunk, s)::chunks' =>
                 let
                    val m = n + s
                 in
                    if List.isEmpty acc orelse m <= !Control.chunkBatch
                       then batch (chunks', chunk::acc, m)
                       else (outputChunks (cxt, acc, outputLL);
                             batch (chunks, [], 0))
                 end
    in
       batch (chunks, [], 0)
    end

structure C = CCodegen.C

fun transC (cxt, outputC) =
   let
      val Context { program, ... } = cxt
      val Program.T {main = main, chunks = chunks, ... } = program
      val Context { chunkLabelIndexAsString, labelChunk, labelIndexAsString, nextChunks, ... } = cxt

      fun defineNextChunks print =
         (List.foreach
          (chunks, fn Chunk.T {chunkLabel, ...} =>
           C.call ("DeclareChunk",
                   [chunkLabelIndexAsString chunkLabel],
                   print))
          ; print "PRIVATE uintptr_t (*nextChunks["
          ; print (C.int (Vector.length nextChunks))
          ; print "]) (CPointer, CPointer, CPointer, uintptr_t) = {\n"
          ; Vector.foreachi
            (nextChunks, fn (i, label) =>
             (print "\t"
              ; print "/* "
              ; print (C.int i)
              ; print ": */ "
              ; print "/* "
              ; print (Label.toString label)
              ; print " */ "
              ; C.callNoSemi ("Chunkp",
                              [chunkLabelIndexAsString (labelChunk label)],
                              print)
              ; print ",\n"))
          ; print "};\n")

      val {print, done, file = _} = outputC ()
      val _ =
         CCodegen.outputDeclarations
         {additionalMainArgs = [labelIndexAsString (#label main)],
          includes = ["c-main.h"],
          print = print,
          program = program,
          rest = fn () => defineNextChunks print}
      val _ = done ()
   in
      ()
   end

fun output {program, outputC, outputLL} =
    let
        val context = makeContext program
        val () = transLLVM (context, outputLL)
        val () = transC (context, outputC)
    in
        ()
    end

end<|MERGE_RESOLUTION|>--- conflicted
+++ resolved
@@ -413,13 +413,8 @@
         val comment = "\t; FlushFrontier\n"
         val (pre, reg) = offsetGCState (GCField.Frontier, "%CPointer*")
         val frontier = nextLLVMReg ()
-<<<<<<< HEAD
-        val load = mkload (frontier, "%Pointer*", "%frontier", "")
-        val store = mkstore ("%Pointer", frontier, reg, "")
-=======
-        val load = mkload (frontier, "%CPointer*", "%frontier")
-        val store = mkstore ("%CPointer", frontier, reg)
->>>>>>> dff7cfe9
+        val load = mkload (frontier, "%CPointer*", "%frontier", "")
+        val store = mkstore ("%CPointer", frontier, reg, "")
     in
         concat [comment, pre, load, store]
     end
@@ -430,13 +425,8 @@
         val comment = "\t; FlushStackTop\n"
         val (pre, reg) = offsetGCState (GCField.StackTop, "%CPointer*")
         val stacktop = nextLLVMReg ()
-<<<<<<< HEAD
-        val load = mkload (stacktop, "%Pointer*", "%stackTop", "")
-        val store = mkstore ("%Pointer", stacktop, reg, "")
-=======
-        val load = mkload (stacktop, "%CPointer*", "%stackTop")
-        val store = mkstore ("%CPointer", stacktop, reg)
->>>>>>> dff7cfe9
+        val load = mkload (stacktop, "%CPointer*", "%stackTop", "")
+        val store = mkstore ("%CPointer", stacktop, reg, "")
     in
         concat [comment, pre, load, store]
     end
@@ -447,13 +437,8 @@
         val comment = "\t; CacheFrontier\n"
         val (pre, reg) = offsetGCState (GCField.Frontier, "%CPointer*")
         val frontier = nextLLVMReg ()
-<<<<<<< HEAD
-        val load = mkload (frontier, "%Pointer*", reg, "")
-        val store = mkstore ("%Pointer", frontier, "%frontier", "")
-=======
-        val load = mkload (frontier, "%CPointer*", reg)
-        val store = mkstore ("%CPointer", frontier, "%frontier")
->>>>>>> dff7cfe9
+        val load = mkload (frontier, "%CPointer*", reg, "")
+        val store = mkstore ("%CPointer", frontier, "%frontier", "")
     in
         concat [comment, pre, load, store]
     end
@@ -464,13 +449,8 @@
         val comment = "\t; CacheStackTop\n"
         val (pre, reg) = offsetGCState (GCField.StackTop, "%CPointer*")
         val stacktop = nextLLVMReg ()
-<<<<<<< HEAD
-        val load = mkload (stacktop, "%Pointer*", reg, "")
-        val store = mkstore ("%Pointer", stacktop, "%stackTop", "")
-=======
-        val load = mkload (stacktop, "%CPointer*", reg)
-        val store = mkstore ("%CPointer", stacktop, "%stackTop")
->>>>>>> dff7cfe9
+        val load = mkload (stacktop, "%CPointer*", reg, "")
+        val store = mkstore ("%CPointer", stacktop, "%stackTop", "")
     in
         concat [comment, pre, load, store]
     end
@@ -481,26 +461,16 @@
 fun callReturn () =
     let
         val stacktop = nextLLVMReg ()
-<<<<<<< HEAD
-        val loadst = mkload (stacktop, "%Pointer*", "%stackTop", "")
-=======
-        val loadst = mkload (stacktop, "%CPointer*", "%stackTop")
->>>>>>> dff7cfe9
+        val loadst = mkload (stacktop, "%CPointer*", "%stackTop", "")
         val ptrsize = (llbytes o Bits.toBytes o Control.Target.Size.cpointer) ()
         val ptr = nextLLVMReg ()
         val gep = mkgep (ptr, "%CPointer", stacktop, [("i32", "-" ^ ptrsize)])
         val castreg = nextLLVMReg ()
         val cast = mkconv (castreg, "bitcast", "%CPointer", ptr, "%uintptr_t*")
         val loadreg = nextLLVMReg ()
-<<<<<<< HEAD
         val loadofs = mkload (loadreg, "%uintptr_t*", castreg, "")
-        val store = mkstore ("%uintptr_t", loadreg, "%l_nextFun", "")
-        val br = "\tbr label %top\n"
-=======
-        val loadofs = mkload (loadreg, "%uintptr_t*", castreg)
-        val store = mkstore ("%uintptr_t", loadreg, "%nextBlock")
+        val store = mkstore ("%uintptr_t", loadreg, "%nextBlock", "")
         val br = "\tbr label %doSwitchNextBlock\n"
->>>>>>> dff7cfe9
     in
         concat [loadst, gep, cast, loadofs, store, br]
     end
@@ -508,17 +478,10 @@
 fun stackPush amt =
     let
         val stacktop = nextLLVMReg ()
-<<<<<<< HEAD
-        val load = mkload (stacktop, "%Pointer*", "%stackTop", "")
-        val ptr = nextLLVMReg ()
-        val gep = mkgep (ptr, "%Pointer", stacktop, [("i32", amt)])
-        val store = mkstore ("%Pointer", ptr, "%stackTop", "")
-=======
-        val load = mkload (stacktop, "%CPointer*", "%stackTop")
+        val load = mkload (stacktop, "%CPointer*", "%stackTop", "")
         val ptr = nextLLVMReg ()
         val gep = mkgep (ptr, "%CPointer", stacktop, [("i32", amt)])
-        val store = mkstore ("%CPointer", ptr, "%stackTop")
->>>>>>> dff7cfe9
+        val store = mkstore ("%CPointer", ptr, "%stackTop", "")
         val comment = concat ["\t; Push(", amt, ")\n"]
     in
         concat [comment, load, gep, store]
@@ -617,11 +580,7 @@
             val StackOffset.T {offset, ty} = stackOffset
             val idx = llbytes offset
             val stackTop = nextLLVMReg ()
-<<<<<<< HEAD
-            val load = mkload (stackTop, "%Pointer*", "%stackTop", scope)
-=======
-            val load = mkload (stackTop, "%CPointer*", "%stackTop")
->>>>>>> dff7cfe9
+            val load = mkload (stackTop, "%CPointer*", "%stackTop", scope)
             val gepReg = nextLLVMReg ()
             val gep = mkgep (gepReg, "%CPointer", stackTop, [("i32", idx)])
             val llvmTy = llty ty
@@ -873,16 +832,6 @@
             end
           | Real_round rs => (mkmath (res, "rint", rs, arg0), llrs rs)
           | Real_sub rs => (mkinst (res, "fsub", llrs rs, arg0, arg1), llrs rs)
-<<<<<<< HEAD
-          | Thread_returnToC =>
-            let
-                val store = mkstore ("i32", "1", "@returnToC", "")
-                val ret = "\tret %struct.cont %cont\n"
-            in
-                (concat [store, ret], "")
-            end
-=======
->>>>>>> dff7cfe9
           | Word_add ws => (mkinst (res, "add", llws ws, arg0, arg1), llws ws)
           | Word_addCheckP (ws, {signed}) =>
               mkoverflowp (ws, if signed then "sadd" else "uadd")
@@ -1049,18 +998,8 @@
                 let
                     val (srcpre, _, srcreg) = getOperandValue (cxt, src)
                     val (dstpre, dstty, dstreg) = getOperandAddr (cxt, dst)
-<<<<<<< HEAD
                     val scope = mkOperScope dst
                     val store = mkstore (dstty, srcreg, dstreg, scope)
-                    val gotlhs = if printmove
-                                 then "\tcall i32 (i8*, ...)* @printf(i8* getelementptr inbounds ([9 x i8]* @gotlhs, i32 0, i32 0))\n"
-                                 else ""
-                    val gotrhs = if printmove
-                                 then "\tcall i32 (i8*, ...)* @printf(i8* getelementptr inbounds ([9 x i8]* @gotrhs, i32 0, i32 0))\n"
-                                 else ""
-=======
-                    val store = mkstore (dstty, srcreg, dstreg)
->>>>>>> dff7cfe9
                 in
                     concat [srcpre, dstpre, store]
                 end
@@ -1080,21 +1019,12 @@
                 val offset = llbytes (Bytes.- (size, Runtime.labelSize ()))
                 val frameIndex = labelIndexAsString return
                 val stackTop = nextLLVMReg ()
-<<<<<<< HEAD
-                val load = mkload (stackTop, "%Pointer*", "%stackTop", "")
-=======
-                val load = mkload (stackTop, "%CPointer*", "%stackTop")
->>>>>>> dff7cfe9
+                val load = mkload (stackTop, "%CPointer*", "%stackTop", "")
                 val gepReg = nextLLVMReg ()
                 val gep = mkgep (gepReg, "%CPointer", stackTop, [("i32", offset)])
                 val castreg = nextLLVMReg ()
-<<<<<<< HEAD
-                val cast = mkconv (castreg, "bitcast", "%Pointer", gepReg, "%uintptr_t*")
+                val cast = mkconv (castreg, "bitcast", "%CPointer", gepReg, "%uintptr_t*")
                 val storeIndex = mkstore ("%uintptr_t", frameIndex, castreg, "")
-=======
-                val cast = mkconv (castreg, "bitcast", "%CPointer", gepReg, "%uintptr_t*")
-                val storeIndex = mkstore ("%uintptr_t", frameIndex, castreg)
->>>>>>> dff7cfe9
                 val pushcode = stackPush (llbytes size)
             in
                 concat [load, gep, cast, storeIndex, pushcode]
@@ -1136,7 +1066,8 @@
                              (concat ["\t", resReg, " = "],
                               llty returnTy,
                               mkstore (llty returnTy, resReg,
-                                       "%CReturn" ^ CType.name (Type.toCType returnTy)))
+                                       "%CReturn" ^ CType.name (Type.toCType returnTy),
+                                         ""))
                           end
                val callAttrs =
                   case return of
@@ -1203,59 +1134,6 @@
                         in
                            concat [cacheFrontierCode, cacheStackTopCode, br]
                         end
-<<<<<<< HEAD
-                val flushFrontierCode = if CFunction.modifiesFrontier func then flushFrontier () else ""
-                val flushStackTopCode = if CFunction.readsStackTop func then flushStackTop () else ""
-                val resultReg = if Type.isUnit returnTy then "" else nextLLVMReg ()
-                val call = case target of
-                               CFunction.Target.Direct name =>
-                               let
-                                   val (lhs, ty) = if Type.isUnit returnTy
-                                                   then ("\t", "void")
-                                                   else (concat ["\t", resultReg, " = "],
-                                                         llty returnTy)
-                                   val llparams = String.concatWith
-                                                      (Vector.toListMap
-                                                           (Vector.zip (paramTypes, paramRegs),
-                                                            fn (t, p) => t ^ " " ^ p),
-                                                       ", ")
-                                   val cfunc = concat [ty, " @", name, "(",
-                                                       String.concatWith
-                                                           ((Vector.toList paramTypes), ", "),
-                                                       ")"]
-                                   val () = addCFunction cfunc
-                               in
-                                   concat [lhs, "call ", ty, " @", name, "(", llparams, ")\n"]
-                               end
-                             | CFunction.Target.Indirect => (* TODO *) ""
-                val epilogue = case return of
-                                   NONE => "\tunreachable\n"
-                                 | SOME l =>
-                                   let
-                                       val storeResult = if Type.isUnit returnTy
-                                                         then ""
-                                                         else mkstore (llty returnTy, resultReg,
-                                                                       "@CReturn" ^ CType.name (Type.toCType returnTy),
-                                                                        "")
-                                       val cacheFrontierCode = if CFunction.modifiesFrontier func
-                                                               then cacheFrontier ()
-                                                               else ""
-                                       val cacheStackTopCode = if CFunction.writesStackTop func
-                                                               then cacheStackTop ()
-                                                               else ""
-                                       val br = if CFunction.maySwitchThreads func
-                                                then callReturn ()
-                                                else concat ["\tbr label %", Label.toString l,
-                                                             "\n"]
-                                   in
-                                       concat [storeResult, cacheFrontierCode, cacheStackTopCode,
-                                               br]
-                                   end
-                val fcall = if printstmt
-                            then "\tcall i32 (i8*, ...)* @printf(i8* getelementptr inbounds ([15 x i8]* @fcall, i32 0, i32 0))\n"
-                            else ""
-=======
->>>>>>> dff7cfe9
             in
                concat [comment,
                        "\t; GetOperands\n",
@@ -1277,35 +1155,14 @@
                                NONE => ""
                              | SOME {return, size, ...} => transferPush (return, size)
                 val goto = if ChunkLabel.equals (labelChunk sourceLabel, dstChunk)
-<<<<<<< HEAD
-                           then concat ["\tbr label %", labelstr, "\n"]
-                           else let
-                               val comment = "\t; FarJump\n"
-                               (* cont.nextChunk = ChunkN *)
-                               val funcname = "@Chunk" ^ chunkLabelToString dstChunk
-                               val func = nextLLVMReg ()
-                               val cast = mkconv (func, "bitcast", "%struct.cont ()*", funcname,
-                                                  "i8*")
-                               val nextchunkptr = nextLLVMReg ()
-                               val gep = mkgep (nextchunkptr, "%struct.cont*", "%cont", [("i32", "0"), ("i32", "0")])
-                               val storeNCP = mkstore ("i8*", func, nextchunkptr, "")
-                               val () = addCFunction (concat ["%struct.cont ", funcname, "()"])
-                               (* nextFun = l *)
-                               val storeNF = mkstore ("%uintptr_t", labelToStringIndex label,
-                                                      "@nextFun", "")
-                               val br = "\tbr label %leaveChunk\n"
-                           in
-                               concat [comment, cast, gep, storeNCP, storeNF, br]
-                           end
-=======
                            then concat ["\t; NearCall\n\tbr label %", labelstr, "\n"]
                            else if !Control.chunkTailCall
                                    then let
                                            val comment = "\t; FarCall\n"
                                            val stackTopArg = nextLLVMReg ()
                                            val frontierArg = nextLLVMReg ()
-                                           val loadStackTop = mkload (stackTopArg, "%CPointer*", "%stackTop")
-                                           val loadFrontier = mkload (frontierArg, "%CPointer*", "%frontier")
+                                           val loadStackTop = mkload (stackTopArg, "%CPointer*", "%stackTop", "")
+                                           val loadFrontier = mkload (frontierArg, "%CPointer*", "%frontier", "")
                                            val resReg = nextLLVMReg ()
                                            val call = concat ["\t", resReg, " = musttail call ",
                                                               "%uintptr_t ",
@@ -1324,7 +1181,6 @@
                                         in
                                            concat [comment, flushFrontier (), flushStackTop (), ret]
                                         end
->>>>>>> dff7cfe9
             in
                 concat [push, goto]
             end
@@ -1341,36 +1197,13 @@
                 (* StackTop = StackBottom + ExnStack *)
                 val (sbpre, sbreg) = offsetGCState (GCField.StackBottom, "%CPointer*")
                 val stackBottom = nextLLVMReg ()
-<<<<<<< HEAD
-                val loadStackBottom = mkload (stackBottom, "%Pointer*", sbreg, "")
-=======
-                val loadStackBottom = mkload (stackBottom, "%CPointer*", sbreg)
->>>>>>> dff7cfe9
+                val loadStackBottom = mkload (stackBottom, "%CPointer*", sbreg, "")
                 val (espre, esreg) = offsetGCState (GCField.ExnStack, "i32*")
                 val exnStack = nextLLVMReg ()
                 val loadExnStack = mkload (exnStack, "i32*", esreg, "")
                 val sum = nextLLVMReg ()
-<<<<<<< HEAD
-                val gep = mkgep (sum, "%Pointer", stackBottom, [("i32", exnStack)])
-                val store = mkstore ("%Pointer", sum, "%stackTop", "")
-                (* l_nextFun = *(uintptr_t* )(StackTop - sizeof(void* )); *)
-                val stackTop = nextLLVMReg ()
-                val loadStackTop = mkload (stackTop, "%Pointer*", "%stackTop", "")
-                val sizeofptr = (Bytes.toString o Bits.toBytes o Control.Target.Size.cpointer) ()
-                val offsetST = nextLLVMReg ()
-                val subPtrSize = mkgep (offsetST, "%Pointer", stackTop, [("i32", "-" ^ sizeofptr)])
-                val offsetIntPtr = nextLLVMReg ()
-                val toint = mkconv (offsetIntPtr, "bitcast", "%Pointer", offsetST,
-                                    "%uintptr_t*")
-                val offsetInt = nextLLVMReg ()
-                val loadOffset = mkload (offsetInt, "%uintptr_t*", offsetIntPtr, "")
-                val storeLNF = mkstore ("%uintptr_t", offsetInt, "%l_nextFun", "")
-                (* goto top *)
-                val gotoTop = "\tbr label %top\n"
-=======
                 val gep = mkgep (sum, "%CPointer", stackBottom, [("i32", exnStack)])
-                val store = mkstore ("%CPointer", sum, "%stackTop")
->>>>>>> dff7cfe9
+                val store = mkstore ("%CPointer", sum, "%stackTop", "")
             in
                 concat [comment, sbpre, loadStackBottom, espre, loadExnStack, gep, store,
                         callReturn()]
@@ -1427,14 +1260,9 @@
                                                val reg = nextLLVMReg ()
                                                val scope = mkOperScope xop
                                                val load = mkload (reg, llvmTy ^ "*",
-<<<<<<< HEAD
-                                                                  "@CReturn" ^
+                                                                  "%CReturn" ^
                                                                   CType.name (Type.toCType ty),
                                                                   scope)
-=======
-                                                                  "%CReturn" ^
-                                                                  CType.name (Type.toCType ty))
->>>>>>> dff7cfe9
                                                val (dstpre, dstty, dstreg) =
                                                    getOperandAddr (cxt, xop)
                                                val store = mkstore (dstty, reg, dstreg, scope)
@@ -1470,34 +1298,6 @@
                        "\n", globals, "\n"])
     end
 
-<<<<<<< HEAD
-fun outputChunk (cxt, outputLL, chunk) =
-    let
-        val () = cFunctions := []
-        val () = ffiSymbols := []
-        val () = HashTable.removeAll (operScopes, fn _ => true)
-        val () = Metadata.reset ()
-        val Context { labelToStringIndex, chunkLabelIndex, labelChunk,
-                      chunkLabelToString, entryLabels, printblock, ... } = cxt
-        val Chunk.T {blocks, chunkLabel, regMax} = chunk
-        val { done, print, file=_ } = outputLL ()
-        val () = outputLLVMDeclarations (cxt, print, chunk)
-        val () = print (concat ["define hidden %struct.cont @",
-                                "Chunk" ^ chunkLabelToString chunkLabel,
-                                "() {\nentry:\n"])
-        val () = if printblock
-                 then print "\tcall i32 (i8*, ...)* @printf(i8* getelementptr inbounds ([16 x i8]* @enteringChunk, i32 0, i32 0))\n"
-                 else ()
-        val () = (print "\t%cont = alloca %struct.cont\n"
-                 ; print "\t%frontier = alloca %Pointer\n"
-                 ; print "\t%l_nextFun = alloca %uintptr_t\n")
-        val tmp1 = nextLLVMReg ()
-        val () = (print (mkload (tmp1, "%uintptr_t*", "@nextFun", ""))
-                 ; print (mkstore ("%uintptr_t", tmp1, "%l_nextFun", ""))
-                 ; print "\t%stackTop = alloca %Pointer\n"
-                 ; print (cacheFrontier ())
-                 ; print (cacheStackTop ()))
-=======
 fun outputChunkFn (cxt, chunk, print) =
    let
         val () = resetLLVMReg ()
@@ -1513,7 +1313,6 @@
                                fn t =>
                                   print (concat ["\t%CReturn", CType.name t,
                                                  " = alloca %", CType.toString t, "\n"]))
->>>>>>> dff7cfe9
         val () = List.foreach (CType.all,
                                fn t =>
                                   let
@@ -1523,85 +1322,13 @@
                                       Int.for (0, 1 + regMax t,
                                                fn i => print (concat [pre, llint i, post]))
                                   end)
-<<<<<<< HEAD
-        val () = print "\tbr label %top\ntop:\n"
-        val tmp2 = nextLLVMReg ()
-        val () = print (mkload (tmp2, "%uintptr_t*", "%l_nextFun", ""))
-        val entryLabelsInChunk = Vector.keepAll (entryLabels,
-                                                 fn l => chunkLabelIndex chunkLabel =
-                                                         chunkLabelIndex (labelChunk l))
-        val branches = String.concatV (Vector.map (entryLabelsInChunk, fn label =>
-                           let
-                               val labelName = Label.toString label
-                               val i = labelToStringIndex label
-                           in
-                               concat ["\t\t%uintptr_t ", i, ", label %", labelName, "\n"]
-                           end))
-        val () = (print (concat ["\tswitch %uintptr_t ", tmp2,
-                                 ", label %default [\n", branches, "\t]\n"])
-                 ; print (String.concatV (Vector.map (blocks, fn b => outputBlock (cxt, b))))
-                 ; print "default:\n")
-        val nextFun = nextLLVMReg ()
-        val () = (print (mkload (nextFun, "%uintptr_t*", "%l_nextFun", ""))
-                 ; print (mkstore ("%uintptr_t", nextFun, "@nextFun", "")))
-        val nextChunks_nextFun_ptr = nextLLVMReg ()
-        val () = print (mkgep (nextChunks_nextFun_ptr,
-                              "[0 x void (%struct.cont*)*]*", "@nextChunks", [("i32", "0"), ("%uintptr_t", nextFun)]))
-        val nextChunks_nextFun = nextLLVMReg ()
-        val () = print (mkload (nextChunks_nextFun, "void (%struct.cont*)**",
-                                nextChunks_nextFun_ptr, ""))
-        val nextChunks_nextFun_bc = nextLLVMReg ()
-        val () = print (mkconv (nextChunks_nextFun_bc, "bitcast", "void (%struct.cont*)*",
-                                nextChunks_nextFun, "i8*"))
-        val cont_nextChunk_ptr = nextLLVMReg ()
-        val () = (print (mkgep (cont_nextChunk_ptr, "%struct.cont*", "%cont", [("i32", "0"), ("i32", "0")]))
-                 ; print (mkstore ("i8*", nextChunks_nextFun_bc, cont_nextChunk_ptr, ""))
-                 ; print "\tbr label %leaveChunk\n"
-                 ; print "leaveChunk:\n"
-                 ; print (flushFrontier ())
-                 ; print (flushStackTop ()))
-        val leaveRet = nextLLVMReg ()
-        val () = (print (mkload (leaveRet, "%struct.cont*", "%cont", ""))
-                 ; print (concat ["\tret %struct.cont ", leaveRet, "\n"])
-                 ; print "}\n\n")
-        val Context { program = Program.T {objectTypes, ...}, ...} = cxt
-        val operDomain = Metadata.new ()
-        val () = (print o concat)
-                  [Metadata.defineNode (operDomain, [operDomain]),
-                   "\t; ", "Oper domain", "\n"]
-        val operScopes = Vector.fromList (HashTable.toList operScopes)
-        val rawOperScopes = Vector.mapi (operScopes,
-            fn (i, (oper, _)) =>
-               let
-                  val m = Metadata.new ()
-                  val () = (print o concat)
-                     [Metadata.defineNode (m, [m, operDomain]),
-                      "\t; ", SimpleOper.toString oper, "\n"]
-               in
-                  m
-               end)
-
-        val () = Vector.foreachi (operScopes,
-            fn (i, (_, (pos, neg))) =>
-               let
-                  val () = (print o Metadata.defineNode) (pos, [Vector.sub (rawOperScopes, i)])
-                  val () = print "\n"
-                  val () = (print o Metadata.defineNode) (neg,
-                     Vector.toListKeepAllMapi (rawOperScopes,
-                        fn (j, m) => if i = j then NONE else SOME m))
-                  val () = print "\n"
-               in
-                  ()
-               end)
-
-=======
-        val () = print (mkstore ("%CPointer", "%stackTopArg", "%stackTop"))
-        val () = print (mkstore ("%CPointer", "%frontierArg", "%frontier"))
-        val () = print (mkstore ("%uintptr_t", "%nextBlockArg", "%nextBlock"))
+        val () = print (mkstore ("%CPointer", "%stackTopArg", "%stackTop", ""))
+        val () = print (mkstore ("%CPointer", "%frontierArg", "%frontier", ""))
+        val () = print (mkstore ("%uintptr_t", "%nextBlockArg", "%nextBlock", ""))
         val () = print "\tbr label %doSwitchNextBlock\n\n"
         val () = print "doSwitchNextBlock:\n"
         val tmp = nextLLVMReg ()
-        val () = print (mkload (tmp, "%uintptr_t*", "%nextBlock"))
+        val () = print (mkload (tmp, "%uintptr_t*", "%nextBlock", ""))
         val () = print (concat ["\tswitch %uintptr_t ", tmp,
                                 ", label %doSwitchNextBlockDefault [\n"])
         val () = Vector.foreach (blocks, fn Block.T {kind, label, ...} =>
@@ -1618,7 +1345,7 @@
         val () = print "\tbr label %doLeaveChunk\n\n"
         val () = print "doLeaveChunk:\n"
         val nextBlockReg = nextLLVMReg ()
-        val () = print (mkload (nextBlockReg, "%uintptr_t*", "%nextBlock"))
+        val () = print (mkload (nextBlockReg, "%uintptr_t*", "%nextBlock", ""))
         val resReg = if !Control.chunkTailCall
                         then let
                                 val chkFnPtrPtrReg = nextLLVMReg ()
@@ -1628,11 +1355,11 @@
                                                         "i64 0, ",
                                                         "%uintptr_t ", nextBlockReg, "\n"])
                                 val chkFnPtrReg = nextLLVMReg ()
-                                val () = print (mkload (chkFnPtrReg, "%uintptr_t(%CPointer,%CPointer,%CPointer,%uintptr_t)**", chkFnPtrPtrReg))
+                                val () = print (mkload (chkFnPtrReg, "%uintptr_t(%CPointer,%CPointer,%CPointer,%uintptr_t)**", chkFnPtrPtrReg, ""))
                                 val stackTopArg = nextLLVMReg ()
                                 val frontierArg = nextLLVMReg ()
-                                val () = print (mkload (stackTopArg, "%CPointer*", "%stackTop"))
-                                val () = print (mkload (frontierArg, "%CPointer*", "%frontier"))
+                                val () = print (mkload (stackTopArg, "%CPointer*", "%stackTop", ""))
+                                val () = print (mkload (frontierArg, "%CPointer*", "%frontier", ""))
                                 val resReg = nextLLVMReg ()
                                 val () = print (concat ["\t", resReg, " = musttail call ",
                                                         "%uintptr_t ",
@@ -1682,7 +1409,6 @@
                     ; print "\n\n"
                  end
         val () = List.foreach (chunks, fn chunk => outputChunkFn (cxt, chunk, print))
->>>>>>> dff7cfe9
         val () = List.foreach (!cFunctions, fn f =>
                      print (concat ["declare ", f, "\n"]))
         val () = List.foreach (!ffiSymbols, fn {name, cty, symbolScope} =>
