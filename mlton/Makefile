--- conflicted
+++ resolved
@@ -6,26 +6,11 @@
  # See the file MLton-LICENSE for details.
  ##
 
-<<<<<<< HEAD
-SRC = $(shell cd .. && pwd)
-BUILD = $(SRC)/build
-BIN = $(BUILD)/bin
-HOST_ARCH = $(shell "$(SRC)/bin/host-arch")
-HOST_OS = $(shell "$(SRC)/bin/host-os")
-LIB = $(BUILD)/lib
-MLTON = mlton
-TARGET = self
-AOUT = mlton-compile
-UP = upgrade-basis.sml
-PATH = $(BIN):$(shell echo $$PATH)
-
-FLAGS = @MLton max-heap 640m ram-slop 0.7 gc-summary $(RUNTIME_ARGS) --
-=======
 SRC := $(shell cd .. && pwd)
 BUILD := $(SRC)/build
 BIN := $(BUILD)/bin
-HOST_ARCH := $(shell $(SRC)/bin/host-arch)
-HOST_OS := $(shell $(SRC)/bin/host-os)
+HOST_ARCH := $(shell "$(SRC)/bin/host-arch")
+HOST_OS := $(shell "$(SRC)/bin/host-os")
 LIB := $(BUILD)/lib
 MLTON := mlton
 TARGET := self
@@ -34,7 +19,6 @@
 PATH := $(BIN):$(shell echo $$PATH)
 
 FLAGS := @MLton max-heap 640m ram-slop 0.7 gc-summary $(RUNTIME_ARGS) --
->>>>>>> 67c70e5e
 
 ifeq (self, $(shell if [ -x "$(BIN)/mlton" ]; then echo self; fi))
   # We're compiling MLton with itself, so don't use any stubs.
