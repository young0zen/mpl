--- conflicted
+++ resolved
@@ -91,13 +91,7 @@
      end);
     if List.isEmpty (!exports)
        then ()
-<<<<<<< HEAD
-       else (print "MLtonCallFromC ()\n";
-             (* SPOONHOWER_NOTE: remove global state *)
-             (* print "PRIVATE Pointer MLton_FFI_opArgsResPtr;\n" *) ());
-=======
        else print "MLtonCallFromC ()\n";
->>>>>>> dff7cfe9
     List.foreach
     (!exports, fn {args, convention, id, name, res, symbolScope} =>
      let
@@ -136,13 +130,7 @@
      in
         List.push (headers, concat [headerSymbolScope, "(", prototype, ";)"])
         ; print (concat [symbolScope, " ", prototype, " {\n"])
-<<<<<<< HEAD
-        ; print (concat ["\tPointer localOpArgsRes[", Int.toString n,"];\n"])
-        (* SPOONHOWER_NOTE: remove global state *)
-        (* ; print (concat ["\tMLton_FFI_opArgsResPtr = (Pointer)(localOpArgsRes);\n"]) *)
-=======
         ; print (concat ["\tCPointer localOpArgsRes[", Int.toString n,"];\n"])
->>>>>>> dff7cfe9
         ; print (concat ["\tInt32 localOp = ", Int.toString id, ";\n",
                          "\tlocalOpArgsRes[0] = (CPointer)(&localOp);\n"])
         ; Vector.foreach (args, fn (_, set) => print set)
@@ -151,11 +139,7 @@
             | SOME t =>
                  print (concat ["\t", CType.toString t, " localRes;\n",
                                 "\tlocalOpArgsRes[", Int.toString (Vector.length args + 1), "] = ",
-<<<<<<< HEAD
-                                "(Pointer)(&localRes);\n"]))
-=======
                                 "(CPointer)(&localRes);\n"]))
->>>>>>> dff7cfe9
         ; print ("\tMLton_callFromC (localOpArgsRes);\n")
         ; (case res of
               NONE => ()
