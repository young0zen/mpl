(* Copyright (C) 2019 Matthew Fluet.
 * Copyright (C) 2004-2006, 2008 Henry Cejtin, Matthew Fluet, Suresh
 *    Jagannathan, and Stephen Weeks.
 *
 * MLton is released under a HPND-style license.
 * See the file MLton-LICENSE for details.
 *)

functor Ffi (S: FFI_STRUCTS): FFI =
struct

open S

structure Convention = CFunction.Convention
structure SymbolScope = CFunction.SymbolScope

local
   val scopes: (Word.t * String.t * SymbolScope.t) HashSet.t =
      HashSet.new {hash = #1}
in
   fun checkScope {name, symbolScope} =
      let
         val hash = String.hash name
      in
         (#3 o HashSet.lookupOrInsert)
         (scopes, hash,
          fn (hash', name', _) =>
          hash = hash' andalso name = name',
          fn () =>
          (hash, name, symbolScope))
      end
end

val exports: {args: CType.t vector,
              convention: Convention.t,
              id: int,
              name: string,
              res: CType.t option,
              symbolScope: SymbolScope.t} list ref = ref []
val symbols: {name: string,
              ty: CType.t,
              symbolScope: SymbolScope.t} list ref = ref []

fun numExports () = List.length (!exports)

local
   val exportCounter = Counter.new 0
in
   fun addExport {args, convention, name, res, symbolScope} =
      let
         val id = Counter.next exportCounter
         val _ = List.push (exports, {args = args,
                                      convention = convention,
                                      id = id,
                                      name = name,
                                      res = res,
                                      symbolScope = symbolScope})
      in
         id
      end
   fun addSymbol {name, ty, symbolScope} =
      ignore (List.push (symbols, {name = name,
                                   ty = ty,
                                   symbolScope = symbolScope}))
end

val headers: string list ref = ref []

fun declareExports {print} =
<<<<<<< HEAD
   let
      (* SPOONHOWER_NOTE: remove global state *)
      (* val _ = print "PRIVATE Pointer MLton_FFI_opArgsResPtr;\n" *)
   in
      List.foreach
      (!symbols, fn {name, ty, symbolScope} =>
       let
          val (headerSymbolScope, symbolScope) =
             case symbolScope of
                SymbolScope.External =>
                   Error.bug "Ffi.declareExports.symbols: External"
              | SymbolScope.Private => ("MLLIB_PRIVATE", "PRIVATE")
              | SymbolScope.Public => ("MLLIB_PUBLIC", "PUBLIC")
          val headerDecl =
             concat [headerSymbolScope,
                     "(extern ",
                     CType.toString ty, " ",
                     name, ";)"]
          val decl =
             concat [symbolScope, " ",
                     CType.toString ty, " ",
                     name]
       in
         List.push (headers, headerDecl);
         print (decl ^ ";\n")
       end);
      List.foreach
      (!exports, fn {args, convention, id, name, res, symbolScope} =>
       let
          val args =
             Vector.mapi
             (args, fn (i,t) =>
              let
                 val x = concat ["x", Int.toString i]
                 val t = CType.toString t
              in
                 (concat [t, " ", x],
                  concat ["\tlocalOpArgsRes[", Int.toString (i + 1), "] = ",
                          "(Pointer)(&", x, ");\n"])
              end)
          val (headerSymbolScope, symbolScope) =
             case symbolScope of
                SymbolScope.External =>
                   Error.bug "Ffi.declareExports.exports: External"
              | SymbolScope.Private => ("MLLIB_PRIVATE","PRIVATE")
              | SymbolScope.Public => ("MLLIB_PUBLIC","PUBLIC")
          val prototype =
             concat [case res of
                        NONE => "void"
                      | SOME t => CType.toString t,
                     if convention <> Convention.Cdecl
                        then concat [" __attribute__ ((",
                                     Convention.toString convention,
                                     ")) "]
                     else " ",
                     name, " (",
                     concat (List.separate (Vector.toListMap (args, #1), ", ")),
                     ")"]
          val n =
             1 + (Vector.length args)
             + (case res of NONE => 0 | SOME _ => 1)
       in
          List.push (headers, concat [headerSymbolScope, "(", prototype, ";)"])
          ; print (concat [symbolScope, " ", prototype, " {\n"])
          ; print (concat ["\tPointer localOpArgsRes[", Int.toString n,"];\n"])
          (* SPOONHOWER_NOTE: remove global state *)
          (* ; print (concat ["\tMLton_FFI_opArgsResPtr = (Pointer)(localOpArgsRes);\n"]) *)
          ; print (concat ["\tInt32 localOp = ", Int.toString id, ";\n",
                           "\tlocalOpArgsRes[0] = (Pointer)(&localOp);\n"])
          ; Vector.foreach (args, fn (_, set) => print set)
          ; (case res of
                NONE => ()
              | SOME t =>
                   print (concat ["\t", CType.toString t, " localRes;\n",
                                  "\tlocalOpArgsRes[", Int.toString (Vector.length args + 1), "] = ",
                                  "(Pointer)(&localRes);\n"]))
          ; print ("\tMLton_callFromC (localOpArgsRes);\n")
          ; (case res of
                NONE => ()
              | SOME _ => print "\treturn localRes;\n")
          ; print "}\n"
       end)
   end
=======
   (List.foreach
    (!symbols, fn {name, ty, symbolScope} =>
     let
        val (headerSymbolScope, symbolScope) =
           case symbolScope of
              SymbolScope.External =>
                 Error.bug "Ffi.declareExports.symbols: External"
            | SymbolScope.Private => ("MLLIB_PRIVATE", "PRIVATE")
            | SymbolScope.Public => ("MLLIB_PUBLIC", "PUBLIC")
        val headerDecl =
           concat [headerSymbolScope,
                   "(extern ",
                   CType.toString ty, " ",
                   name, ";)"]
        val decl =
           concat [symbolScope, " ",
                   CType.toString ty, " ",
                   name]
     in
       List.push (headers, headerDecl);
       print (decl ^ ";\n")
     end);
    if List.isEmpty (!exports)
       then ()
       else (print "MLtonCallFromC ()\n";
             print "PRIVATE Pointer MLton_FFI_opArgsResPtr;\n");
    List.foreach
    (!exports, fn {args, convention, id, name, res, symbolScope} =>
     let
        val args =
           Vector.mapi
           (args, fn (i,t) =>
            let
               val x = concat ["x", Int.toString i]
               val t = CType.toString t
            in
               (concat [t, " ", x],
                concat ["\tlocalOpArgsRes[", Int.toString (i + 1), "] = ",
                        "(Pointer)(&", x, ");\n"])
            end)
        val (headerSymbolScope, symbolScope) =
           case symbolScope of
              SymbolScope.External =>
                 Error.bug "Ffi.declareExports.exports: External"
            | SymbolScope.Private => ("MLLIB_PRIVATE","PRIVATE")
            | SymbolScope.Public => ("MLLIB_PUBLIC","PUBLIC")
        val prototype =
           concat [case res of
                      NONE => "void"
                    | SOME t => CType.toString t,
                   if convention <> Convention.Cdecl
                      then concat [" __attribute__ ((",
                                   Convention.toString convention,
                                   ")) "]
                   else " ",
                   name, " (",
                   concat (List.separate (Vector.toListMap (args, #1), ", ")),
                   ")"]
        val n =
           1 + (Vector.length args)
           + (case res of NONE => 0 | SOME _ => 1)
     in
        List.push (headers, concat [headerSymbolScope, "(", prototype, ";)"])
        ; print (concat [symbolScope, " ", prototype, " {\n"])
        ; print (concat ["\tPointer localOpArgsRes[", Int.toString n,"];\n"])
        ; print (concat ["\tMLton_FFI_opArgsResPtr = (Pointer)(localOpArgsRes);\n"])
        ; print (concat ["\tInt32 localOp = ", Int.toString id, ";\n",
                         "\tlocalOpArgsRes[0] = (Pointer)(&localOp);\n"])
        ; Vector.foreach (args, fn (_, set) => print set)
        ; (case res of
              NONE => ()
            | SOME t =>
                 print (concat ["\t", CType.toString t, " localRes;\n",
                                "\tlocalOpArgsRes[", Int.toString (Vector.length args + 1), "] = ",
                                "(Pointer)(&localRes);\n"]))
        ; print ("\tMLton_callFromC ();\n")
        ; (case res of
              NONE => ()
            | SOME _ => print "\treturn localRes;\n")
        ; print "}\n"
     end))
>>>>>>> 324b32c1

fun exportHeader f =
   File.withOut
   (f, fn out =>
    let
       fun print s = Out.output (out, s)
       val libname = !Control.libname
       val libcap = CharVector.map Char.toUpper libname
       val _ = print ("#ifndef __" ^ libcap ^ "_ML_H__\n")
       val _ = print ("#define __" ^ libcap ^ "_ML_H__\n")
       val _ = print "\n"
       val _ =
          File.outputContents
          (concat [!Control.libDir, "/include/ml-types.h"], out)
       val _ = print "\n"
       val _ =
          File.outputContents
          (concat [!Control.libDir, "/include/export.h"], out)
       val _ = print "\n"
       (* How do programs link against this library by default *)
       val defaultLinkage =
          case !Control.format of
             Control.Archive    => "STATIC_LINK"
           | Control.Executable => "PART_OF"
           | Control.LibArchive => "NO_DEFAULT_LINK"
           | Control.Library    => "DYNAMIC_LINK"
       val _ =
          print ("#if !defined(PART_OF_"      ^ libcap ^ ") && \\\n\
                 \    !defined(STATIC_LINK_"  ^ libcap ^ ") && \\\n\
                 \    !defined(DYNAMIC_LINK_" ^ libcap ^ ")\n")
       val _ =
          print ("#define " ^ defaultLinkage ^ "_" ^ libcap ^ "\n")
       val _ = print "#endif\n"
       val _ = print "\n"
       val _ = print ("#if defined(PART_OF_" ^ libcap ^ ")\n")
       val _ = print "#define MLLIB_PRIVATE(x) PRIVATE x\n"
       val _ = print "#define MLLIB_PUBLIC(x) PUBLIC x\n"
       val _ = print ("#elif defined(STATIC_LINK_" ^ libcap ^ ")\n")
       val _ = print "#define MLLIB_PRIVATE(x)\n"
       val _ = print "#define MLLIB_PUBLIC(x) PUBLIC x\n"
       val _ = print ("#elif defined(DYNAMIC_LINK_" ^ libcap ^ ")\n")
       val _ = print "#define MLLIB_PRIVATE(x)\n"
       val _ = print "#define MLLIB_PUBLIC(x) EXTERNAL x\n"
       val _ = print "#else\n"
       val _ = print ("#error Must specify linkage for " ^ libname ^ "\n")
       val _ = print "#define MLLIB_PRIVATE(x)\n"
       val _ = print "#define MLLIB_PUBLIC(x)\n"
       val _ = print "#endif\n"
       val _ = print "\n"
       val _ = print "#ifdef __cplusplus\n"
       val _ = print "extern \"C\" {\n"
       val _ = print "#endif\n"
       val _ = print "\n"
       val _ =
          if !Control.format = Control.Executable then () else
              (print ("MLLIB_PUBLIC(void " ^ libname ^ "_open(int argc, const char** argv);)\n")
              ;print ("MLLIB_PUBLIC(void " ^ libname ^ "_close();)\n"))
       val _ = declareExports {print = fn _ => ()}
       val _ = List.foreach (!headers, fn s => (print s; print "\n"))
       val _ = print "\n"
       val _ = print "#undef MLLIB_PRIVATE\n"
       val _ = print "#undef MLLIB_PUBLIC\n"
       val _ = print "\n"
       val _ = print "#ifdef __cplusplus\n"
       val _ = print "}\n"
       val _ = print "#endif\n"
       val _ = print "\n"
       val _ = print ("#endif /* __" ^ libcap ^ "_ML_H__ */\n")
    in
       ()
    end)

val exportHeader =
   Control.trace (Control.Detail, "exportHeader") exportHeader

end<|MERGE_RESOLUTION|>--- conflicted
+++ resolved
@@ -67,91 +67,6 @@
 val headers: string list ref = ref []
 
 fun declareExports {print} =
-<<<<<<< HEAD
-   let
-      (* SPOONHOWER_NOTE: remove global state *)
-      (* val _ = print "PRIVATE Pointer MLton_FFI_opArgsResPtr;\n" *)
-   in
-      List.foreach
-      (!symbols, fn {name, ty, symbolScope} =>
-       let
-          val (headerSymbolScope, symbolScope) =
-             case symbolScope of
-                SymbolScope.External =>
-                   Error.bug "Ffi.declareExports.symbols: External"
-              | SymbolScope.Private => ("MLLIB_PRIVATE", "PRIVATE")
-              | SymbolScope.Public => ("MLLIB_PUBLIC", "PUBLIC")
-          val headerDecl =
-             concat [headerSymbolScope,
-                     "(extern ",
-                     CType.toString ty, " ",
-                     name, ";)"]
-          val decl =
-             concat [symbolScope, " ",
-                     CType.toString ty, " ",
-                     name]
-       in
-         List.push (headers, headerDecl);
-         print (decl ^ ";\n")
-       end);
-      List.foreach
-      (!exports, fn {args, convention, id, name, res, symbolScope} =>
-       let
-          val args =
-             Vector.mapi
-             (args, fn (i,t) =>
-              let
-                 val x = concat ["x", Int.toString i]
-                 val t = CType.toString t
-              in
-                 (concat [t, " ", x],
-                  concat ["\tlocalOpArgsRes[", Int.toString (i + 1), "] = ",
-                          "(Pointer)(&", x, ");\n"])
-              end)
-          val (headerSymbolScope, symbolScope) =
-             case symbolScope of
-                SymbolScope.External =>
-                   Error.bug "Ffi.declareExports.exports: External"
-              | SymbolScope.Private => ("MLLIB_PRIVATE","PRIVATE")
-              | SymbolScope.Public => ("MLLIB_PUBLIC","PUBLIC")
-          val prototype =
-             concat [case res of
-                        NONE => "void"
-                      | SOME t => CType.toString t,
-                     if convention <> Convention.Cdecl
-                        then concat [" __attribute__ ((",
-                                     Convention.toString convention,
-                                     ")) "]
-                     else " ",
-                     name, " (",
-                     concat (List.separate (Vector.toListMap (args, #1), ", ")),
-                     ")"]
-          val n =
-             1 + (Vector.length args)
-             + (case res of NONE => 0 | SOME _ => 1)
-       in
-          List.push (headers, concat [headerSymbolScope, "(", prototype, ";)"])
-          ; print (concat [symbolScope, " ", prototype, " {\n"])
-          ; print (concat ["\tPointer localOpArgsRes[", Int.toString n,"];\n"])
-          (* SPOONHOWER_NOTE: remove global state *)
-          (* ; print (concat ["\tMLton_FFI_opArgsResPtr = (Pointer)(localOpArgsRes);\n"]) *)
-          ; print (concat ["\tInt32 localOp = ", Int.toString id, ";\n",
-                           "\tlocalOpArgsRes[0] = (Pointer)(&localOp);\n"])
-          ; Vector.foreach (args, fn (_, set) => print set)
-          ; (case res of
-                NONE => ()
-              | SOME t =>
-                   print (concat ["\t", CType.toString t, " localRes;\n",
-                                  "\tlocalOpArgsRes[", Int.toString (Vector.length args + 1), "] = ",
-                                  "(Pointer)(&localRes);\n"]))
-          ; print ("\tMLton_callFromC (localOpArgsRes);\n")
-          ; (case res of
-                NONE => ()
-              | SOME _ => print "\treturn localRes;\n")
-          ; print "}\n"
-       end)
-   end
-=======
    (List.foreach
     (!symbols, fn {name, ty, symbolScope} =>
      let
@@ -177,7 +92,8 @@
     if List.isEmpty (!exports)
        then ()
        else (print "MLtonCallFromC ()\n";
-             print "PRIVATE Pointer MLton_FFI_opArgsResPtr;\n");
+             (* SPOONHOWER_NOTE: remove global state *)
+             (* print "PRIVATE Pointer MLton_FFI_opArgsResPtr;\n" *) ());
     List.foreach
     (!exports, fn {args, convention, id, name, res, symbolScope} =>
      let
@@ -217,7 +133,8 @@
         List.push (headers, concat [headerSymbolScope, "(", prototype, ";)"])
         ; print (concat [symbolScope, " ", prototype, " {\n"])
         ; print (concat ["\tPointer localOpArgsRes[", Int.toString n,"];\n"])
-        ; print (concat ["\tMLton_FFI_opArgsResPtr = (Pointer)(localOpArgsRes);\n"])
+        (* SPOONHOWER_NOTE: remove global state *)
+        (* ; print (concat ["\tMLton_FFI_opArgsResPtr = (Pointer)(localOpArgsRes);\n"]) *)
         ; print (concat ["\tInt32 localOp = ", Int.toString id, ";\n",
                          "\tlocalOpArgsRes[0] = (Pointer)(&localOp);\n"])
         ; Vector.foreach (args, fn (_, set) => print set)
@@ -227,13 +144,12 @@
                  print (concat ["\t", CType.toString t, " localRes;\n",
                                 "\tlocalOpArgsRes[", Int.toString (Vector.length args + 1), "] = ",
                                 "(Pointer)(&localRes);\n"]))
-        ; print ("\tMLton_callFromC ();\n")
+        ; print ("\tMLton_callFromC (localOpArgsRes);\n")
         ; (case res of
               NONE => ()
             | SOME _ => print "\treturn localRes;\n")
         ; print "}\n"
      end))
->>>>>>> 324b32c1
 
 fun exportHeader f =
    File.withOut
