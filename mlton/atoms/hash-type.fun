(* Copyright (C) 1999-2008 Henry Cejtin, Matthew Fluet, Suresh
 *    Jagannathan, and Stephen Weeks.
 * Copyright (C) 1997-2000 NEC Research Institute.
 *
 * MLton is released under a BSD-style license.
 * See the file MLton-LICENSE for details.
 *)

functor HashType (S: HASH_TYPE_STRUCTS): HASH_TYPE = 
struct

open S

structure Type =
   struct
      datatype t =
         T of {
               hash: Word.t,
               plist: PropertyList.t,
               tree: tree
               }
      and tree =
         Var of Tyvar.t
        | Con of Tycon.t * t vector

      local
         fun make f (T r) = f r
      in
         val hash = make #hash
         val plist = make #plist
         val tree = make #tree
      end

      local
         open Layout
      in
         val rec layoutTree =
            fn Var a => Tyvar.layout a
             | Con (c, ts) =>
                  seq [Tycon.layout c,
                       Vector.layout (layoutTree o tree) ts]
      end

      structure Dest =
         struct
            datatype dest = datatype tree
            val dest = tree
         end
      open Dest

      fun deConOpt t =
         case dest t of
            Con x => SOME x
          | _ => NONE

      fun makeHom {con, var} =
         let
            val {get, destroy, ...} =
               Property.destGet
               (plist,
                Property.initRec
                (fn (t, get) =>
                 case dest t of
                    Var a => var (t, a)
                  | Con (c, ts) => con (t, c, Vector.map (ts, get))))
         in {hom = get, destroy = destroy}
         end

      fun hom {ty, var, con} =
         let
            val {hom, destroy} = makeHom {var = var o #2,
                                          con = fn (_, c, xs) => con (c, xs)}
            val res = hom ty
            val _ = destroy ()
         in res
         end

      fun makeMonoHom {con} =
         makeHom {var = fn _ => Error.bug "HashType.Type.makeMonoHom: type variable",
                  con = con}

      fun equals (t, t'): bool = PropertyList.equals (plist t, plist t')

      fun layout (ty: t): Layout.t =
         #1 (hom {con = Tycon.layoutApp,
                  ty = ty,
                  var = fn a => (Tyvar.layout a,
                                 ({isChar = false},
                                  Tycon.BindingStrength.unit))})

      local
         val same: tree * tree -> bool =
            fn (Var a, Var a') => Tyvar.equals (a, a')
             | (Con (c, ts), Con (c', ts')) =>
                  Tycon.equals (c, c')
                  andalso Vector.equals (ts, ts', equals)
             | _ => false
         val same =
            Trace.trace2 ("HashType.Type.same", layoutTree, layoutTree, Bool.layout)
            same
         val table: t HashSet.t = HashSet.new {hash = hash}
      in
         fun lookup (hash, tr) =
            HashSet.lookupOrInsert (table, hash,
                                    fn t => same (tr, tree t),
                                    fn () => T {hash = hash,
                                                plist = PropertyList.new (),
                                                tree = tr})

         fun stats () =
            let open Layout
            in align [seq [str "num types in hash table = ",
                           Int.layout (HashSet.size table)],
                      Control.sizeMessage ("types hash table", table)]
            end
      end

      fun var a = lookup (Tyvar.hash a, Var a)

      local
         val generator: Word.t = 0wx5555
      in
         fun con (c, ts) =
            lookup (Vector.fold (ts, Tycon.hash c, fn (t, w) =>
                                 Word.xorb (w * generator, hash t)),
                    Con (c, ts))
         val con = Trace.trace2 ("HashType.Type.con",
                                 Tycon.layout,
                                 Vector.layout layout,
                                 layout) con
      end
   end
structure Ops = TypeOps (structure Tycon = Tycon
                         open Type)
open Type Ops

val string = word8Vector

fun ofConst c =
   let
      datatype z = datatype Const.t
   in
      case c of
         IntInf _ => intInf
       | Null => cpointer
       | Real r => real (RealX.size r)
       | Word w => word (WordX.size w)
       | WordVector v => vector (word (WordXVector.elementSize v))
   end

fun isUnit t =
   case dest t of
      Con (c, ts) => 0 = Vector.length ts andalso Tycon.equals (c, Tycon.tuple)
    | _ => false

fun substitute (ty, v) =
   if Vector.isEmpty v
      then ty (* This optimization is important so that monotypes
               * are not substituted inside of.
               *)
   else 
      hom {ty = ty,
           var = fn a => (case Vector.peek (v, fn (a', _) =>
                                            Tyvar.equals (a, a')) of
                             NONE => var a
                           | SOME (_, ty) => ty),
           con = con}

val substitute =
   Trace.trace2 
   ("HashType.substitute", 
    layout, 
    Vector.layout (Layout.tuple2 (Tyvar.layout, Type.layout)), 
    layout) 
   substitute

(* fun equalss (ts: t list): t option =
 *    case ts of
 *       t :: ts =>
 *       let fun loop [] = SOME t
 *             | loop (t' :: ts) = if equals (t, t') then loop ts else NONE
 *       in loop ts
 *       end
 *     | [] => Error.bug "HashType.equals"
 *)

local
   val out = Out.error
   val print = Out.outputc out
   exception TypeError
in
   fun error (msg, lay) =
      (print (concat ["Type error: ", msg, "\n"])
       ; Layout.output (lay, out)
       ; print "\n"
       ; raise TypeError)
end

fun tycon t =
   case dest t of
      Con (c, _) => c
    | _ => Error.bug "HashType.tycon: type variable"

fun containsTycon (ty, tycon) =
   hom {ty = ty,
        var = fn _ => false,
        con = fn (tycon', bs) => (Tycon.equals (tycon, tycon')
                                  orelse Vector.exists (bs, fn b => b))}

fun checkPrimApp {args, prim, result, targs}: bool =
<<<<<<< HEAD
   Prim.checkApp (prim,
                  {args = args,
                   result = result,
                   targs = targs,
                   typeOps = {array = array,
                              arrow = arrow,
                              bool = bool,
                              cpointer = cpointer,
                              equals = equals,
                              exn = exn,
                              intInf = intInf,
                              real = real,
                              reff = reff,
                              thread = thread,
                              unit = unit,
                              vector = vector,
                              weak = weak,
                              word = word}})
=======
   let
      datatype z = datatype Prim.Name.t
      fun done (args', result') =
         Vector.equals (args, Vector.fromList args', equals)
         andalso equals (result, result')
      fun targ i = Vector.sub (targs, i)
      fun oneTarg f =
         1 = Vector.length targs
         andalso done (f (targ 0))
      local
         fun make f s = let val t = f s in done ([t], t) end
      in
         val realUnary = make real
         val wordUnary = make word
      end
      local
         fun make f s = let val t = f s in done ([t, t], t) end
      in
         val realBinary = make real
         val wordBinary = make word
      end
      local
         fun make f s = let val t = f s in done ([t, t], bool) end
      in
         val realCompare = make real
         val wordCompare = make word
      end
      val cint = word (WordSize.cint ())
      val compareRes = word WordSize.compareRes
      val csize = word (WordSize.csize ())
      val cptrdiff = word (WordSize.cptrdiff ())
      val seqIndex = word (WordSize.seqIndex ())
      val shiftArg = word WordSize.shiftArg
      val bigIntInfWord = word (WordSize.bigIntInfWord ())
      val smallIntInfWord = word (WordSize.smallIntInfWord ())

      fun intInfBinary () = done ([intInf, intInf, csize], intInf)
      fun intInfShift () = done ([intInf, shiftArg, csize], intInf)
      fun intInfUnary () = done ([intInf, csize], intInf)
      fun realTernary s = done ([real s, real s, real s], real s)
      val word8Array = array word8
      fun wordShift s = done ([word s, shiftArg], word s)
   in
      case Prim.name prim of
         Array_array => oneTarg (fn targ => ([seqIndex], array targ))
       | Array_array0Const => oneTarg (fn targ => ([], array targ))
       | Array_length => oneTarg (fn t => ([array t], seqIndex))
       | Array_sub => oneTarg (fn t => ([array t, seqIndex], t))
       | Array_toVector => oneTarg (fn t => ([array t], vector t))
       | Array_update => oneTarg (fn t => ([array t, seqIndex, t], unit))
       | CPointer_add => done ([cpointer, csize], cpointer) 
       | CPointer_diff => done ([cpointer, cpointer], csize)
       | CPointer_equal => done ([cpointer, cpointer], bool)
       | CPointer_fromWord => done ([csize], cpointer)
       | CPointer_getCPointer => done ([cpointer, cptrdiff], cpointer)
       | CPointer_getObjptr => oneTarg (fn t => ([cpointer, cptrdiff], t))
       | CPointer_getReal s => done ([cpointer, cptrdiff], real s)
       | CPointer_getWord s => done ([cpointer, cptrdiff], word s)
       | CPointer_lt => done ([cpointer, cpointer], bool)
       | CPointer_setCPointer => done ([cpointer, cptrdiff, cpointer], unit)
       | CPointer_setObjptr => oneTarg (fn t => ([cpointer, cptrdiff, t], unit))
       | CPointer_setReal s => done ([cpointer, cptrdiff, real s], unit)
       | CPointer_setWord s => done ([cpointer, cptrdiff, word s], unit)
       | CPointer_sub => done ([cpointer, csize], cpointer)
       | CPointer_toWord => done ([cpointer], csize)
       | Exn_extra => oneTarg (fn t => ([exn], t))
       | Exn_name => done ([exn], string)
       | Exn_setExtendExtra => oneTarg (fn t => ([arrow (t, t)], unit))
       | Exn_setInitExtra => oneTarg (fn t => ([t], unit))
       | FFI f => done (Vector.toList (CFunction.args f), CFunction.return f)
       | FFI_getOp => done ([], cint)
       | FFI_Symbol _ => done ([], cpointer)
       | GC_collect => done ([], unit)
       | IntInf_add => intInfBinary ()
       | IntInf_andb => intInfBinary ()
       | IntInf_arshift => intInfShift ()
       | IntInf_compare => done ([intInf, intInf], compareRes)
       | IntInf_equal => done ([intInf, intInf], bool)
       | IntInf_gcd => intInfBinary ()
       | IntInf_lshift => intInfShift ()
       | IntInf_mul => intInfBinary ()
       | IntInf_neg => intInfUnary ()
       | IntInf_notb => intInfUnary ()
       | IntInf_orb => intInfBinary ()
       | IntInf_quot => intInfBinary ()
       | IntInf_rem => intInfBinary ()
       | IntInf_sub => intInfBinary ()
       | IntInf_toString => done ([intInf, word32, csize], string)
       | IntInf_toVector => done ([intInf], vector bigIntInfWord)
       | IntInf_toWord => done ([intInf], smallIntInfWord)
       | IntInf_xorb => intInfBinary ()
       | MLton_bogus => oneTarg (fn t => ([], t))
       | MLton_bug => done ([string], unit)
       | MLton_eq => oneTarg (fn t => ([t, t], bool))
       | MLton_equal => oneTarg (fn t => ([t, t], bool))
       | MLton_halt => done ([cint], unit)
       | MLton_handlesSignals => done ([], bool)
       | MLton_installSignalHandler => done ([], unit)
       | MLton_share => oneTarg (fn t => ([t], unit))
       | MLton_size => oneTarg (fn t => ([t], csize))
       | MLton_touch => oneTarg (fn t => ([t], unit))
       | Real_Math_acos s => realUnary s
       | Real_Math_asin s => realUnary s
       | Real_Math_atan s => realUnary s
       | Real_Math_atan2 s => realBinary s
       | Real_Math_cos s => realUnary s
       | Real_Math_exp s => realUnary s
       | Real_Math_ln s => realUnary s
       | Real_Math_log10 s => realUnary s
       | Real_Math_sin s => realUnary s
       | Real_Math_sqrt s => realUnary s
       | Real_Math_tan s => realUnary s
       | Real_abs s => realUnary s
       | Real_add s => realBinary s
       | Real_castToWord (s, s') => done ([real s], word s')
       | Real_div s => realBinary s
       | Real_equal s => realCompare s
       | Real_ldexp s => done ([real s, cint], real s)
       | Real_le s => realCompare s
       | Real_lt s => realCompare s
       | Real_mul s => realBinary s
       | Real_muladd s => realTernary s
       | Real_mulsub s => realTernary s
       | Real_neg s => realUnary s
       | Real_qequal s => realCompare s
       | Real_rndToReal (s, s') => done ([real s], real s')
       | Real_rndToWord (s, s', _) => done ([real s], word s')
       | Real_round s => realUnary s
       | Real_sub s => realBinary s
       | Ref_assign => oneTarg (fn t => ([reff t, t], unit))
       | Ref_deref => oneTarg (fn t => ([reff t], t))
       | Ref_ref => oneTarg (fn t => ([t], reff t))
       | Thread_atomicBegin => done ([], unit)
       | Thread_atomicEnd => done ([], unit)
       | Thread_atomicState => done ([], word32)
       | Thread_copy => done ([thread], thread)
       | Thread_copyCurrent => done ([], unit)
       | Thread_returnToC => done ([], unit)
       | Thread_switchTo => done ([thread], unit)
       | TopLevel_getHandler => done ([], arrow (exn, unit))
       | TopLevel_getSuffix => done ([], arrow (unit, unit))
       | TopLevel_setHandler => done ([arrow (exn, unit)], unit)
       | TopLevel_setSuffix => done ([arrow (unit, unit)], unit)
       | Vector_length => oneTarg (fn t => ([vector t], seqIndex))
       | Vector_sub => oneTarg (fn t => ([vector t, seqIndex], t))
       | Weak_canGet => oneTarg (fn t => ([weak t], bool))
       | Weak_get => oneTarg (fn t => ([weak t], t))
       | Weak_new => oneTarg (fn t => ([t], weak t))
       | Word8Array_subWord s => done ([word8Array, seqIndex], word s)
       | Word8Array_updateWord s => done ([word8Array, seqIndex, word s], unit)
       | Word8Vector_subWord s => done ([word8Vector, seqIndex], word s)
       | WordVector_toIntInf => done ([vector bigIntInfWord], intInf)
       | Word_add s => wordBinary s
       | Word_addCheck (s, _) => wordBinary s
       | Word_andb s => wordBinary s
       | Word_castToReal (s, s') => done ([word s], real s')
       | Word_equal s => wordCompare s
       | Word_extdToWord (s, s', _) => done ([word s], word s')
       | Word_lshift s => wordShift s
       | Word_lt (s, _) => wordCompare s
       | Word_mul (s, _) => wordBinary s
       | Word_mulCheck (s, _) => wordBinary s
       | Word_neg s => wordUnary s
       | Word_negCheck s => wordUnary s
       | Word_notb s => wordUnary s
       | Word_orb s => wordBinary s
       | Word_quot (s, _) => wordBinary s
       | Word_rem (s, _) => wordBinary s
       | Word_rndToReal (s, s', _) => done ([word s], real s')
       | Word_rol s => wordShift s
       | Word_ror s => wordShift s
       | Word_rshift (s, _) => wordShift s
       | Word_sub s => wordBinary s
       | Word_subCheck (s, _) => wordBinary s
       | Word_toIntInf => done ([smallIntInfWord], intInf)
       | Word_xorb s => wordBinary s
       | World_save => done ([string], unit)
       | _ => Error.bug (concat ["HashType.checkPrimApp: strange prim: ",
                                 Prim.toString prim])
   end

>>>>>>> 5081907d
end<|MERGE_RESOLUTION|>--- conflicted
+++ resolved
@@ -6,7 +6,7 @@
  * See the file MLton-LICENSE for details.
  *)
 
-functor HashType (S: HASH_TYPE_STRUCTS): HASH_TYPE = 
+functor HashType (S: HASH_TYPE_STRUCTS): HASH_TYPE =
 struct
 
 open S
@@ -158,7 +158,7 @@
       then ty (* This optimization is important so that monotypes
                * are not substituted inside of.
                *)
-   else 
+   else
       hom {ty = ty,
            var = fn a => (case Vector.peek (v, fn (a', _) =>
                                             Tyvar.equals (a, a')) of
@@ -167,11 +167,11 @@
            con = con}
 
 val substitute =
-   Trace.trace2 
-   ("HashType.substitute", 
-    layout, 
-    Vector.layout (Layout.tuple2 (Tyvar.layout, Type.layout)), 
-    layout) 
+   Trace.trace2
+   ("HashType.substitute",
+    layout,
+    Vector.layout (Layout.tuple2 (Tyvar.layout, Type.layout)),
+    layout)
    substitute
 
 (* fun equalss (ts: t list): t option =
@@ -208,7 +208,6 @@
                                   orelse Vector.exists (bs, fn b => b))}
 
 fun checkPrimApp {args, prim, result, targs}: bool =
-<<<<<<< HEAD
    Prim.checkApp (prim,
                   {args = args,
                    result = result,
@@ -227,187 +226,4 @@
                               vector = vector,
                               weak = weak,
                               word = word}})
-=======
-   let
-      datatype z = datatype Prim.Name.t
-      fun done (args', result') =
-         Vector.equals (args, Vector.fromList args', equals)
-         andalso equals (result, result')
-      fun targ i = Vector.sub (targs, i)
-      fun oneTarg f =
-         1 = Vector.length targs
-         andalso done (f (targ 0))
-      local
-         fun make f s = let val t = f s in done ([t], t) end
-      in
-         val realUnary = make real
-         val wordUnary = make word
-      end
-      local
-         fun make f s = let val t = f s in done ([t, t], t) end
-      in
-         val realBinary = make real
-         val wordBinary = make word
-      end
-      local
-         fun make f s = let val t = f s in done ([t, t], bool) end
-      in
-         val realCompare = make real
-         val wordCompare = make word
-      end
-      val cint = word (WordSize.cint ())
-      val compareRes = word WordSize.compareRes
-      val csize = word (WordSize.csize ())
-      val cptrdiff = word (WordSize.cptrdiff ())
-      val seqIndex = word (WordSize.seqIndex ())
-      val shiftArg = word WordSize.shiftArg
-      val bigIntInfWord = word (WordSize.bigIntInfWord ())
-      val smallIntInfWord = word (WordSize.smallIntInfWord ())
-
-      fun intInfBinary () = done ([intInf, intInf, csize], intInf)
-      fun intInfShift () = done ([intInf, shiftArg, csize], intInf)
-      fun intInfUnary () = done ([intInf, csize], intInf)
-      fun realTernary s = done ([real s, real s, real s], real s)
-      val word8Array = array word8
-      fun wordShift s = done ([word s, shiftArg], word s)
-   in
-      case Prim.name prim of
-         Array_array => oneTarg (fn targ => ([seqIndex], array targ))
-       | Array_array0Const => oneTarg (fn targ => ([], array targ))
-       | Array_length => oneTarg (fn t => ([array t], seqIndex))
-       | Array_sub => oneTarg (fn t => ([array t, seqIndex], t))
-       | Array_toVector => oneTarg (fn t => ([array t], vector t))
-       | Array_update => oneTarg (fn t => ([array t, seqIndex, t], unit))
-       | CPointer_add => done ([cpointer, csize], cpointer) 
-       | CPointer_diff => done ([cpointer, cpointer], csize)
-       | CPointer_equal => done ([cpointer, cpointer], bool)
-       | CPointer_fromWord => done ([csize], cpointer)
-       | CPointer_getCPointer => done ([cpointer, cptrdiff], cpointer)
-       | CPointer_getObjptr => oneTarg (fn t => ([cpointer, cptrdiff], t))
-       | CPointer_getReal s => done ([cpointer, cptrdiff], real s)
-       | CPointer_getWord s => done ([cpointer, cptrdiff], word s)
-       | CPointer_lt => done ([cpointer, cpointer], bool)
-       | CPointer_setCPointer => done ([cpointer, cptrdiff, cpointer], unit)
-       | CPointer_setObjptr => oneTarg (fn t => ([cpointer, cptrdiff, t], unit))
-       | CPointer_setReal s => done ([cpointer, cptrdiff, real s], unit)
-       | CPointer_setWord s => done ([cpointer, cptrdiff, word s], unit)
-       | CPointer_sub => done ([cpointer, csize], cpointer)
-       | CPointer_toWord => done ([cpointer], csize)
-       | Exn_extra => oneTarg (fn t => ([exn], t))
-       | Exn_name => done ([exn], string)
-       | Exn_setExtendExtra => oneTarg (fn t => ([arrow (t, t)], unit))
-       | Exn_setInitExtra => oneTarg (fn t => ([t], unit))
-       | FFI f => done (Vector.toList (CFunction.args f), CFunction.return f)
-       | FFI_getOp => done ([], cint)
-       | FFI_Symbol _ => done ([], cpointer)
-       | GC_collect => done ([], unit)
-       | IntInf_add => intInfBinary ()
-       | IntInf_andb => intInfBinary ()
-       | IntInf_arshift => intInfShift ()
-       | IntInf_compare => done ([intInf, intInf], compareRes)
-       | IntInf_equal => done ([intInf, intInf], bool)
-       | IntInf_gcd => intInfBinary ()
-       | IntInf_lshift => intInfShift ()
-       | IntInf_mul => intInfBinary ()
-       | IntInf_neg => intInfUnary ()
-       | IntInf_notb => intInfUnary ()
-       | IntInf_orb => intInfBinary ()
-       | IntInf_quot => intInfBinary ()
-       | IntInf_rem => intInfBinary ()
-       | IntInf_sub => intInfBinary ()
-       | IntInf_toString => done ([intInf, word32, csize], string)
-       | IntInf_toVector => done ([intInf], vector bigIntInfWord)
-       | IntInf_toWord => done ([intInf], smallIntInfWord)
-       | IntInf_xorb => intInfBinary ()
-       | MLton_bogus => oneTarg (fn t => ([], t))
-       | MLton_bug => done ([string], unit)
-       | MLton_eq => oneTarg (fn t => ([t, t], bool))
-       | MLton_equal => oneTarg (fn t => ([t, t], bool))
-       | MLton_halt => done ([cint], unit)
-       | MLton_handlesSignals => done ([], bool)
-       | MLton_installSignalHandler => done ([], unit)
-       | MLton_share => oneTarg (fn t => ([t], unit))
-       | MLton_size => oneTarg (fn t => ([t], csize))
-       | MLton_touch => oneTarg (fn t => ([t], unit))
-       | Real_Math_acos s => realUnary s
-       | Real_Math_asin s => realUnary s
-       | Real_Math_atan s => realUnary s
-       | Real_Math_atan2 s => realBinary s
-       | Real_Math_cos s => realUnary s
-       | Real_Math_exp s => realUnary s
-       | Real_Math_ln s => realUnary s
-       | Real_Math_log10 s => realUnary s
-       | Real_Math_sin s => realUnary s
-       | Real_Math_sqrt s => realUnary s
-       | Real_Math_tan s => realUnary s
-       | Real_abs s => realUnary s
-       | Real_add s => realBinary s
-       | Real_castToWord (s, s') => done ([real s], word s')
-       | Real_div s => realBinary s
-       | Real_equal s => realCompare s
-       | Real_ldexp s => done ([real s, cint], real s)
-       | Real_le s => realCompare s
-       | Real_lt s => realCompare s
-       | Real_mul s => realBinary s
-       | Real_muladd s => realTernary s
-       | Real_mulsub s => realTernary s
-       | Real_neg s => realUnary s
-       | Real_qequal s => realCompare s
-       | Real_rndToReal (s, s') => done ([real s], real s')
-       | Real_rndToWord (s, s', _) => done ([real s], word s')
-       | Real_round s => realUnary s
-       | Real_sub s => realBinary s
-       | Ref_assign => oneTarg (fn t => ([reff t, t], unit))
-       | Ref_deref => oneTarg (fn t => ([reff t], t))
-       | Ref_ref => oneTarg (fn t => ([t], reff t))
-       | Thread_atomicBegin => done ([], unit)
-       | Thread_atomicEnd => done ([], unit)
-       | Thread_atomicState => done ([], word32)
-       | Thread_copy => done ([thread], thread)
-       | Thread_copyCurrent => done ([], unit)
-       | Thread_returnToC => done ([], unit)
-       | Thread_switchTo => done ([thread], unit)
-       | TopLevel_getHandler => done ([], arrow (exn, unit))
-       | TopLevel_getSuffix => done ([], arrow (unit, unit))
-       | TopLevel_setHandler => done ([arrow (exn, unit)], unit)
-       | TopLevel_setSuffix => done ([arrow (unit, unit)], unit)
-       | Vector_length => oneTarg (fn t => ([vector t], seqIndex))
-       | Vector_sub => oneTarg (fn t => ([vector t, seqIndex], t))
-       | Weak_canGet => oneTarg (fn t => ([weak t], bool))
-       | Weak_get => oneTarg (fn t => ([weak t], t))
-       | Weak_new => oneTarg (fn t => ([t], weak t))
-       | Word8Array_subWord s => done ([word8Array, seqIndex], word s)
-       | Word8Array_updateWord s => done ([word8Array, seqIndex, word s], unit)
-       | Word8Vector_subWord s => done ([word8Vector, seqIndex], word s)
-       | WordVector_toIntInf => done ([vector bigIntInfWord], intInf)
-       | Word_add s => wordBinary s
-       | Word_addCheck (s, _) => wordBinary s
-       | Word_andb s => wordBinary s
-       | Word_castToReal (s, s') => done ([word s], real s')
-       | Word_equal s => wordCompare s
-       | Word_extdToWord (s, s', _) => done ([word s], word s')
-       | Word_lshift s => wordShift s
-       | Word_lt (s, _) => wordCompare s
-       | Word_mul (s, _) => wordBinary s
-       | Word_mulCheck (s, _) => wordBinary s
-       | Word_neg s => wordUnary s
-       | Word_negCheck s => wordUnary s
-       | Word_notb s => wordUnary s
-       | Word_orb s => wordBinary s
-       | Word_quot (s, _) => wordBinary s
-       | Word_rem (s, _) => wordBinary s
-       | Word_rndToReal (s, s', _) => done ([word s], real s')
-       | Word_rol s => wordShift s
-       | Word_ror s => wordShift s
-       | Word_rshift (s, _) => wordShift s
-       | Word_sub s => wordBinary s
-       | Word_subCheck (s, _) => wordBinary s
-       | Word_toIntInf => done ([smallIntInfWord], intInf)
-       | Word_xorb s => wordBinary s
-       | World_save => done ([string], unit)
-       | _ => Error.bug (concat ["HashType.checkPrimApp: strange prim: ",
-                                 Prim.toString prim])
-   end
-
->>>>>>> 5081907d
 end