(* Copyright (C) 2009-2010,2014,2016-2017,2019 Matthew Fluet.
 * Copyright (C) 1999-2008 Henry Cejtin, Matthew Fluet, Suresh
 *    Jagannathan, and Stephen Weeks.
 * Copyright (C) 1997-2000 NEC Research Institute.
 *
 * MLton is released under a HPND-style license.
 * See the file MLton-LICENSE for details.
 *)

(*
 * If you add new polymorphic primitives, you must modify extractTargs.
 *)

functor Prim (S: PRIM_STRUCTS): PRIM =
struct

open S

local
   open Const
in
   structure RealX = RealX
   structure WordX = WordX
   structure WordXVector = WordXVector
end

structure Kind =
   struct
      datatype t =
         DependsOnState
       | Functional
       | Moveable
       | SideEffect
   end

datatype 'a t =
   Array_alloc of {raw: bool} (* to rssa (as runtime C fn) *)
 | Array_copyArray (* to rssa (as runtime C fn) *)
 | Array_copyVector (* to rssa (as runtime C fn) *)
 | Array_length (* to rssa *)
 | Array_sub (* to ssa2 *)
 | Array_toArray (* to rssa *)
 | Array_toVector (* to rssa *)
 | Array_uninit (* to rssa *)
 | Array_uninitIsNop (* to rssa *)
 | Array_update (* to ssa2 *)
 | CPointer_add (* codegen *)
 | CPointer_diff (* codegen *)
 | CPointer_equal (* codegen *)
 | CPointer_fromWord (* codegen *)
 | CPointer_getCPointer (* to rssa *)
 | CPointer_getObjptr (* to rssa *)
 | CPointer_getReal of RealSize.t (* to rssa *)
 | CPointer_getWord of WordSize.t (* to rssa *)
 | CPointer_lt (* codegen *)
 | CPointer_setCPointer (* to rssa *)
 | CPointer_setObjptr (* to rssa *)
 | CPointer_setReal of RealSize.t (* to rssa *)
 | CPointer_setWord of WordSize.t (* to rssa *)
 | CPointer_sub (* codegen *)
 | CPointer_toWord (* codegen *)
 | Exn_extra (* implement exceptions *)
 | Exn_name (* implement exceptions *)
 | Exn_setExtendExtra (* implement exceptions *)
 | FFI of 'a CFunction.t (* to rssa *)
 | FFI_getArgs  (* RAM_NOTE: Is this right? *)
 | FFI_Symbol of {name: string, 
                  cty: CType.t option, 
                  symbolScope: CFunction.SymbolScope.t } (* codegen *)
 | GC_collect (* to rssa (as runtime C fn) *)
<<<<<<< HEAD
 | HierarchicalHeap_new (* ssa to rssa *)
=======
 | GC_state (* to rssa (as operand) *)
>>>>>>> dff7cfe9
 | IntInf_add (* to rssa (as runtime C fn) *)
 | IntInf_andb (* to rssa (as runtime C fn) *)
 | IntInf_arshift (* to rssa (as runtime C fn) *)
 | IntInf_compare (* to rssa (as runtime C fn) *)
 | IntInf_gcd (* to rssa (as runtime C fn) *)
 | IntInf_lshift (* to rssa (as runtime C fn) *)
 | IntInf_mul (* to rssa (as runtime C fn) *)
 | IntInf_neg (* to rssa (as runtime C fn) *)
 | IntInf_notb (* to rssa (as runtime C fn) *)
 | IntInf_orb (* to rssa (as runtime C fn) *)
 | IntInf_quot (* to rssa (as runtime C fn) *)
 | IntInf_rem (* to rssa (as runtime C fn) *)
 | IntInf_sub (* to rssa (as runtime C fn) *)
 | IntInf_toString (* to rssa (as runtime C fn) *)
 | IntInf_toVector (* to rssa *)
 | IntInf_toWord (* to rssa *)
 | IntInf_xorb (* to rssa (as runtime C fn) *)
 (* of type unit -> 'a.
  * Makes a bogus value of any type.
  *)
 | MLton_bogus (* to rssa *)
 | MLton_bug (* to rssa (as impure C fn) *)
 | MLton_deserialize (* unused *)
 | MLton_eq (* to rssa (as Word_equal) *)
 | MLton_equal (* polymorphic equality *)
 | MLton_halt (* to rssa (as runtime C fn) *)
 | MLton_hash (* polymorphic hash *)
 (* MLton_handlesSignals and MLton_installSignalHandler work together
  * to inform the optimizer and basis library whether or not the
  * program uses signal handlers.
  *
  * MLton_installSignalHandler is called by MLton.Signal.setHandler,
  * and is effectively a noop, but is left in the program until, so
  * that the optimizer can test whether or not the program installs
  * signal handlers.
  *
  * MLton_handlesSignals is translated by closure conversion into
  * a boolean, and is true iff MLton_installsSignalHandler is called.
  *)
 | MLton_handlesSignals (* closure conversion *)
 | MLton_installSignalHandler (* to rssa (as nop) *)
 | MLton_serialize (* unused *)
 | MLton_share (* to rssa (as nop or runtime C fn) *)
 | MLton_size (* to rssa (as runtime C fn) *)
 | MLton_touch (* to rssa (as nop) or backend (as nop) *)
 | Real_Math_acos of RealSize.t (* codegen *)
 | Real_Math_asin of RealSize.t (* codegen *)
 | Real_Math_atan of RealSize.t (* codegen *)
 | Real_Math_atan2 of RealSize.t (* codegen *)
 | Real_Math_cos of RealSize.t (* codegen *)
 | Real_Math_exp of RealSize.t (* codegen *)
 | Real_Math_ln of RealSize.t (* codegen *)
 | Real_Math_log10 of RealSize.t  (* codegen *)
 | Real_Math_sin of RealSize.t (* codegen *)
 | Real_Math_sqrt of RealSize.t (* codegen *)
 | Real_Math_tan of RealSize.t (* codegen *)
 | Real_abs of RealSize.t (* codegen *)
 | Real_add of RealSize.t (* codegen *)
 | Real_castToWord of RealSize.t * WordSize.t (* codegen *)
 | Real_div of RealSize.t (* codegen *)
 | Real_equal of RealSize.t (* codegen *)
 | Real_ldexp of RealSize.t (* codegen *)
 | Real_le of RealSize.t (* codegen *)
 | Real_lt of RealSize.t (* codegen *)
 | Real_mul of RealSize.t (* codegen *)
 | Real_muladd of RealSize.t (* codegen *)
 | Real_mulsub of RealSize.t (* codegen *)
 | Real_neg of RealSize.t (* codegen *)
 | Real_qequal of RealSize.t (* codegen *)
 | Real_rndToReal of RealSize.t * RealSize.t (* codegen *)
 | Real_rndToWord of RealSize.t * WordSize.t * {signed: bool} (* codegen *)
 | Real_round of RealSize.t (* codegen *)
 | Real_sub of RealSize.t (* codegen *)
 | Ref_assign (* to ssa2 *)
 | Ref_deref (* to ssa2 *)
 | Ref_ref (* to ssa2 *)
 | String_toWord8Vector (* defunctorize *)
 | Thread_atomicBegin (* to rssa *)
 | Thread_atomicEnd (* to rssa *)
 | Thread_atomicState (* to rssa *)
 | Thread_copy (* to rssa (as runtime C fn) *)
 | Thread_copyCurrent (* to rssa (as runtime C fn) *)
 | Thread_returnToC (* codegen *)
 (* switchTo has to be a _prim because we have to know that it
  * enters the runtime -- because everything must be saved
  * on the stack.
  *)
 | Thread_switchTo (* to rssa (as runtime C fn) *)
 | TopLevel_getHandler (* implement exceptions *)
 | TopLevel_getSuffix (* implement suffix *)
 | TopLevel_setHandler (* implement exceptions *)
 | TopLevel_setSuffix (* implement suffix *)
 | Vector_length (* to ssa2 *)
 | Vector_sub (* to ssa2 *)
 | Vector_vector (* to ssa2 *)
 | Weak_canGet (* to rssa (as runtime C fn) *)
 | Weak_get (* to rssa (as runtime C fn) *)
 | Weak_new (* to rssa (as runtime C fn) *)
 | Word_add of WordSize.t (* codegen *)
 | Word_addCheckP of WordSize.t * {signed: bool} (* codegen *)
 | Word_andb of WordSize.t (* codegen *)
 | Word_castToReal of WordSize.t * RealSize.t (* codegen *)
 | Word_equal of WordSize.t (* codegen *)
 | Word_extdToWord of WordSize.t * WordSize.t * {signed: bool} (* codegen *)
 | Word_lshift of WordSize.t (* codegen *)
 | Word_lt of WordSize.t * {signed: bool} (* codegen *)
 | Word_mul of WordSize.t * {signed: bool} (* codegen *)
 | Word_mulCheckP of WordSize.t * {signed: bool} (* codegen *)
 | Word_neg of WordSize.t (* codegen *)
 | Word_negCheckP of WordSize.t * {signed: bool} (* codegen *)
 | Word_notb of WordSize.t (* codegen *)
 | Word_orb of WordSize.t (* codegen *)
 | Word_quot of WordSize.t * {signed: bool} (* codegen *)
 | Word_rem of WordSize.t * {signed: bool} (* codegen *)
 | Word_rndToReal of WordSize.t * RealSize.t * {signed: bool} (* codegen *)
 | Word_rol of WordSize.t (* codegen *)
 | Word_ror of WordSize.t (* codegen *)
 | Word_rshift of WordSize.t * {signed: bool} (* codegen *)
 | Word_sub of WordSize.t (* codegen *)
 | Word_subCheckP of WordSize.t * {signed: bool} (* codegen *)
 | Word_toIntInf (* to rssa *)
 | Word_xorb of WordSize.t (* codegen *)
 | WordVector_toIntInf (* to rssa *)
 | WordArray_subWord of {seqSize:WordSize.t, eleSize:WordSize.t} (* to rssa *)
 | WordArray_updateWord of {seqSize: WordSize.t, eleSize: WordSize.t}  (* to rssa *)
 | WordVector_subWord of {seqSize: WordSize.t, eleSize: WordSize.t}  (* to rssa *)
 | Word8Vector_toString (* defunctorize *)
 | World_save (* to rssa (as runtime C fn) *)

fun name p = p

(* The values of these strings are important since they are referred to
 * in the basis library code.  See basis-library/misc/primitive.sml.
 *)
fun toString (n: 'a t): string =
   let
      fun real (s: RealSize.t, str: string): string =
         concat ["Real", RealSize.toString s, "_", str]
      fun sign {signed} = if signed then "WordS" else "WordU"
      fun word (s: WordSize.t, str: string): string =
         concat ["Word", WordSize.toString s, "_", str]
      fun wordSeq (seqSize: WordSize.t, seqKind: string, oper: string, eleSize: WordSize.t): string =
         concat ["Word", WordSize.toString seqSize, seqKind, "_", oper, "Word", WordSize.toString eleSize]
      fun wordS (s: WordSize.t, sg, str: string): string =
         concat [sign sg, WordSize.toString s, "_", str]
      val realC = ("Real", RealSize.toString)
      val wordC = ("Word", WordSize.toString)
      fun wordCS sg = (sign sg, WordSize.toString)
      fun coerce (k, (n, sizeToString), (n', sizeToString'), s, s'): string =
         concat [n, sizeToString s, "_", k ,"To", n', sizeToString' s']
      fun cast (c, c', s, s') = coerce ("cast", c, c', s, s')
      fun extd (c, c', s, s') = coerce ("extd", c, c', s, s')
      fun rnd (c, c', s, s') = coerce ("rnd", c, c', s, s')
      fun cpointerGet (ty, s) = concat ["CPointer_get", ty, s]
      fun cpointerSet (ty, s) = concat ["CPointer_set", ty, s]
   in
      case n of
         Array_alloc {raw} => if raw then "Array_allocRaw" else "Array_alloc"
       | Array_copyArray => "Array_copyArray"
       | Array_copyVector => "Array_copyVector"
       | Array_length => "Array_length"
       | Array_sub => "Array_sub"
       | Array_toArray => "Array_toArray"
       | Array_toVector => "Array_toVector"
       | Array_uninit => "Array_uninit"
       | Array_uninitIsNop => "Array_uninitIsNop"
       | Array_update => "Array_update"
       | CPointer_add => "CPointer_add"
       | CPointer_diff => "CPointer_diff"
       | CPointer_equal => "CPointer_equal"
       | CPointer_fromWord => "CPointer_fromWord"
       | CPointer_getCPointer => "CPointer_getCPointer"
       | CPointer_getObjptr => "CPointer_getObjptr"
       | CPointer_getReal s => cpointerGet ("Real", RealSize.toString s)
       | CPointer_getWord s => cpointerGet ("Word", WordSize.toString s)
       | CPointer_lt => "CPointer_lt"
       | CPointer_setCPointer => "CPointer_setCPointer"
       | CPointer_setObjptr => "CPointer_setObjptr"
       | CPointer_setReal s => cpointerSet ("Real", RealSize.toString s)
       | CPointer_setWord s => cpointerSet ("Word", WordSize.toString s)
       | CPointer_sub => "CPointer_sub"
       | CPointer_toWord => "CPointer_toWord"
       | Exn_extra => "Exn_extra"
       | Exn_name => "Exn_name"
       | Exn_setExtendExtra => "Exn_setExtendExtra"
       | FFI f => (CFunction.Target.toString o CFunction.target) f
       | FFI_getArgs => "FFI_getArgs"
       | FFI_Symbol {name, ...} => name
       | GC_collect => "GC_collect"
<<<<<<< HEAD
       | HierarchicalHeap_new =>  "HierarchicalHeap_new"
=======
       | GC_state => "GC_state"
>>>>>>> dff7cfe9
       | IntInf_add => "IntInf_add"
       | IntInf_andb => "IntInf_andb"
       | IntInf_arshift => "IntInf_arshift"
       | IntInf_compare => "IntInf_compare"
       | IntInf_gcd => "IntInf_gcd"
       | IntInf_lshift => "IntInf_lshift"
       | IntInf_mul => "IntInf_mul"
       | IntInf_neg => "IntInf_neg"
       | IntInf_notb => "IntInf_notb"
       | IntInf_orb => "IntInf_orb"
       | IntInf_quot => "IntInf_quot"
       | IntInf_rem => "IntInf_rem"
       | IntInf_sub => "IntInf_sub"
       | IntInf_toString => "IntInf_toString"
       | IntInf_toVector => "IntInf_toVector"
       | IntInf_toWord => "IntInf_toWord"
       | IntInf_xorb => "IntInf_xorb"
       | MLton_bogus => "MLton_bogus"
       | MLton_bug => "MLton_bug"
       | MLton_deserialize => "MLton_deserialize"
       | MLton_eq => "MLton_eq"
       | MLton_equal => "MLton_equal"
       | MLton_halt => "MLton_halt"
       | MLton_hash => "MLton_hash"
       | MLton_handlesSignals => "MLton_handlesSignals"
       | MLton_installSignalHandler => "MLton_installSignalHandler"
       | MLton_serialize => "MLton_serialize"
       | MLton_share => "MLton_share"
       | MLton_size => "MLton_size"
       | MLton_touch => "MLton_touch"
       | Real_Math_acos s => real (s, "Math_acos")
       | Real_Math_asin s => real (s, "Math_asin")
       | Real_Math_atan s => real (s, "Math_atan")
       | Real_Math_atan2 s => real (s, "Math_atan2")
       | Real_Math_cos s => real (s, "Math_cos")
       | Real_Math_exp s => real (s, "Math_exp")
       | Real_Math_ln s => real (s, "Math_ln")
       | Real_Math_log10 s => real (s, "Math_log10")
       | Real_Math_sin s => real (s, "Math_sin")
       | Real_Math_sqrt s => real (s, "Math_sqrt")
       | Real_Math_tan s => real (s, "Math_tan")
       | Real_abs s => real (s, "abs")
       | Real_add s => real (s, "add")
       | Real_castToWord (s1, s2) => cast (realC, wordC, s1, s2)
       | Real_div s => real (s, "div")
       | Real_equal s => real (s, "equal")
       | Real_ldexp s => real (s, "ldexp")
       | Real_le s => real (s, "le")
       | Real_lt s => real (s, "lt")
       | Real_mul s => real (s, "mul")
       | Real_muladd s => real (s, "muladd")
       | Real_mulsub s => real (s, "mulsub")
       | Real_neg s => real (s, "neg")
       | Real_qequal s => real (s, "qequal")
       | Real_rndToReal (s1, s2) => rnd (realC, realC, s1, s2)
       | Real_rndToWord (s1, s2, sg) => rnd (realC, wordCS sg, s1, s2)
       | Real_round s => real (s, "round")
       | Real_sub s => real (s, "sub")
       | Ref_assign => "Ref_assign"
       | Ref_deref => "Ref_deref"
       | Ref_ref => "Ref_ref"
       | String_toWord8Vector => "String_toWord8Vector"
       | Thread_atomicBegin => "Thread_atomicBegin"
       | Thread_atomicEnd => "Thread_atomicEnd"
       | Thread_atomicState => "Thread_atomicState"
       | Thread_copy => "Thread_copy"
       | Thread_copyCurrent => "Thread_copyCurrent"
       | Thread_returnToC => "Thread_returnToC"
       | Thread_switchTo => "Thread_switchTo"
       | TopLevel_getHandler => "TopLevel_getHandler"
       | TopLevel_getSuffix => "TopLevel_getSuffix"
       | TopLevel_setHandler => "TopLevel_setHandler"
       | TopLevel_setSuffix => "TopLevel_setSuffix"
       | Vector_length => "Vector_length"
       | Vector_sub => "Vector_sub"
       | Vector_vector => "Vector_vector"
       | Weak_canGet => "Weak_canGet"
       | Weak_get => "Weak_get"
       | Weak_new => "Weak_new"
       | WordArray_subWord {seqSize, eleSize} =>
            wordSeq (seqSize, "Array", "sub", eleSize)
       | WordArray_updateWord {seqSize, eleSize} =>
            wordSeq (seqSize, "Array", "update", eleSize)
       | WordVector_subWord {seqSize, eleSize} =>
            wordSeq (seqSize, "Vector", "sub", eleSize)
       | Word8Vector_toString => "Word8Vector_toString"
       | WordVector_toIntInf => "WordVector_toIntInf"
       | Word_add s => word (s, "add")
       | Word_addCheckP (s, sg) => wordS (s, sg, "addCheckP")
       | Word_andb s => word (s, "andb")
       | Word_castToReal (s1, s2) => cast (wordC, realC, s1, s2)
       | Word_equal s => word (s, "equal")
       | Word_extdToWord (s1, s2, sg) => extd (wordCS sg, wordC, s1, s2)
       | Word_lshift s => word (s, "lshift")
       | Word_lt (s, sg) => wordS (s, sg, "lt")
       | Word_mul (s, sg) => wordS (s, sg, "mul")
       | Word_mulCheckP (s, sg) => wordS (s, sg, "mulCheckP")
       | Word_neg s => word (s, "neg")
       | Word_negCheckP (s, sg) => wordS (s, sg, "negCheckP")
       | Word_notb s => word (s, "notb")
       | Word_orb s => word (s, "orb")
       | Word_quot (s, sg) => wordS (s, sg, "quot")
       | Word_rem (s, sg) => wordS (s, sg, "rem")
       | Word_rndToReal (s1, s2, sg) => rnd (wordCS sg, realC, s1, s2)
       | Word_rol s => word (s, "rol")
       | Word_ror s => word (s, "ror")
       | Word_rshift (s, sg) => wordS (s, sg, "rshift")
       | Word_sub s => word (s, "sub")
       | Word_subCheckP (s, sg) => wordS (s, sg, "subCheckP")
       | Word_toIntInf => "Word_toIntInf"
       | Word_xorb s => word (s, "xorb")
       | World_save => "World_save"
   end

fun layout p = Layout.str (toString p)

fun layoutFull (p, layoutX) =
   case p of
      FFI f => Layout.seq [Layout.str "FFI ", CFunction.layout (f, layoutX)]
    | FFI_Symbol {name, cty, symbolScope} =>
         Layout.seq [Layout.str "FFI_Symbol ",
                     Layout.record
                     [("name", Layout.str name),
                      ("cty", Option.layout CType.layout cty),
                      ("symbolScope", CFunction.SymbolScope.layout symbolScope)]]
    | p => layout p

val equals: 'a t * 'a t -> bool =
   fn (Array_alloc {raw = r}, Array_alloc {raw = r'}) => Bool.equals (r, r')
    | (Array_copyArray, Array_copyArray) => true
    | (Array_copyVector, Array_copyVector) => true
    | (Array_length, Array_length) => true
    | (Array_sub, Array_sub) => true
    | (Array_toArray, Array_toArray) => true
    | (Array_toVector, Array_toVector) => true
    | (Array_uninit, Array_uninit) => true
    | (Array_uninitIsNop, Array_uninitIsNop) => true
    | (Array_update, Array_update) => true
    | (CPointer_add, CPointer_add) => true
    | (CPointer_diff, CPointer_diff) => true
    | (CPointer_equal, CPointer_equal) => true
    | (CPointer_fromWord, CPointer_fromWord) => true
    | (CPointer_getCPointer, CPointer_getCPointer) => true
    | (CPointer_getObjptr, CPointer_getObjptr) => true
    | (CPointer_getReal s, CPointer_getReal s') => RealSize.equals (s, s')
    | (CPointer_getWord s, CPointer_getWord s') => WordSize.equals (s, s')
    | (CPointer_lt, CPointer_lt) => true
    | (CPointer_setCPointer, CPointer_setCPointer) => true
    | (CPointer_setObjptr, CPointer_setObjptr) => true
    | (CPointer_setReal s, CPointer_setReal s') => RealSize.equals (s, s')
    | (CPointer_setWord s, CPointer_setWord s') => WordSize.equals (s, s')
    | (CPointer_sub, CPointer_sub) => true
    | (CPointer_toWord, CPointer_toWord) => true
    | (Exn_extra, Exn_extra) => true
    | (Exn_name, Exn_name) => true
    | (Exn_setExtendExtra, Exn_setExtendExtra) => true
    | (FFI f, FFI f') => CFunction.equals (f, f')
    | (FFI_getArgs, FFI_getArgs) => true
    | (FFI_Symbol {name = n, ...}, FFI_Symbol {name = n', ...}) => n = n'
    | (GC_collect, GC_collect) => true
<<<<<<< HEAD
    | (HierarchicalHeap_new, HierarchicalHeap_new) => true
=======
    | (GC_state, GC_state) => true
>>>>>>> dff7cfe9
    | (IntInf_add, IntInf_add) => true
    | (IntInf_andb, IntInf_andb) => true
    | (IntInf_arshift, IntInf_arshift) => true
    | (IntInf_compare, IntInf_compare) => true
    | (IntInf_gcd, IntInf_gcd) => true
    | (IntInf_lshift, IntInf_lshift) => true
    | (IntInf_mul, IntInf_mul) => true
    | (IntInf_neg, IntInf_neg) => true
    | (IntInf_notb, IntInf_notb) => true
    | (IntInf_orb, IntInf_orb) => true
    | (IntInf_quot, IntInf_quot) => true
    | (IntInf_rem, IntInf_rem) => true
    | (IntInf_sub, IntInf_sub) => true
    | (IntInf_toString, IntInf_toString) => true
    | (IntInf_toVector, IntInf_toVector) => true
    | (IntInf_toWord, IntInf_toWord) => true
    | (IntInf_xorb, IntInf_xorb) => true
    | (MLton_bogus, MLton_bogus) => true
    | (MLton_bug, MLton_bug) => true
    | (MLton_deserialize, MLton_deserialize) => true
    | (MLton_eq, MLton_eq) => true
    | (MLton_equal, MLton_equal) => true
    | (MLton_halt, MLton_halt) => true
    | (MLton_hash, MLton_hash) => true
    | (MLton_handlesSignals, MLton_handlesSignals) => true
    | (MLton_installSignalHandler, MLton_installSignalHandler) => true
    | (MLton_serialize, MLton_serialize) => true
    | (MLton_share, MLton_share) => true
    | (MLton_size, MLton_size) => true
    | (MLton_touch, MLton_touch) => true
    | (Real_Math_acos s, Real_Math_acos s') => RealSize.equals (s, s')
    | (Real_Math_asin s, Real_Math_asin s') => RealSize.equals (s, s')
    | (Real_Math_atan s, Real_Math_atan s') => RealSize.equals (s, s')
    | (Real_Math_atan2 s, Real_Math_atan2 s') => RealSize.equals (s, s')
    | (Real_Math_cos s, Real_Math_cos s') => RealSize.equals (s, s')
    | (Real_Math_exp s, Real_Math_exp s') => RealSize.equals (s, s')
    | (Real_Math_ln s, Real_Math_ln s') => RealSize.equals (s, s')
    | (Real_Math_log10 s, Real_Math_log10 s') => RealSize.equals (s, s')
    | (Real_Math_sin s, Real_Math_sin s') => RealSize.equals (s, s')
    | (Real_Math_sqrt s, Real_Math_sqrt s') => RealSize.equals (s, s')
    | (Real_Math_tan s, Real_Math_tan s') => RealSize.equals (s, s')
    | (Real_abs s, Real_abs s') => RealSize.equals (s, s')
    | (Real_add s, Real_add s') => RealSize.equals (s, s')
    | (Real_castToWord (s1, s2), Real_castToWord (s1', s2')) =>
         RealSize.equals (s1, s1')
         andalso WordSize.equals (s2, s2')
    | (Real_div s, Real_div s') => RealSize.equals (s, s')
    | (Real_equal s, Real_equal s') => RealSize.equals (s, s')
    | (Real_ldexp s, Real_ldexp s') => RealSize.equals (s, s')
    | (Real_le s, Real_le s') => RealSize.equals (s, s')
    | (Real_lt s, Real_lt s') => RealSize.equals (s, s')
    | (Real_mul s, Real_mul s') => RealSize.equals (s, s')
    | (Real_muladd s, Real_muladd s') => RealSize.equals (s, s')
    | (Real_mulsub s, Real_mulsub s') => RealSize.equals (s, s')
    | (Real_neg s, Real_neg s') => RealSize.equals (s, s')
    | (Real_qequal s, Real_qequal s') => RealSize.equals (s, s')
    | (Real_rndToReal (s1, s2), Real_rndToReal (s1', s2')) =>
         RealSize.equals (s1, s1') andalso RealSize.equals (s2, s2')
    | (Real_rndToWord (s1, s2, sg), Real_rndToWord (s1', s2', sg')) =>
         RealSize.equals (s1, s1')
         andalso WordSize.equals (s2, s2')
         andalso sg = sg'
    | (Real_round s, Real_round s') => RealSize.equals (s, s')
    | (Real_sub s, Real_sub s') => RealSize.equals (s, s')
    | (Ref_assign, Ref_assign) => true
    | (Ref_deref, Ref_deref) => true
    | (Ref_ref, Ref_ref) => true
    | (String_toWord8Vector, String_toWord8Vector) => true
    | (Thread_atomicBegin, Thread_atomicBegin) => true
    | (Thread_atomicEnd, Thread_atomicEnd) => true
    | (Thread_atomicState, Thread_atomicState) => true
    | (Thread_copy, Thread_copy) => true
    | (Thread_copyCurrent, Thread_copyCurrent) => true
    | (Thread_returnToC, Thread_returnToC) => true
    | (Thread_switchTo, Thread_switchTo) => true
    | (TopLevel_getHandler, TopLevel_getHandler) => true
    | (TopLevel_getSuffix, TopLevel_getSuffix) => true
    | (TopLevel_setHandler, TopLevel_setHandler) => true
    | (TopLevel_setSuffix, TopLevel_setSuffix) => true
    | (Vector_length, Vector_length) => true
    | (Vector_sub, Vector_sub) => true
    | (Vector_vector, Vector_vector) => true
    | (Weak_canGet, Weak_canGet) => true
    | (Weak_get, Weak_get) => true
    | (Weak_new, Weak_new) => true
    | (Word_add s, Word_add s') => WordSize.equals (s, s')
    | (Word_addCheckP (s, sg), Word_addCheckP (s', sg')) =>
        WordSize.equals (s, s') andalso sg = sg'
    | (Word_andb s, Word_andb s') => WordSize.equals (s, s')
    | (Word_castToReal (s1, s2), Word_castToReal (s1', s2')) =>
         WordSize.equals (s1, s1')
         andalso RealSize.equals (s2, s2')
    | (Word_extdToWord (s1, s2, sg), Word_extdToWord (s1', s2', sg')) =>
         WordSize.equals (s1, s1')
         andalso WordSize.equals (s2, s2')
         andalso sg = sg'
    | (Word_equal s, Word_equal s') => WordSize.equals (s, s')
    | (Word_lshift s, Word_lshift s') => WordSize.equals (s, s')
    | (Word_lt (s, sg), Word_lt (s', sg')) =>
         WordSize.equals (s, s') andalso sg = sg'
    | (Word_mul (s, sg), Word_mul (s', sg')) =>
         WordSize.equals (s, s') andalso sg = sg'
    | (Word_mulCheckP (s, sg), Word_mulCheckP (s', sg')) =>
         WordSize.equals (s, s') andalso sg = sg'
    | (Word_neg s, Word_neg s') => WordSize.equals (s, s')
    | (Word_negCheckP (s, sg), Word_negCheckP (s', sg')) =>
         WordSize.equals (s, s') andalso sg = sg'
    | (Word_notb s, Word_notb s') => WordSize.equals (s, s')
    | (Word_orb s, Word_orb s') => WordSize.equals (s, s')
    | (Word_quot (s, sg), Word_quot (s', sg')) =>
         WordSize.equals (s, s') andalso sg = sg'
    | (Word_rem (s, sg), Word_rem (s', sg')) =>
         WordSize.equals (s, s') andalso sg = sg'
    | (Word_rndToReal (s1, s2, sg), Word_rndToReal (s1', s2', sg')) =>
         WordSize.equals (s1, s1')
         andalso RealSize.equals (s2, s2')
         andalso sg = sg'
    | (Word_rol s, Word_rol s') => WordSize.equals (s, s')
    | (Word_ror s, Word_ror s') => WordSize.equals (s, s')
    | (Word_rshift (s, sg), Word_rshift (s', sg')) =>
         WordSize.equals (s, s') andalso sg = sg'
    | (Word_sub s, Word_sub s') => WordSize.equals (s, s')
    | (Word_subCheckP (s, sg), Word_subCheckP (s', sg')) =>
        WordSize.equals (s, s') andalso sg = sg'
    | (Word_toIntInf, Word_toIntInf) => true
    | (Word_xorb s, Word_xorb s') => WordSize.equals (s, s')
    | (WordVector_toIntInf, WordVector_toIntInf) => true
    | (WordArray_subWord {seqSize = seqSize, eleSize = eleSize},
       WordArray_subWord {seqSize = seqSize', eleSize = eleSize'}) =>
         WordSize.equals (seqSize, seqSize')
         andalso WordSize.equals (eleSize, eleSize')
    | (WordArray_updateWord {seqSize = seqSize, eleSize = eleSize},
       WordArray_updateWord {seqSize = seqSize', eleSize = eleSize'}) =>
         WordSize.equals (seqSize, seqSize')
         andalso WordSize.equals (eleSize, eleSize')
    | (WordVector_subWord {seqSize = seqSize, eleSize = eleSize},
       WordVector_subWord {seqSize = seqSize', eleSize = eleSize'}) =>
         WordSize.equals (seqSize, seqSize')
         andalso WordSize.equals (eleSize, eleSize')
    | (Word8Vector_toString, Word8Vector_toString) => true
    | (World_save, World_save) => true
    | _ => false

val map: 'a t * ('a -> 'b) -> 'b t =
   fn (p, f) =>
   case p of
      Array_alloc {raw} => Array_alloc {raw = raw}
    | Array_copyArray => Array_copyArray
    | Array_copyVector => Array_copyVector
    | Array_length => Array_length
    | Array_sub => Array_sub
    | Array_toArray => Array_toArray
    | Array_toVector => Array_toVector
    | Array_uninit => Array_uninit
    | Array_uninitIsNop => Array_uninitIsNop
    | Array_update => Array_update
    | CPointer_add => CPointer_add
    | CPointer_diff => CPointer_diff
    | CPointer_equal => CPointer_equal
    | CPointer_fromWord => CPointer_fromWord
    | CPointer_getCPointer => CPointer_getCPointer
    | CPointer_getObjptr => CPointer_getObjptr
    | CPointer_getReal z => CPointer_getReal z
    | CPointer_getWord z => CPointer_getWord z
    | CPointer_lt => CPointer_lt
    | CPointer_setCPointer => CPointer_setCPointer
    | CPointer_setObjptr => CPointer_setObjptr
    | CPointer_setReal z => CPointer_setReal z
    | CPointer_setWord z => CPointer_setWord z
    | CPointer_sub => CPointer_sub
    | CPointer_toWord => CPointer_toWord
    | Exn_extra => Exn_extra
    | Exn_name => Exn_name
    | Exn_setExtendExtra => Exn_setExtendExtra
    | FFI func => FFI (CFunction.map (func, f))
    | FFI_getArgs => FFI_getArgs
    | FFI_Symbol {name, cty, symbolScope} =>
        FFI_Symbol {name = name, cty = cty, symbolScope = symbolScope}
    | GC_collect => GC_collect
<<<<<<< HEAD
    | HierarchicalHeap_new => HierarchicalHeap_new
=======
    | GC_state => GC_state
>>>>>>> dff7cfe9
    | IntInf_add => IntInf_add
    | IntInf_andb => IntInf_andb
    | IntInf_arshift => IntInf_arshift
    | IntInf_compare => IntInf_compare
    | IntInf_gcd => IntInf_gcd
    | IntInf_lshift => IntInf_lshift
    | IntInf_mul => IntInf_mul
    | IntInf_neg => IntInf_neg
    | IntInf_notb => IntInf_notb
    | IntInf_orb => IntInf_orb
    | IntInf_quot => IntInf_quot
    | IntInf_rem => IntInf_rem
    | IntInf_sub => IntInf_sub
    | IntInf_toString => IntInf_toString
    | IntInf_toVector => IntInf_toVector
    | IntInf_toWord => IntInf_toWord
    | IntInf_xorb => IntInf_xorb
    | MLton_bogus => MLton_bogus
    | MLton_bug => MLton_bug
    | MLton_deserialize => MLton_deserialize
    | MLton_eq => MLton_eq
    | MLton_equal => MLton_equal
    | MLton_halt => MLton_halt
    | MLton_hash => MLton_hash
    | MLton_handlesSignals => MLton_handlesSignals
    | MLton_installSignalHandler => MLton_installSignalHandler
    | MLton_serialize => MLton_serialize
    | MLton_share => MLton_share
    | MLton_size => MLton_size
    | MLton_touch => MLton_touch
    | Real_Math_acos z => Real_Math_acos z
    | Real_Math_asin z => Real_Math_asin z
    | Real_Math_atan z => Real_Math_atan z
    | Real_Math_atan2 z => Real_Math_atan2 z
    | Real_Math_cos z => Real_Math_cos z
    | Real_Math_exp z => Real_Math_exp z
    | Real_Math_ln z => Real_Math_ln z
    | Real_Math_log10 z => Real_Math_log10 z
    | Real_Math_sin z => Real_Math_sin z
    | Real_Math_sqrt z => Real_Math_sqrt z
    | Real_Math_tan z => Real_Math_tan z
    | Real_abs z => Real_abs z
    | Real_add z => Real_add z
    | Real_castToWord z => Real_castToWord z
    | Real_div z => Real_div z
    | Real_equal z => Real_equal z
    | Real_ldexp z => Real_ldexp z
    | Real_le z => Real_le z
    | Real_lt z => Real_lt z
    | Real_mul z => Real_mul z
    | Real_muladd z => Real_muladd z
    | Real_mulsub z => Real_mulsub z
    | Real_neg z => Real_neg z
    | Real_qequal z => Real_qequal z
    | Real_rndToReal z => Real_rndToReal z
    | Real_rndToWord z => Real_rndToWord z
    | Real_round z => Real_round z
    | Real_sub z => Real_sub z
    | Ref_assign => Ref_assign
    | Ref_deref => Ref_deref
    | Ref_ref => Ref_ref
    | String_toWord8Vector => String_toWord8Vector
    | Thread_atomicBegin => Thread_atomicBegin
    | Thread_atomicEnd => Thread_atomicEnd
    | Thread_atomicState => Thread_atomicState
    | Thread_copy => Thread_copy
    | Thread_copyCurrent => Thread_copyCurrent
    | Thread_returnToC => Thread_returnToC
    | Thread_switchTo => Thread_switchTo
    | TopLevel_getHandler => TopLevel_getHandler
    | TopLevel_getSuffix => TopLevel_getSuffix
    | TopLevel_setHandler => TopLevel_setHandler
    | TopLevel_setSuffix => TopLevel_setSuffix
    | Vector_length => Vector_length
    | Vector_sub => Vector_sub
    | Vector_vector => Vector_vector
    | Weak_canGet => Weak_canGet
    | Weak_get => Weak_get
    | Weak_new => Weak_new
    | Word_add z => Word_add z
    | Word_addCheckP z => Word_addCheckP z
    | Word_andb z => Word_andb z
    | Word_castToReal z => Word_castToReal z
    | Word_equal z => Word_equal z
    | Word_extdToWord z => Word_extdToWord z
    | Word_lshift z => Word_lshift z
    | Word_lt z => Word_lt z
    | Word_mul z => Word_mul z
    | Word_mulCheckP z => Word_mulCheckP z
    | Word_neg z => Word_neg z
    | Word_negCheckP z => Word_negCheckP z
    | Word_notb z => Word_notb z
    | Word_orb z => Word_orb z
    | Word_quot z => Word_quot z
    | Word_rem z => Word_rem z
    | Word_rndToReal z => Word_rndToReal z
    | Word_rol z => Word_rol z
    | Word_ror z => Word_ror z
    | Word_rshift z => Word_rshift z
    | Word_sub z => Word_sub z
    | Word_subCheckP z => Word_subCheckP z
    | Word_toIntInf => Word_toIntInf
    | Word_xorb z => Word_xorb z
    | WordVector_toIntInf => WordVector_toIntInf
    | WordArray_subWord z => WordArray_subWord z
    | WordArray_updateWord z => WordArray_updateWord z
    | WordVector_subWord z => WordVector_subWord z
    | Word8Vector_toString => Word8Vector_toString
    | World_save => World_save

val cast: 'a t -> 'b t = fn p => map (p, fn _ => Error.bug "Prim.cast")

val arrayAlloc = fn {raw} => Array_alloc {raw = raw}
val arrayLength = Array_length
val arrayToVector = Array_toVector
val arrayUpdate = Array_update
val assign = Ref_assign
val bogus = MLton_bogus
val bug = MLton_bug
val cpointerAdd = CPointer_add
val cpointerDiff = CPointer_diff
val cpointerEqual = CPointer_equal
fun cpointerGet ctype =
   let datatype z = datatype CType.t
   in
      case ctype of
         CPointer => CPointer_getCPointer
       | Int8 => CPointer_getWord (WordSize.fromBits (Bits.fromInt 8))
       | Int16 => CPointer_getWord (WordSize.fromBits (Bits.fromInt 16))
       | Int32 => CPointer_getWord (WordSize.fromBits (Bits.fromInt 32))
       | Int64 => CPointer_getWord (WordSize.fromBits (Bits.fromInt 64))
       | Objptr => CPointer_getObjptr
       | Real32 => CPointer_getReal RealSize.R32
       | Real64 => CPointer_getReal RealSize.R64
       | Word8 => CPointer_getWord (WordSize.fromBits (Bits.fromInt 8))
       | Word16 => CPointer_getWord (WordSize.fromBits (Bits.fromInt 16))
       | Word32 => CPointer_getWord (WordSize.fromBits (Bits.fromInt 32))
       | Word64 => CPointer_getWord (WordSize.fromBits (Bits.fromInt 64))
   end
val cpointerLt = CPointer_lt
fun cpointerSet ctype =
   let datatype z = datatype CType.t
   in
      case ctype of
         CPointer => CPointer_setCPointer
       | Int8 => CPointer_setWord (WordSize.fromBits (Bits.fromInt 8))
       | Int16 => CPointer_setWord (WordSize.fromBits (Bits.fromInt 16))
       | Int32 => CPointer_setWord (WordSize.fromBits (Bits.fromInt 32))
       | Int64 => CPointer_setWord (WordSize.fromBits (Bits.fromInt 64))
       | Objptr => CPointer_setObjptr
       | Real32 => CPointer_setReal RealSize.R32
       | Real64 => CPointer_setReal RealSize.R64
       | Word8 => CPointer_setWord (WordSize.fromBits (Bits.fromInt 8))
       | Word16 => CPointer_setWord (WordSize.fromBits (Bits.fromInt 16))
       | Word32 => CPointer_setWord (WordSize.fromBits (Bits.fromInt 32))
       | Word64 => CPointer_setWord (WordSize.fromBits (Bits.fromInt 64))
   end
val cpointerSub = CPointer_sub
val cpointerToWord = CPointer_toWord
val deref = Ref_deref
val eq = MLton_eq
val equal = MLton_equal
val ffi = FFI
val ffiSymbol = FFI_Symbol
val hash = MLton_hash
val intInfToVector = IntInf_toVector
val intInfToWord = IntInf_toWord
val intInfNeg = IntInf_neg
val intInfNotb = IntInf_notb
val realCastToWord = Real_castToWord
val reff = Ref_ref
val touch = MLton_touch
val vector = Vector_vector
val vectorLength = Vector_length
val vectorSub = Vector_sub
val wordAdd = Word_add
val wordAddCheckP = Word_addCheckP
val wordAndb = Word_andb
val wordCastToReal = Word_castToReal
val wordEqual = Word_equal
val wordExtdToWord = Word_extdToWord
val wordLshift = Word_lshift
val wordLt = Word_lt
val wordMul = Word_mul
val wordMulCheckP = Word_mulCheckP
val wordNeg = Word_neg
val wordNegCheckP = Word_negCheckP
val wordNotb = Word_notb
val wordOrb = Word_orb
val wordQuot = Word_quot
val wordRshift = Word_rshift
val wordSub = Word_sub
val wordSubCheckP = Word_subCheckP
val wordXorb = Word_xorb

val isCommutative =
   fn MLton_eq => true
    | MLton_equal => true
    | Real_add _ => true
    | Real_mul _ => true
    | Real_equal _ => true
    | Real_qequal _ => true
    | Word_add _ => true
    | Word_addCheckP _ => true
    | Word_andb _ => true
    | Word_equal _ => true
    | Word_mul _ => true
    | Word_mulCheckP _ => true
    | Word_orb _ => true
    | Word_xorb _ => true
    | _ => false

val kind: 'a t -> Kind.t =
   fn p =>
   let
      datatype z = datatype Kind.t
   in
      case p of
         Array_alloc _ => Moveable
       | Array_copyArray => SideEffect
       | Array_copyVector => SideEffect
       | Array_length => Functional
       | Array_sub => DependsOnState
       | Array_toArray => DependsOnState
       | Array_toVector => DependsOnState
       | Array_uninit => SideEffect
       | Array_uninitIsNop => Functional
       | Array_update => SideEffect
       | CPointer_add => Functional
       | CPointer_diff => Functional
       | CPointer_equal => Functional
       | CPointer_fromWord => Functional
       | CPointer_getCPointer => DependsOnState
       | CPointer_getObjptr => DependsOnState
       | CPointer_getReal _ => DependsOnState
       | CPointer_getWord _ => DependsOnState
       | CPointer_lt => Functional
       | CPointer_setCPointer => SideEffect
       | CPointer_setObjptr => SideEffect
       | CPointer_setReal _ => SideEffect
       | CPointer_setWord _ => SideEffect
       | CPointer_sub => Functional
       | CPointer_toWord => Functional
       | Exn_extra => Functional
       | Exn_name => Functional
       | Exn_setExtendExtra => SideEffect
       | FFI (CFunction.T {kind, ...}) => (case kind of
                                              CFunction.Kind.Impure => SideEffect
                                            | CFunction.Kind.Pure => Functional
                                            | CFunction.Kind.Runtime _ => SideEffect)
       | FFI_getArgs => SideEffect (* SPOONOWER_NOTE: PERF perhaps conservative? *)
       | FFI_Symbol _ => Functional
       | GC_collect => SideEffect
<<<<<<< HEAD
       | HierarchicalHeap_new => Moveable
=======
       | GC_state => DependsOnState
>>>>>>> dff7cfe9
       | IntInf_add => Functional
       | IntInf_andb => Functional
       | IntInf_arshift => Functional
       | IntInf_compare => Functional
       | IntInf_gcd => Functional
       | IntInf_lshift => Functional
       | IntInf_mul => Functional
       | IntInf_neg => Functional
       | IntInf_notb => Functional
       | IntInf_orb => Functional
       | IntInf_quot => Functional
       | IntInf_rem => Functional
       | IntInf_sub => Functional
       | IntInf_toString => Functional
       | IntInf_toVector => Functional
       | IntInf_toWord => Functional
       | IntInf_xorb => Functional
       | MLton_bogus => Functional
       | MLton_bug => SideEffect
       | MLton_deserialize => Moveable
       | MLton_eq => Functional
       | MLton_equal => Functional
       | MLton_halt => SideEffect
       | MLton_hash => Functional
       | MLton_handlesSignals => Functional
       | MLton_installSignalHandler => SideEffect
       | MLton_serialize => DependsOnState
       | MLton_share => SideEffect
       | MLton_size => DependsOnState
       | MLton_touch => SideEffect
       | Real_Math_acos _ => DependsOnState (* depends on rounding mode *)
       | Real_Math_asin _ => DependsOnState (* depends on rounding mode *)
       | Real_Math_atan _ => DependsOnState (* depends on rounding mode *)
       | Real_Math_atan2 _ => DependsOnState (* depends on rounding mode *)
       | Real_Math_cos _ => DependsOnState (* depends on rounding mode *)
       | Real_Math_exp _ => DependsOnState (* depends on rounding mode *)
       | Real_Math_ln _ => DependsOnState (* depends on rounding mode *)
       | Real_Math_log10 _ => DependsOnState (* depends on rounding mode *)
       | Real_Math_sin _ => DependsOnState (* depends on rounding mode *)
       | Real_Math_sqrt _ => DependsOnState (* depends on rounding mode *)
       | Real_Math_tan _ => DependsOnState (* depends on rounding mode *)
       | Real_abs _ => Functional
       | Real_add _ => DependsOnState (* depends on rounding mode *)
       | Real_castToWord _ => Functional
       | Real_div _ => DependsOnState (* depends on rounding mode *)
       | Real_equal _ => Functional
       | Real_ldexp _ => DependsOnState (* depends on rounding mode *)
       | Real_le _ => Functional
       | Real_lt _ => Functional
       | Real_mul _ => DependsOnState (* depends on rounding mode *)
       | Real_muladd _ => DependsOnState (* depends on rounding mode *)
       | Real_mulsub _ => DependsOnState (* depends on rounding mode *)
       | Real_neg _ => Functional
       | Real_qequal _ => Functional
       | Real_rndToReal _ => DependsOnState (* depends on rounding mode *)
       | Real_rndToWord _ => Functional
       | Real_round _ => DependsOnState (* depends on rounding mode *)
       | Real_sub _ => DependsOnState (* depends on rounding mode *)
       | Ref_assign => SideEffect
       | Ref_deref => DependsOnState
       | Ref_ref => Moveable
       | String_toWord8Vector => Functional
       | Thread_atomicBegin => SideEffect
       | Thread_atomicEnd => SideEffect
       | Thread_atomicState => DependsOnState
       | Thread_copy => Moveable
       | Thread_copyCurrent => SideEffect
       | Thread_returnToC => SideEffect
       | Thread_switchTo => SideEffect
       | TopLevel_getHandler => DependsOnState
       | TopLevel_getSuffix => DependsOnState
       | TopLevel_setHandler => SideEffect
       | TopLevel_setSuffix => SideEffect
       | Vector_length => Functional
       | Vector_sub => Functional
       | Vector_vector => Functional
       | Weak_canGet => DependsOnState
       | Weak_get => DependsOnState
       | Weak_new => Moveable
       | WordArray_subWord _ => DependsOnState
       | WordArray_updateWord _ => SideEffect
       | WordVector_subWord _ => Functional
       | Word8Vector_toString => Functional
       | WordVector_toIntInf => Functional
       | Word_add _ => Functional
       | Word_addCheckP _ => Functional
       | Word_andb _ => Functional
       | Word_castToReal _ => Functional
       | Word_equal _ => Functional
       | Word_extdToWord _ => Functional
       | Word_lshift _ => Functional
       | Word_lt _ => Functional
       | Word_mul _ => Functional
       | Word_mulCheckP _ => Functional
       | Word_neg _ => Functional
       | Word_negCheckP _ => Functional
       | Word_notb _ => Functional
       | Word_orb _ => Functional
       | Word_quot _ => Functional
       | Word_rem _ => Functional
       | Word_rndToReal _ => DependsOnState (* depends on rounding mode *)
       | Word_rol _ => Functional
       | Word_ror _ => Functional
       | Word_rshift _ => Functional
       | Word_sub _ => Functional
       | Word_subCheckP _ => Functional
       | Word_toIntInf => Functional
       | Word_xorb _ => Functional
       | World_save => SideEffect
   end

fun isFunctional p = Kind.Functional = kind p

fun maySideEffect p = Kind.SideEffect = kind p

local
   fun reals (s: RealSize.t) =
      [(Real_Math_acos s),
       (Real_Math_asin s),
       (Real_Math_atan s),
       (Real_Math_atan2 s),
       (Real_Math_cos s),
       (Real_Math_exp s),
       (Real_Math_ln s),
       (Real_Math_log10 s),
       (Real_Math_sin s),
       (Real_Math_sqrt s),
       (Real_Math_tan s),
       (Real_abs s),
       (Real_add s),
       (Real_div s),
       (Real_equal s),
       (Real_ldexp s),
       (Real_le s),
       (Real_lt s),
       (Real_mul s),
       (Real_muladd s),
       (Real_mulsub s),
       (Real_neg s),
       (Real_qequal s),
       (Real_round s),
       (Real_sub s)]

   fun wordSigns (s: WordSize.t, signed: bool) =
      let
         val sg = {signed = signed}
      in
         List.map ([Word_addCheckP,
                    Word_lt,
                    Word_mul,
                    Word_mulCheckP,
                    Word_negCheckP,
                    Word_quot,
                    Word_rem,
                    Word_rshift,
                    Word_subCheckP],
                   fn p => p (s, sg))
      end

   fun words (s: WordSize.t) =
      [(Word_add s),
       (Word_andb s),
       (Word_equal s),
       (Word_lshift s),
       (Word_neg s),
       (Word_notb s),
       (Word_orb s),
       (Word_rol s),
       (Word_ror s),
       (Word_sub s),
       (Word_xorb s)]
      @ wordSigns (s, true)
      @ wordSigns (s, false)
in
   val all: unit t list =
      [Array_alloc {raw = false},
       Array_alloc {raw = true},
       Array_copyArray,
       Array_copyVector,
       Array_length,
       Array_sub,
       Array_toArray,
       Array_toVector,
       Array_uninit,
       Array_uninitIsNop,
       Array_update,
       CPointer_add,
       CPointer_diff,
       CPointer_equal,
       CPointer_fromWord,
       CPointer_getCPointer,
       CPointer_getObjptr,
       CPointer_lt,
       CPointer_setCPointer,
       CPointer_setObjptr,
       CPointer_sub,
       CPointer_toWord,
       Exn_extra,
       Exn_name,
       Exn_setExtendExtra,
       FFI_getArgs,
       GC_collect,
<<<<<<< HEAD
       HierarchicalHeap_new,
=======
       GC_state,
>>>>>>> dff7cfe9
       IntInf_add,
       IntInf_andb,
       IntInf_arshift,
       IntInf_compare,
       IntInf_gcd,
       IntInf_lshift,
       IntInf_mul,
       IntInf_notb,
       IntInf_neg,
       IntInf_orb,
       IntInf_quot,
       IntInf_rem,
       IntInf_sub,
       IntInf_toString,
       IntInf_toVector,
       IntInf_toWord,
       IntInf_xorb,
       MLton_bogus,
       MLton_bug,
       MLton_deserialize,
       MLton_eq,
       MLton_equal,
       MLton_halt,
       MLton_hash,
       MLton_handlesSignals,
       MLton_installSignalHandler,
       MLton_serialize,
       MLton_share,
       MLton_size,
       MLton_touch,
       Ref_assign,
       Ref_deref,
       Ref_ref,
       String_toWord8Vector,
       Thread_atomicBegin,
       Thread_atomicEnd,
       Thread_atomicState,
       Thread_copy,
       Thread_copyCurrent,
       Thread_returnToC,
       Thread_switchTo,
       TopLevel_getHandler,
       TopLevel_getSuffix,
       TopLevel_setHandler,
       TopLevel_setSuffix,
       Vector_length,
       Vector_sub,
       Vector_vector,
       Weak_canGet,
       Weak_get,
       Weak_new,
       Word_toIntInf,
       WordVector_toIntInf,
       Word8Vector_toString,
       World_save]
      @ List.concat [List.concatMap (RealSize.all, reals),
                     List.concatMap (WordSize.prims, words)]
      @ let
           val real = RealSize.all
           val word = WordSize.prims
           val wordNonPrim =
              List.keepAll
              (WordSize.all, fn s => not (List.contains (word, s, WordSize.equals)))
           fun coerces (name, sizes, sizes', ac) =
              List.fold
              (sizes, ac, fn (s, ac) =>
               List.fold
               (sizes', ac, fn (s', ac) =>
                name (s, s') :: ac))
           fun coercesS (name, sizes, sizes', ac) =
              List.fold
              ([false, true], ac, fn (signed, ac) =>
               coerces (fn (s, s') => name (s, s', {signed = signed}),
                        sizes, sizes', ac))
           fun casts (name, sizes, ac) =
              List.fold (sizes, ac, fn (s, ac) => name s :: ac)
           fun castsS (name, sizes, ac) =
              List.fold
              ([false, true], ac, fn (signed, ac) =>
               casts (fn s => name (s, {signed = signed}),
                      sizes, ac))
        in
           casts (fn rs => Real_castToWord (rs, WordSize.fromBits (RealSize.bits rs)), real,
           coerces (Real_rndToReal, real, real,
           coercesS (Real_rndToWord, real, word,
           casts (fn rs => Word_castToReal (WordSize.fromBits (RealSize.bits rs), rs), real,
           coercesS (Word_extdToWord, word, word,
           castsS (fn (s, signed) => Word_extdToWord (s, WordSize.roundUpToPrim s, signed), wordNonPrim,
           castsS (fn (s, signed) => Word_extdToWord (WordSize.roundUpToPrim s, s, signed), wordNonPrim,
           coercesS (Word_rndToReal, word, real, []))))))))
        end
     @ List.concatMap
       (WordSize.prims, fn seqSize =>
        List.concatMap
        (WordSize.prims, fn eleSize =>
         List.map
         ([WordArray_subWord, WordArray_updateWord, WordVector_subWord], fn p =>
          p {seqSize = seqSize, eleSize = eleSize})))
     @ let
          fun doit (all, get, set) =
             List.concatMap (all, fn s => [get s, set s])
       in
          List.concat [doit (RealSize.all, CPointer_getReal, CPointer_setReal),
                       doit (WordSize.prims, CPointer_getWord, CPointer_setWord)]
       end
end

local
   val table: {hash: word,
               prim: unit t,
               string: string} HashSet.t =
      HashSet.new {hash = #hash}
   val () =
      List.foreach (all, fn prim =>
                    let
                       val string = toString prim
                       val hash = String.hash string
                       val _ =
                          HashSet.lookupOrInsert (table, hash,
                                                  fn _ => false,
                                                  fn () => {hash = hash,
                                                            prim = prim,
                                                            string = string})
                    in
                       ()
                    end)
in
   val fromString: string -> 'a t option =
      fn name =>
      Option.map
      (HashSet.peek
       (table, String.hash name, fn {string, ...} => name = string),
       fn {prim, ...} => cast prim)
end

local
   open Parse
   infix  1 <|> >>=
   infix  3 <*> <* *>
   infixr 4 <$> <$$> <$$$> <$$$$> <$ <$?>
   val name =
      spaces *>
      (fn (c, cs) => String.implode (c::cs)) <$$>
      (nextSat (fn c => Char.isAlpha c orelse c = #"_"),
       many (nextSat (fn c => Char.isAlphaNum c orelse c = #"_")))
in
fun parse () = fromString <$?> (spaces *> name)
fun parseFull parseX =
   name >>= (fn pname =>
   case pname of
      "FFI_Symbol" => FFI_Symbol <$>
                      cbrack (ffield ("name", name) >>= (fn name =>
                              nfield ("cty", option CType.parse) >>= (fn cty =>
                              nfield ("symbolScope", CFunction.SymbolScope.parse) >>= (fn symbolScope =>
                              pure {name = name, cty = cty, symbolScope = symbolScope}))))
    | "FFI" => FFI <$> CFunction.parse parseX
    | _ => (case fromString pname of
               NONE => fail "prim"
             | SOME p => pure p))
end

fun 'a checkApp (prim: 'a t,
                 {args: 'a vector,
                  result: 'a,
                  targs: 'a vector,
                  typeOps = {array: 'a -> 'a,
                             arrow: 'a * 'a -> 'a,
                             bool: 'a,
                             cpointer: 'a,
                             equals: 'a * 'a -> bool,
                             exn: 'a,
                             hierarchicalHeap: 'a -> 'a,
                             intInf: 'a,
                             real: RealSize.t -> 'a,
                             reff: 'a -> 'a,
                             thread: 'a,
                             unit: 'a,
                             vector: 'a -> 'a,
                             weak: 'a -> 'a,
                             word: WordSize.t -> 'a}}): bool =
   let
      fun arg i = Vector.sub (args, i)
      fun noArgs () =
         0 = Vector.length args
      fun oneArg arg0' () =
         1 = Vector.length args
         andalso equals (arg0', arg 0)
      fun twoArgs (arg0', arg1') () =
         2 = Vector.length args
         andalso equals (arg0', arg 0)
         andalso equals (arg1', arg 1)
      fun threeArgs (arg0', arg1', arg2') () =
         3 = Vector.length args
         andalso equals (arg0', arg 0)
         andalso equals (arg1', arg 1)
         andalso equals (arg2', arg 2)
      fun fiveArgs (arg0', arg1', arg2', arg3', arg4') () =
         5 = Vector.length args
         andalso equals (arg0', arg 0)
         andalso equals (arg1', arg 1)
         andalso equals (arg2', arg 2)
         andalso equals (arg3', arg 3)
         andalso equals (arg4', arg 4)
      fun nArgs args' () =
         Vector.equals (args', args, equals)
      fun done (args, result') =
         args () andalso equals (result', result)
      fun targ i = Vector.sub (targs, i)
      fun noTargs f =
         0 = Vector.length targs
         andalso done (f ())
      fun oneTarg f =
         1 = Vector.length targs
         andalso done (f (targ 0))
      local
         fun make f s = let val t = f s
                        in noTargs (fn () => (oneArg t, t))
                        end
      in
         val realUnary = make real
         val wordUnary = make word
      end
      local
         fun make f s = let val t = f s
                        in noTargs (fn () => (oneArg t, bool))
                        end
      in
         val wordUnaryP = make word
      end
      local
         fun make f s = let val t = f s
                        in noTargs (fn () => (twoArgs (t, t), t))
                        end
      in
         val realBinary = make real
         val wordBinary = make word
      end
      local
         fun make f s = let val t = f s
                        in noTargs (fn () => (twoArgs (t, t), bool))
                        end
      in
         val realCompare = make real
         val wordCompare = make word
         val wordBinaryP = make word
      end
      val cint = word (WordSize.cint ())
      val compareRes = word WordSize.compareRes
      val csize = word (WordSize.csize ())
      val cptrdiff = word (WordSize.cptrdiff ())
      val seqIndex = word (WordSize.seqIndex ())
      val shiftArg = word WordSize.shiftArg
      val bigIntInfWord = word (WordSize.bigIntInfWord ())
      val smallIntInfWord = word (WordSize.smallIntInfWord ())

      val word8 = word WordSize.word8
      val word32 = word WordSize.word32
      fun intInfBinary () =
         noTargs (fn () => (threeArgs (intInf, intInf, csize), intInf))
      fun intInfShift () =
         noTargs (fn () => (threeArgs (intInf, shiftArg, csize), intInf))
      fun intInfUnary () =
         noTargs (fn () => (twoArgs (intInf, csize), intInf))
      fun realTernary s =
         noTargs (fn () => (threeArgs (real s, real s, real s), real s))
      fun wordArray seqSize = array (word seqSize)
      fun wordShift s =
         noTargs (fn () => (twoArgs (word s, shiftArg), word s))
      val word8Vector = vector word8
      fun wordVector seqSize = vector (word seqSize)
      val string = word8Vector
  in
      case prim of
         Array_alloc _ => oneTarg (fn targ => (oneArg seqIndex, array targ))
       | Array_copyArray => oneTarg (fn t => (fiveArgs (array t, seqIndex, array t, seqIndex, seqIndex), unit))
       | Array_copyVector => oneTarg (fn t => (fiveArgs (array t, seqIndex, vector t, seqIndex, seqIndex), unit))
       | Array_length => oneTarg (fn t => (oneArg (array t), seqIndex))
       | Array_sub => oneTarg (fn t => (twoArgs (array t, seqIndex), t))
       | Array_toArray => oneTarg (fn t => (oneArg (array t), array t))
       | Array_toVector => oneTarg (fn t => (oneArg (array t), vector t))
       | Array_uninit =>
            oneTarg (fn t => (twoArgs (array t, seqIndex), unit))
       | Array_uninitIsNop =>
            oneTarg (fn t => (oneArg (array t), bool))
       | Array_update =>
            oneTarg (fn t => (threeArgs (array t, seqIndex, t), unit))
       | CPointer_add =>
            noTargs (fn () => (twoArgs (cpointer, cptrdiff), cpointer))
       | CPointer_diff =>
            noTargs (fn () => (twoArgs (cpointer, cpointer), cptrdiff))
       | CPointer_equal =>
            noTargs (fn () => (twoArgs (cpointer, cpointer), bool))
       | CPointer_fromWord => noTargs (fn () => (oneArg (csize), cpointer))
       | CPointer_getCPointer =>
            noTargs (fn () => (twoArgs (cpointer, cptrdiff), cpointer))
       | CPointer_getObjptr =>
            oneTarg (fn t => (twoArgs (cpointer, cptrdiff), t))
       | CPointer_getReal s =>
            noTargs (fn () => (twoArgs (cpointer, cptrdiff), real s))
       | CPointer_getWord s =>
            noTargs (fn () => (twoArgs (cpointer, cptrdiff), word s))
       | CPointer_lt =>
            noTargs (fn () => (twoArgs (cpointer, cpointer), bool))
       | CPointer_setCPointer =>
            noTargs (fn () => (threeArgs (cpointer, cptrdiff, cpointer),
                               unit))
       | CPointer_setObjptr =>
            oneTarg (fn t => (threeArgs (cpointer, cptrdiff, t), unit))
       | CPointer_setReal s =>
            noTargs (fn () => (threeArgs (cpointer, cptrdiff, real s), unit))
       | CPointer_setWord s =>
            noTargs (fn () => (threeArgs (cpointer, cptrdiff, word s), unit))
       | CPointer_sub =>
            noTargs (fn () => (twoArgs (cpointer, cptrdiff), cpointer))
       | CPointer_toWord => noTargs (fn () => (oneArg cpointer, csize))
       | Exn_extra => oneTarg (fn t => (oneArg exn, t))
       | Exn_name => noTargs (fn () => (oneArg exn, string))
       | Exn_setExtendExtra => oneTarg (fn t => (oneArg (arrow (t, t)), unit))
       | FFI f =>
             noTargs (fn () => (nArgs (CFunction.args f), CFunction.return f))
       | FFI_getArgs => noTargs (fn () => (noArgs, cpointer))
       | FFI_Symbol _ => noTargs (fn () => (noArgs, cpointer))
       | GC_collect => noTargs (fn () => (noArgs, unit))
<<<<<<< HEAD
       | HierarchicalHeap_new => oneTarg (fn targ => (noArgs, hierarchicalHeap targ))
=======
       | GC_state => noTargs (fn () => (noArgs, cpointer))
>>>>>>> dff7cfe9
       | IntInf_add => intInfBinary ()
       | IntInf_andb => intInfBinary ()
       | IntInf_arshift => intInfShift ()
       | IntInf_compare =>
            noTargs (fn () => (twoArgs (intInf, intInf), compareRes))
       | IntInf_gcd => intInfBinary ()
       | IntInf_lshift => intInfShift ()
       | IntInf_mul => intInfBinary ()
       | IntInf_neg => intInfUnary ()
       | IntInf_notb => intInfUnary ()
       | IntInf_orb => intInfBinary ()
       | IntInf_quot => intInfBinary ()
       | IntInf_rem => intInfBinary ()
       | IntInf_sub => intInfBinary ()
       | IntInf_toString =>
            noTargs (fn () => (threeArgs (intInf, word32, csize), string))
       | IntInf_toVector =>
            noTargs (fn () => (oneArg intInf, vector bigIntInfWord))
       | IntInf_toWord => noTargs (fn () => (oneArg intInf, smallIntInfWord))
       | IntInf_xorb => intInfBinary ()
       | MLton_bogus => oneTarg (fn t => (noArgs, t))
       | MLton_bug => noTargs (fn () => (oneArg string, unit))
       | MLton_deserialize => oneTarg (fn t => (oneArg word8Vector, t))
       | MLton_eq => oneTarg (fn t => (twoArgs (t, t), bool))
       | MLton_equal => oneTarg (fn t => (twoArgs (t, t), bool))
       | MLton_halt => noTargs (fn () => (oneArg cint, unit))
       | MLton_hash => oneTarg (fn t => (oneArg t, word32))
       | MLton_handlesSignals => noTargs (fn () => (noArgs, bool))
       | MLton_installSignalHandler => noTargs (fn () => (noArgs, unit))
       | MLton_serialize => oneTarg (fn t => (oneArg t, word8Vector))
       | MLton_share => oneTarg (fn t => (oneArg t, unit))
       | MLton_size => oneTarg (fn t => (oneArg t, csize))
       | MLton_touch => oneTarg (fn t => (oneArg t, unit))
       | Real_Math_acos s => realUnary s
       | Real_Math_asin s => realUnary s
       | Real_Math_atan s => realUnary s
       | Real_Math_atan2 s => realBinary s
       | Real_Math_cos s => realUnary s
       | Real_Math_exp s => realUnary s
       | Real_Math_ln s => realUnary s
       | Real_Math_log10 s => realUnary s
       | Real_Math_sin s => realUnary s
       | Real_Math_sqrt s => realUnary s
       | Real_Math_tan s => realUnary s
       | Real_abs s => realUnary s
       | Real_add s => realBinary s
       | Real_castToWord (s, s') =>
            noTargs (fn () => (oneArg (real s), word s'))
       | Real_div s => realBinary s
       | Real_equal s => realCompare s
       | Real_ldexp s => noTargs (fn () => (twoArgs (real s, cint), real s))
       | Real_le s => realCompare s
       | Real_lt s => realCompare s
       | Real_mul s => realBinary s
       | Real_muladd s => realTernary s
       | Real_mulsub s => realTernary s
       | Real_neg s => realUnary s
       | Real_qequal s => realCompare s
       | Real_rndToReal (s, s') =>
            noTargs (fn () => (oneArg (real s), real s'))
       | Real_rndToWord (s, s', _) =>
            noTargs (fn () => (oneArg (real s), word s'))
       | Real_round s => realUnary s
       | Real_sub s => realBinary s
       | Ref_assign => oneTarg (fn t => (twoArgs (reff t, t), unit))
       | Ref_deref => oneTarg (fn t => (oneArg (reff t), t))
       | Ref_ref => oneTarg (fn t => (oneArg t, reff t))
       | Thread_atomicBegin => noTargs (fn () => (noArgs, unit))
       | Thread_atomicEnd => noTargs (fn () => (noArgs, unit))
       | Thread_atomicState => noTargs (fn () => (noArgs, word32))
       | Thread_copy => noTargs (fn () => (oneArg thread, thread))
       | Thread_copyCurrent => noTargs (fn () => (noArgs, unit))
       | Thread_returnToC => noTargs (fn () => (noArgs, unit))
       | Thread_switchTo => noTargs (fn () => (oneArg thread, unit))
       | TopLevel_getHandler => noTargs (fn () => (noArgs, arrow (exn, unit)))
       | TopLevel_getSuffix => noTargs (fn () => (noArgs, arrow (unit, unit)))
       | TopLevel_setHandler =>
            noTargs (fn () => (oneArg (arrow (exn, unit)), unit))
       | TopLevel_setSuffix =>
            noTargs (fn () => (oneArg (arrow (unit, unit)), unit))
       | String_toWord8Vector =>
            noTargs (fn () => (oneArg string, word8Vector))
       | Vector_length => oneTarg (fn t => (oneArg (vector t), seqIndex))
       | Vector_sub => oneTarg (fn t => (twoArgs (vector t, seqIndex), t))
       | Vector_vector => oneTarg (fn targ => (nArgs (Vector.map (args, fn _ => targ)), vector targ))
       | Weak_canGet => oneTarg (fn t => (oneArg (weak t), bool))
       | Weak_get => oneTarg (fn t => (oneArg (weak t), t))
       | Weak_new => oneTarg (fn t => (oneArg t, weak t))
       | WordArray_subWord {seqSize, eleSize} =>
            noTargs (fn () => (twoArgs (wordArray seqSize, seqIndex), word eleSize))
       | WordArray_updateWord {seqSize, eleSize} =>
            noTargs (fn () => (threeArgs (wordArray seqSize, seqIndex, word eleSize), unit))
       | WordVector_subWord {seqSize, eleSize} =>
            noTargs (fn () => (twoArgs (wordVector seqSize, seqIndex), word eleSize))
       | Word8Vector_toString =>
            noTargs (fn () => (oneArg (word8Vector), string))
       | WordVector_toIntInf =>
            noTargs (fn () => (oneArg (vector bigIntInfWord), intInf))
       | Word_add s => wordBinary s
       | Word_addCheckP (s, _) => wordBinaryP s
       | Word_andb s => wordBinary s
       | Word_castToReal (s, s') =>
            noTargs (fn () => (oneArg (word s), real s'))
       | Word_equal s => wordCompare s
       | Word_extdToWord (s, s', _) =>
            noTargs (fn () => (oneArg (word s), word s'))
       | Word_lshift s => wordShift s
       | Word_lt (s, _) => wordCompare s
       | Word_mul (s, _) => wordBinary s
       | Word_mulCheckP (s, _) => wordBinaryP s
       | Word_neg s => wordUnary s
       | Word_negCheckP (s, _) => wordUnaryP s
       | Word_notb s => wordUnary s
       | Word_orb s => wordBinary s
       | Word_quot (s, _) => wordBinary s
       | Word_rem (s, _) => wordBinary s
       | Word_rndToReal (s, s', _) =>
            noTargs (fn () => (oneArg (word s), real s'))
       | Word_rol s => wordShift s
       | Word_ror s => wordShift s
       | Word_rshift (s, _) => wordShift s
       | Word_sub s => wordBinary s
       | Word_subCheckP (s, _) => wordBinaryP s
       | Word_toIntInf => noTargs (fn () => (oneArg smallIntInfWord, intInf))
       | Word_xorb s => wordBinary s
       | World_save => noTargs (fn () => (oneArg string, unit))
   end

val checkApp =
   fn z =>
   Trace.trace ("Prim.check", layout o #1, Layout.ignore) checkApp z

fun ('a, 'b) extractTargs (prim: 'b t,
                           {args: 'a vector,
                            result: 'a,
                            typeOps = {deArray: 'a -> 'a,
                                       deArrow: 'a -> 'a * 'a,
                                       deHierarchicalHeap: 'a -> 'a,
                                       deRef: 'a -> 'a,
                                       deVector: 'a -> 'a,
                                       deWeak: 'a -> 'a}}) =
   let
      val one = Vector.new1
      fun arg i = Vector.sub (args, i)
      datatype z = datatype t
   in
      case prim of
         Array_alloc _ => one (deArray result)
       | Array_copyArray => one (deArray (arg 0))
       | Array_copyVector => one (deArray (arg 0))
       | Array_length => one (deArray (arg 0))
       | Array_sub => one (deArray (arg 0))
       | Array_toArray => one (deArray (arg 0))
       | Array_toVector => one (deArray (arg 0))
       | Array_uninit => one (deArray (arg 0))
       | Array_uninitIsNop => one (deArray (arg 0))
       | Array_update => one (deArray (arg 0))
       | CPointer_getObjptr => one result
       | CPointer_setObjptr => one (arg 2)
       | Exn_extra => one result
       | Exn_setExtendExtra => one (#2 (deArrow (arg 0)))
       | HierarchicalHeap_new => one (deHierarchicalHeap result)
       | MLton_bogus => one result
       | MLton_deserialize => one result
       | MLton_eq => one (arg 0)
       | MLton_equal => one (arg 0)
       | MLton_hash => one (arg 0)
       | MLton_serialize => one (arg 0)
       | MLton_share => one (arg 0)
       | MLton_size => one (arg 0)
       | MLton_touch => one (arg 0)
       | Ref_assign => one (deRef (arg 0))
       | Ref_deref => one (deRef (arg 0))
       | Ref_ref => one (deRef result)
       | Vector_length => one (deVector (arg 0))
       | Vector_sub => one (deVector (arg 0))
       | Vector_vector => one (deVector result)
       | Weak_canGet => one (deWeak (arg 0))
       | Weak_get => one result
       | Weak_new => one (arg 0)
       | _ => Vector.new0 ()
   end

val extractTargs =
   fn z =>
   Trace.trace ("Prim.extractTargs", layout o #1, Layout.ignore) extractTargs z

structure IntInfRep = Const.IntInfRep

structure ApplyArg =
   struct
      datatype 'a t =
         Con of {con: Con.t, hasArg: bool}
       | Const of Const.t
       | Var of 'a

      fun layout layoutX =
         fn Con {con, hasArg} =>
              Layout.record [("con", Con.layout con),
                             ("hasArg", Bool.layout hasArg)]
          | Const c => Const.layout c
          | Var x => layoutX x
   end

structure ApplyResult =
   struct
      type 'a prim = 'a t
      val layoutPrim = layout

      datatype ('a, 'b) t =
         Apply of 'a prim * 'b list
       | Bool of bool
       | Const of Const.t
       | Unknown
       | Var of 'b

      fun layout layoutX ar =
         let
            open Layout
         in
            case ar of
               Apply (p, args) => seq [layoutPrim p, List.layout layoutX args]
             | Bool b => Bool.layout b
             | Const c => Const.layout c
             | Unknown => str "Unknown"
             | Var x => layoutX x
         end
   end

(*
 * In addition to constant folding, here are the algebraic identities currently
 * handled.
 *
 * x * 1 = 1 * x = x
 * x * ~1 = ~1 * x = ~x
 * x * 0 = 0 * x = 0
 * x + 0 = 0 + x = x
 * x mod x = x rem x = 0
 * x mod 1 = x rem 1 = x mod ~1 = x rem ~1 = 0
 * x div x = x quot x = 1
 * x div 1 = x quot 1 = x
 * andb (x, x) = orb (x, x) = x
 * xorb (x, x) = 0
 * x - 0 = x
 * 0 - x = ~x
 * x - x = 0
 * x > x = x < x = false
 * x >= x = x <= x = true
 * x = x --> true
 *
 * Also, simple equality tests on constructors are handled.
 * A = A --> true
 * A = B --> false
 * A x = B y --> false
 *)

fun ('a, 'b) apply (p: 'a t,
                    args: 'b ApplyArg.t list,
                    varEquals: 'b * 'b -> bool): ('a, 'b) ApplyResult.t =
   let
      datatype z = datatype t
      datatype z = datatype Const.t
      val bool = ApplyResult.Bool
      val boolOpt = fn NONE => ApplyResult.Unknown | SOME b => bool b
      val f = bool false
      val t = bool true
      fun seqIndexConst i =
         ApplyResult.Const
         (Const.word (WordX.fromIntInf (i, WordSize.seqIndex ())))
      local
         val maxIntInf = IntInf.<< (1, 0w128)
         val minIntInf = IntInf.~ maxIntInf
      in
         fun intInfTooBig ii =
            IntInf.< (ii, minIntInf)
            orelse IntInf.> (ii, maxIntInf)
      end
      val intInfTooBig =
         Trace.trace
         ("Prim.intInfTooBig", IntInf.layout, Bool.layout)
         intInfTooBig
      fun intInf (ii:  IntInf.t): ('a, 'b) ApplyResult.t =
         if intInfTooBig ii
            then ApplyResult.Unknown
         else ApplyResult.Const (Const.intInf ii)
      val intInfConst = intInf o IntInf.fromInt
      val null = ApplyResult.Const Const.null
      fun real (r: RealX.t): ('a, 'b) ApplyResult.t =
         ApplyResult.Const (Const.real r)
      val realOpt = fn NONE => ApplyResult.Unknown | SOME r => real r
      fun realNeg (s, x): ('a, 'b) ApplyResult.t =
          ApplyResult.Apply (Real_neg s, [x])
      fun realAdd (s, x, y): ('a, 'b) ApplyResult.t =
          ApplyResult.Apply (Real_add s, [x, y])
      fun word (w: WordX.t): ('a, 'b) ApplyResult.t =
         ApplyResult.Const (Const.word w)
      val wordOpt = fn NONE => ApplyResult.Unknown | SOME w => word w
      fun wordVector (v: WordXVector.t): ('a, 'b) ApplyResult.t =
         ApplyResult.Const (Const.wordVector v)
      fun wordChk (s, w, sg) = bool (not (WordSize.isInRange (s, w, sg)))
      val eq =
         fn (Word w1, Word w2) => bool (WordX.equals (w1, w2))
          | _ => ApplyResult.Unknown
      val equal =
         fn (IntInf ii1, IntInf ii2) => bool (IntInf.equals (ii1, ii2))
          | (Word w1, Word w2) => bool (WordX.equals (w1, w2))
          | (WordVector v1, WordVector v2) => bool (WordXVector.equals (v1, v2))
          | _ => ApplyResult.Unknown
      fun intInfBinary (i1, i2) =
         if intInfTooBig i1 orelse intInfTooBig i2
            then ApplyResult.Unknown
         else
            case p of
               IntInf_add => intInf (IntInf.+ (i1, i2))
             | IntInf_andb => intInf (IntInf.andb (i1, i2))
             | IntInf_gcd => intInf (IntInf.gcd (i1, i2))
             | IntInf_mul => intInf (IntInf.* (i1, i2))
             | IntInf_orb => intInf (IntInf.orb (i1, i2))
             | IntInf_quot => intInf (IntInf.quot (i1, i2))
             | IntInf_rem => intInf (IntInf.rem (i1, i2))
             | IntInf_sub => intInf (IntInf.- (i1, i2))
             | IntInf_xorb => intInf (IntInf.xorb (i1, i2))
             | _ => ApplyResult.Unknown
      fun intInfUnary (i1) =
         if intInfTooBig i1
            then ApplyResult.Unknown
         else
            case p of
               IntInf_neg => intInf (IntInf.~ i1)
             | IntInf_notb => intInf (IntInf.notb i1)
             | _ => ApplyResult.Unknown
      fun intInfShiftOrToString (i1, w2) =
         if intInfTooBig i1
            then ApplyResult.Unknown
         else
            case p of
               IntInf_arshift =>
                  intInf (IntInf.~>> (i1, Word.fromIntInf (WordX.toIntInf w2)))
             | IntInf_lshift =>
                  let
                     val maxShift =
                        WordX.fromIntInf (128, WordSize.shiftArg)
                  in
                     if WordX.lt (w2, maxShift, {signed = false})
                        then intInf (IntInf.<< (i1, Word.fromIntInf (WordX.toIntInf w2)))
                     else ApplyResult.Unknown
                  end
             | IntInf_toString =>
                  let
                     val base =
                        case WordX.toInt w2 of
                           2 => StringCvt.BIN
                         | 8 => StringCvt.OCT
                         | 10 => StringCvt.DEC
                         | 16 => StringCvt.HEX
                         | _ => Error.bug "Prim.apply: strange base for IntInf_toString"
                  in
                     ApplyResult.Const (Const.string (IntInf.format (i1, base)))
                  end
             | _ => ApplyResult.Unknown
      fun allConsts (cs: Const.t list) =
         (case (p, cs) of
             (MLton_eq, [c1, c2]) => eq (c1, c2)
           | (MLton_equal, [c1, c2]) => equal (c1, c2)
           | (CPointer_equal, [Null, Null]) => bool true
           | (CPointer_fromWord, [Word w]) =>
                 if WordX.isZero w
                    then null
                 else ApplyResult.Unknown
           | (CPointer_toWord, [Null]) => word (WordX.zero (WordSize.cpointer ()))
           | (IntInf_compare, [IntInf i1, IntInf i2]) =>
                let
                   val i =
                      case IntInf.compare (i1, i2) of
                         Relation.LESS => ~1
                       | Relation.EQUAL => 0
                       | Relation.GREATER => 1
                in
                   word (WordX.fromIntInf (i, WordSize.compareRes))
                end
           | (IntInf_toWord, [IntInf i]) =>
                (case IntInfRep.fromIntInf i of
                    IntInfRep.Big _ => ApplyResult.Unknown
                  | IntInfRep.Small w => word w)
           | (IntInf_toVector, [IntInf i]) =>
                (case IntInfRep.fromIntInf i of
                    IntInfRep.Big v => wordVector v
                  | IntInfRep.Small _ => ApplyResult.Unknown)
           | (_, [IntInf i1, IntInf i2, _]) => intInfBinary (i1, i2)
           | (_, [IntInf i1, Word w2, _]) => intInfShiftOrToString (i1, w2)
           | (_, [IntInf i1, _]) => intInfUnary (i1)
           | (Vector_length, [WordVector v]) =>
                 seqIndexConst (IntInf.fromInt (WordXVector.length v))
           | (Vector_sub, [WordVector v, Word i]) =>
                 word (WordXVector.sub (v, WordX.toInt i))
           | (Real_neg _, [Real r]) => realOpt (RealX.neg r)
           | (Real_abs _, [Real r]) => realOpt (RealX.abs r)
           | (Real_Math_acos _, [Real r]) => realOpt (RealX.acos r)
           | (Real_Math_asin _, [Real r]) => realOpt (RealX.asin r)
           | (Real_Math_atan _, [Real r]) => realOpt (RealX.atan r)
           | (Real_Math_atan2 _, [Real r1, Real r2]) =>
                realOpt (RealX.atan2 (r1, r2))
           | (Real_Math_cos _, [Real r]) => realOpt (RealX.cos r)
           | (Real_Math_exp _, [Real r]) => realOpt (RealX.exp r)
           | (Real_Math_ln _, [Real r]) => realOpt (RealX.ln r)
           | (Real_Math_log10 _, [Real r]) => realOpt (RealX.log10 r)
           | (Real_Math_sin _, [Real r]) => realOpt (RealX.sin r)
           | (Real_Math_sqrt _, [Real r]) => realOpt (RealX.sqrt r)
           | (Real_Math_tan _, [Real r]) => realOpt (RealX.tan r)
           | (Real_add _, [Real r1, Real r2]) => realOpt (RealX.add (r1, r2))
           | (Real_div _, [Real r1, Real r2]) => realOpt (RealX.div (r1, r2))
           | (Real_mul _, [Real r1, Real r2]) => realOpt (RealX.mul (r1, r2))
           | (Real_sub _, [Real r1, Real r2]) => realOpt (RealX.sub (r1, r2))
           | (Real_muladd _, [Real r1, Real r2, Real r3]) =>
                realOpt (RealX.muladd (r1, r2, r3))
           | (Real_mulsub _, [Real r1, Real r2, Real r3]) =>
                realOpt (RealX.mulsub (r1, r2, r3))
           | (Real_equal _, [Real r1, Real r2]) => boolOpt (RealX.equal (r1, r2))
           | (Real_le _, [Real r1, Real r2]) => boolOpt (RealX.le (r1, r2))
           | (Real_lt _, [Real r1, Real r2]) => boolOpt (RealX.lt (r1, r2))
           | (Real_qequal _, [Real r1, Real r2]) => boolOpt (RealX.qequal (r1, r2))
           | (Real_castToWord _, [Real r]) => wordOpt (RealX.castToWord r)
           | (Vector_vector, (Word w)::_) =>
                (wordVector o WordXVector.fromList)
                ({elementSize = WordX.size w},
                 List.map (cs, Const.deWord))
           | (Word_castToReal _, [Word w]) => realOpt (RealX.castFromWord w)
           | (Word_rndToReal (_, s, {signed}), [Word w]) =>
                realOpt
                (RealX.fromIntInf
                 (if signed then WordX.toIntInfX w else WordX.toIntInf w, s))
           | (Word_add _, [Word w1, Word w2]) => word (WordX.add (w1, w2))
           | (Word_addCheckP (s, sg), [Word w1, Word w2]) =>
                wordChk (s,
                         IntInf.+ (WordX.toIntInfSg (w1, sg),
                                   WordX.toIntInfSg (w2, sg)),
                         sg)
           | (Word_andb _, [Word w1, Word w2]) => word (WordX.andb (w1, w2))
           | (Word_equal _, [Word w1, Word w2]) => bool (WordX.equals (w1, w2))
           | (Word_lshift _, [Word w1, Word w2]) => word (WordX.lshift (w1, w2))
           | (Word_lt (_, sg), [Word w1, Word w2]) => bool (WordX.lt (w1, w2, sg))
           | (Word_mul (_, sg), [Word w1, Word w2]) => word (WordX.mul (w1, w2, sg))
           | (Word_mulCheckP (s, sg), [Word w1, Word w2]) =>
                wordChk (s,
                         IntInf.* (WordX.toIntInfSg (w1, sg),
                                   WordX.toIntInfSg (w2, sg)),
                         sg)
           | (Word_neg _, [Word w]) => word (WordX.neg w)
           | (Word_negCheckP (s, sg), [Word w]) =>
                wordChk (s,
                         IntInf.~ (WordX.toIntInfSg (w, sg)),
                         sg)
           | (Word_notb _, [Word w]) => word (WordX.notb w)
           | (Word_orb _, [Word w1, Word w2]) => word (WordX.orb (w1, w2))
           | (Word_quot (_, sg), [Word w1, Word w2]) =>
                if WordX.isZero w2
                   then ApplyResult.Unknown
                else word (WordX.quot (w1, w2, sg))
           | (Word_rem (_, sg), [Word w1, Word w2]) =>
                if WordX.isZero w2
                   then ApplyResult.Unknown
                else word (WordX.rem (w1, w2, sg))
           | (Word_rol _, [Word w1, Word w2]) => word (WordX.rol (w1, w2))
           | (Word_ror _, [Word w1, Word w2]) => word (WordX.ror (w1, w2))
           | (Word_rshift (_, sg), [Word w1, Word w2]) =>
                word (WordX.rshift (w1, w2, sg))
           | (Word_sub _, [Word w1, Word w2]) => word (WordX.sub (w1, w2))
           | (Word_subCheckP (s, sg), [Word w1, Word w2]) =>
                wordChk (s,
                         IntInf.- (WordX.toIntInfSg (w1, sg),
                                   WordX.toIntInfSg (w2, sg)),
                         sg)
           | (Word_toIntInf, [Word w]) =>
                (case IntInfRep.smallToIntInf w of
                    NONE => ApplyResult.Unknown
                  | SOME i => intInf i)
           | (Word_extdToWord (_, s, sg), [Word w]) =>
                word (WordX.resizeSg (w, s, sg))
           | (Word_xorb _, [Word w1, Word w2]) => word (WordX.xorb (w1, w2))
           | (WordVector_toIntInf, [WordVector v]) =>
                (case IntInfRep.bigToIntInf v of
                    NONE => ApplyResult.Unknown
                  | SOME i => intInf i)
           | _ => ApplyResult.Unknown)
             handle Chr => ApplyResult.Unknown
                  | Div => ApplyResult.Unknown
                  | Overflow => ApplyResult.Unknown
                  | Subscript => ApplyResult.Unknown
      fun someVars () =
         let
            datatype z = datatype ApplyResult.t
            fun varIntInf (x, i: IntInf.t, space, inOrder) =
               let
                  fun neg () = Apply (intInfNeg, [x, space])
                  fun notb () = Apply (intInfNotb, [x, space])
                  val i = IntInf.toInt i
               in
                  case p of
                     IntInf_add => if i = 0 then Var x else Unknown
                   | IntInf_andb => if i = 0
                                       then intInfConst 0
                                    else if i = ~1
                                       then Var x
                                    else Unknown
                   | IntInf_arshift => if i = 0
                                          then intInfConst 0
                                       else if i = ~1
                                          then intInfConst ~1
                                       else Unknown
                   | IntInf_gcd => if (i = ~1 orelse i = 1)
                                      then intInfConst 1
                                   else Unknown
                   | IntInf_lshift => if i = 0
                                         then intInfConst 0
                                      else Unknown
                   | IntInf_mul =>
                        (case i of
                            0 => intInfConst 0
                          | 1 => Var x
                          | ~1 => neg ()
                          | _ => Unknown)
                   | IntInf_orb => if i = 0
                                      then Var x
                                   else if i = ~1
                                      then intInfConst ~1
                                   else Unknown
                   | IntInf_quot => if inOrder
                                       then (case i of
                                                1 => Var x
                                              | ~1 => neg ()
                                              | _ => Unknown)
                                    else Unknown
                   | IntInf_rem => if inOrder andalso (i = ~1 orelse i = 1)
                                      then intInfConst 0
                                   else Unknown
                   | IntInf_sub => if i = 0
                                      then if inOrder
                                              then Var x
                                           else neg ()
                                   else Unknown
                   | IntInf_xorb => if i = 0
                                       then Var x
                                    else if i = ~1
                                       then notb ()
                                    else Unknown
                   | _ => Unknown
               end handle Exn.Overflow => Unknown
            fun varReal (x, r, inOrder) =
               let
                  datatype z = datatype RealX.decon
                  datatype z = datatype ApplyResult.t
                  fun negIf (s, signBit) =
                      if signBit then realNeg (s, x) else Var x
                  (* The SML Basis library does not distinguish between
                     different NaN values, so optimizations that may only
                     produce a different NaN value can be considered safe.
                     For example, SNaN*1.0 = SNaN/1.0 = QNaN, so it is
                     safe to optimize x*1.0 and x/1.0 to x. *)
               in
                  case RealX.decon r of
                     NONE => Unknown
                   | SOME d =>
                     case d of
                        ZERO _ => Unknown
                      | ONE {signBit} =>
                        (case p of
                            Real_mul s => negIf (s, signBit)
                          | Real_div s => if inOrder
                                             then negIf (s, signBit)
                                          else Unknown
                          | _ => Unknown)
                      | NAN =>
                        (case p of
                            Real_Math_atan2 _ => real r
                          | Real_add _ => real r
                          | Real_div _ => real r
                          | Real_mul _ => real r
                          | Real_sub _ => real r
                          | Real_equal _ => bool false
                          | Real_qequal _ => bool true
                          | Real_le _ => bool false
                          | Real_lt _ => bool false
                          | _ => Unknown)
                      | POW2 {signBit, exp} =>
                        (case p of
                            Real_mul s =>
                            if not signBit andalso exp = 2
                               then realAdd (s, x, x)
                            else Unknown
                          | Real_div s =>
                            if inOrder andalso not signBit andalso exp = 0
                               then realAdd (s, x, x)
                            else Unknown
                          | _ => Unknown)
                      | INF _ => Unknown
                      | FIN _ => Unknown
               end
            fun varWord (x, w, inOrder) =
               let
                  val zero = word o WordX.zero
                  fun ro s =
                     if inOrder
                        then
                           if WordX.isZero
                              (WordX.rem
                               (w,
                                WordX.fromIntInf
                                (IntInf.fromInt
                                 (Bits.toInt (WordSize.bits s)),
                                 WordX.size w),
                                {signed = false}))
                              then Var x
                           else Unknown
                     else
                        if WordX.isZero w orelse WordX.isAllOnes w
                           then word w
                        else Unknown
                  fun shift s =
                     if inOrder
                        then if WordX.isZero w
                                then Var x
                             else if (WordX.ge
                                      (w,
                                       WordX.fromIntInf (Bits.toIntInf
                                                         (WordSize.bits s),
                                                         WordSize.shiftArg),
                                       {signed = false}))
                                     then zero s
                                  else Unknown
                     else if WordX.isZero w
                             then zero s
                          else Unknown
               in
                  case p of
                     CPointer_add =>
                        if WordX.isZero w
                           then Var x
                        else Unknown
                   | CPointer_sub =>
                        if WordX.isZero w
                           andalso inOrder
                           then Var x
                        else Unknown
                   | Word_add _ =>
                        if WordX.isZero w
                           then Var x
                        else Unknown
                   | Word_addCheckP _ =>
                        if WordX.isZero w
                           then f
                        else Unknown
                   | Word_andb s =>
                        if WordX.isZero w
                           then zero s
                        else if WordX.isAllOnes w
                                then Var x
                             else Unknown
                   | Word_lshift s => shift s
                   | Word_lt (_, sg) =>
                        if inOrder
                           then if WordX.isMin (w, sg) then f else Unknown
                        else if WordX.isMax (w, sg) then f else Unknown
                   | Word_mul (s, {signed}) =>
                        if WordX.isZero w
                           then zero s
                        else if WordX.isOne w
                                then Var x
                             else if signed andalso WordX.isNegOne w
                                     then Apply (wordNeg s, [x])
                                  else Unknown
                   | Word_mulCheckP _ =>
                        if WordX.isZero w orelse WordX.isOne w
                           then f
                        else Unknown
                   | Word_orb _ =>
                        if WordX.isZero w
                           then Var x
                        else if WordX.isAllOnes w
                                then word w
                             else Unknown
                   | Word_quot (s, {signed}) =>
                        if inOrder
                           then
                              if WordX.isOne w
                                 then Var x
                              else if signed andalso WordX.isNegOne w
                                      then Apply (wordNeg s, [x])
                                   else Unknown
                        else Unknown
                   | Word_rem (s, {signed}) =>
                        if inOrder
                           andalso (WordX.isOne w
                                    orelse signed andalso WordX.isNegOne w)
                           then zero s
                        else Unknown
                   | Word_rol s => ro s
                   | Word_ror s => ro s
                   | Word_rshift (s, {signed}) =>
                        if signed
                           then
                              if WordX.isZero w
                                 then if inOrder then Var x else zero s
                              else if WordX.isAllOnes w andalso not inOrder
                                      then word w
                                   else Unknown
                        else
                           shift s
                   | Word_sub s =>
                        if WordX.isZero w
                           then if inOrder
                                   then Var x
                                else Apply (wordNeg s, [x])
                        else Unknown
                   | Word_subCheckP _ =>
                        if WordX.isZero w andalso inOrder
                           then f
                        else Unknown
                   | Word_xorb s =>
                        if WordX.isZero w
                           then Var x
                        else if WordX.isAllOnes w
                                then Apply (wordNotb s, [x])
                             else Unknown
                   | _ => Unknown
               end
            datatype z = datatype ApplyArg.t
         in
            case (p, args) of
               (_, [Con {con = c, hasArg = h}, Con {con = c', ...}]) =>
                  if (case p of
                         MLton_eq => true
                       | MLton_equal => true
                       | _ => false)
                     then if Con.equals (c, c')
                             then if h
                                     then Unknown
                                  else t
                          else f
                  else Unknown
             | (_, [Var x, Const (Real r)]) => varReal (x, r, true)
             | (_, [Const (Real r), Var x]) => varReal (x, r, false)
             | (_, [Var x, Const (Word i)]) => varWord (x, i, true)
             | (_, [Const (Word i), Var x]) => varWord (x, i, false)
             | (_, [Const (IntInf i1), Const (IntInf i2), _]) =>
                  intInfBinary (i1, i2)
             | (_, [Const (IntInf i1), Const (Word w2), _]) =>
                  intInfShiftOrToString (i1, w2)
             | (_, [Const (IntInf i1), _]) => intInfUnary (i1)
             | (_, [Var x, Const (IntInf i), Var space]) =>
                  varIntInf (x, i, space, true)
             | (_, [Const (IntInf i), Var x, Var space]) =>
                  varIntInf (x, i, space, false)
             | (_, [Var x, Const (Word w), _]) =>
                  if WordX.isZero w
                     then
                        let
                           datatype z = datatype ApplyResult.t
                        in
                           case p of
                              IntInf_arshift => Var x
                            | IntInf_lshift => Var x
                            | _ => Unknown
                        end
                  else Unknown
             | (_, [Var x, Var y, _]) =>
                  if varEquals (x, y)
                     then let datatype z = datatype ApplyResult.t
                          in
                             case p of
                                IntInf_andb => Var x
                              | IntInf_orb => Var x
                              | IntInf_quot => intInfConst 1
                              | IntInf_rem => intInfConst 0
                              | IntInf_sub => intInfConst 0
                              | IntInf_xorb => intInfConst 0
                              | _ => Unknown
                          end
                  else Unknown
             | (_, [Var x, Var y]) =>
                  if varEquals (x, y)
                     then let
                             datatype z = datatype ApplyResult.t
                          in
                             case p of
                                CPointer_diff => word (WordX.zero (WordSize.cptrdiff ()))
                              | CPointer_equal => t
                              | CPointer_lt => f
                              | IntInf_compare =>
                                   word (WordX.zero WordSize.compareRes)
                              | MLton_eq => t
                              | MLton_equal => t
                              | Real_lt _ => f
                              | Real_qequal _ => t
                              | Word_andb _ => Var x
                              | Word_equal _ => t
                              | Word_lt _ => f
                              | Word_orb _ => Var x
                              | Word_quot (s, _) => word (WordX.one s)
                              | Word_rem (s, _) => word (WordX.zero s)
                              | Word_sub s => word (WordX.zero s)
                              | Word_subCheckP _ => f
                              | Word_xorb s => word (WordX.zero s)
                              | _ => Unknown
                          end
                  else Unknown
             | _ => Unknown
         end
   in
      if List.forall (args, fn ApplyArg.Const _ => true | _ => false)
         then
            allConsts
            (List.map
             (args, fn ApplyArg.Const c => c | _ => Error.bug "Prim.apply"))
      else someVars ()
   end

fun ('a, 'b) layoutApp (p: 'a t,
                        args: 'b vector,
                        layoutArg: 'b -> Layout.t): Layout.t =
   let
      fun arg i = layoutArg (Vector.sub (args, i))
      open Layout
      fun one name = seq [str name, str " ", arg 0]
      fun two name = seq [arg 0, str " ", str name, str " ", arg 1]
   in
      case p of
         Array_length => one "length"
       | Real_Math_acos _ => one "acos"
       | Real_Math_asin _ => one "asin"
       | Real_Math_atan _ => one "atan"
       | Real_Math_cos _ => one "cos"
       | Real_Math_exp _ => one "exp"
       | Real_Math_ln _ => one "ln"
       | Real_Math_log10  _ => one "log10"
       | Real_Math_sin _ => one "sin"
       | Real_Math_sqrt _ => one "sqrt"
       | Real_Math_tan _ => one "tan"
       | Real_add _ => two "+"
       | Real_div _ => two "/"
       | Real_equal _ => two "=="
       | Real_le _ => two "<="
       | Real_lt _ => two "<"
       | Real_mul _ => two "*"
       | Real_neg _ => one "-"
       | Real_qequal _ => two "?="
       | Real_sub _ => two "-"
       | Ref_assign => two ":="
       | Ref_deref => one "!"
       | Ref_ref => one "ref"
       | Vector_length => one "length"
       | Word_add _ => two "+"
       | Word_andb _ => two "&"
       | Word_equal _ => two "="
       | Word_lshift _ => two "<<"
       | Word_lt _ => two "<"
       | Word_mul _ => two "*"
       | Word_neg _ => one "-"
       | Word_orb _ => two "|"
       | Word_rol _ => two "rol"
       | Word_ror _ => two "ror"
       | Word_rshift (_, {signed}) => two (if signed then "~>>" else ">>")
       | Word_sub _ => two "-"
       | Word_xorb _ => two "^"
       | _ => seq [layout p, str " ", Vector.layout layoutArg args]
   end

structure Name =
   struct
      datatype t = datatype t
      val toString = toString
   end

end<|MERGE_RESOLUTION|>--- conflicted
+++ resolved
@@ -63,16 +63,12 @@
  | Exn_name (* implement exceptions *)
  | Exn_setExtendExtra (* implement exceptions *)
  | FFI of 'a CFunction.t (* to rssa *)
- | FFI_getArgs  (* RAM_NOTE: Is this right? *)
  | FFI_Symbol of {name: string, 
                   cty: CType.t option, 
                   symbolScope: CFunction.SymbolScope.t } (* codegen *)
  | GC_collect (* to rssa (as runtime C fn) *)
-<<<<<<< HEAD
+ | GC_state (* to rssa (as operand) *)
  | HierarchicalHeap_new (* ssa to rssa *)
-=======
- | GC_state (* to rssa (as operand) *)
->>>>>>> dff7cfe9
  | IntInf_add (* to rssa (as runtime C fn) *)
  | IntInf_andb (* to rssa (as runtime C fn) *)
  | IntInf_arshift (* to rssa (as runtime C fn) *)
@@ -259,14 +255,10 @@
        | Exn_name => "Exn_name"
        | Exn_setExtendExtra => "Exn_setExtendExtra"
        | FFI f => (CFunction.Target.toString o CFunction.target) f
-       | FFI_getArgs => "FFI_getArgs"
        | FFI_Symbol {name, ...} => name
        | GC_collect => "GC_collect"
-<<<<<<< HEAD
+       | GC_state => "GC_state"
        | HierarchicalHeap_new =>  "HierarchicalHeap_new"
-=======
-       | GC_state => "GC_state"
->>>>>>> dff7cfe9
        | IntInf_add => "IntInf_add"
        | IntInf_andb => "IntInf_andb"
        | IntInf_arshift => "IntInf_arshift"
@@ -424,14 +416,10 @@
     | (Exn_name, Exn_name) => true
     | (Exn_setExtendExtra, Exn_setExtendExtra) => true
     | (FFI f, FFI f') => CFunction.equals (f, f')
-    | (FFI_getArgs, FFI_getArgs) => true
     | (FFI_Symbol {name = n, ...}, FFI_Symbol {name = n', ...}) => n = n'
     | (GC_collect, GC_collect) => true
-<<<<<<< HEAD
+    | (GC_state, GC_state) => true
     | (HierarchicalHeap_new, HierarchicalHeap_new) => true
-=======
-    | (GC_state, GC_state) => true
->>>>>>> dff7cfe9
     | (IntInf_add, IntInf_add) => true
     | (IntInf_andb, IntInf_andb) => true
     | (IntInf_arshift, IntInf_arshift) => true
@@ -607,15 +595,11 @@
     | Exn_name => Exn_name
     | Exn_setExtendExtra => Exn_setExtendExtra
     | FFI func => FFI (CFunction.map (func, f))
-    | FFI_getArgs => FFI_getArgs
     | FFI_Symbol {name, cty, symbolScope} =>
         FFI_Symbol {name = name, cty = cty, symbolScope = symbolScope}
     | GC_collect => GC_collect
-<<<<<<< HEAD
+    | GC_state => GC_state
     | HierarchicalHeap_new => HierarchicalHeap_new
-=======
-    | GC_state => GC_state
->>>>>>> dff7cfe9
     | IntInf_add => IntInf_add
     | IntInf_andb => IntInf_andb
     | IntInf_arshift => IntInf_arshift
@@ -866,14 +850,10 @@
                                               CFunction.Kind.Impure => SideEffect
                                             | CFunction.Kind.Pure => Functional
                                             | CFunction.Kind.Runtime _ => SideEffect)
-       | FFI_getArgs => SideEffect (* SPOONOWER_NOTE: PERF perhaps conservative? *)
        | FFI_Symbol _ => Functional
        | GC_collect => SideEffect
-<<<<<<< HEAD
+       | GC_state => DependsOnState
        | HierarchicalHeap_new => Moveable
-=======
-       | GC_state => DependsOnState
->>>>>>> dff7cfe9
        | IntInf_add => Functional
        | IntInf_andb => Functional
        | IntInf_arshift => Functional
@@ -1074,13 +1054,9 @@
        Exn_extra,
        Exn_name,
        Exn_setExtendExtra,
-       FFI_getArgs,
        GC_collect,
-<<<<<<< HEAD
+       GC_state,
        HierarchicalHeap_new,
-=======
-       GC_state,
->>>>>>> dff7cfe9
        IntInf_add,
        IntInf_andb,
        IntInf_arshift,
@@ -1401,14 +1377,10 @@
        | Exn_setExtendExtra => oneTarg (fn t => (oneArg (arrow (t, t)), unit))
        | FFI f =>
              noTargs (fn () => (nArgs (CFunction.args f), CFunction.return f))
-       | FFI_getArgs => noTargs (fn () => (noArgs, cpointer))
        | FFI_Symbol _ => noTargs (fn () => (noArgs, cpointer))
        | GC_collect => noTargs (fn () => (noArgs, unit))
-<<<<<<< HEAD
+       | GC_state => noTargs (fn () => (noArgs, cpointer))
        | HierarchicalHeap_new => oneTarg (fn targ => (noArgs, hierarchicalHeap targ))
-=======
-       | GC_state => noTargs (fn () => (noArgs, cpointer))
->>>>>>> dff7cfe9
        | IntInf_add => intInfBinary ()
        | IntInf_andb => intInfBinary ()
        | IntInf_arshift => intInfShift ()
