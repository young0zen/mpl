--- conflicted
+++ resolved
@@ -713,7 +713,7 @@
 
 val cast: 'a t -> 'b t = fn p => map (p, fn _ => Error.bug "Prim.cast")
 
-fun cpointerGet ctype = 
+fun cpointerGet ctype =
    let datatype z = datatype CType.t
    in
       case ctype of
@@ -730,7 +730,7 @@
        | Word32 => CPointer_getWord (WordSize.fromBits (Bits.fromInt 32))
        | Word64 => CPointer_getWord (WordSize.fromBits (Bits.fromInt 64))
    end
-fun cpointerSet ctype = 
+fun cpointerSet ctype =
    let datatype z = datatype CType.t
    in
       case ctype of
@@ -747,46 +747,6 @@
        | Word32 => CPointer_setWord (WordSize.fromBits (Bits.fromInt 32))
        | Word64 => CPointer_setWord (WordSize.fromBits (Bits.fromInt 64))
    end
-<<<<<<< HEAD
-=======
-val cpointerSub = CPointer_sub
-val cpointerToWord = CPointer_toWord
-val deref = Ref_deref {readBarrier=true}
-val eq = MLton_eq
-val equal = MLton_equal
-val ffi = FFI
-val ffiSymbol = FFI_Symbol
-val hash = MLton_hash
-val intInfToVector = IntInf_toVector
-val intInfToWord = IntInf_toWord
-val intInfNeg = IntInf_neg
-val intInfNotb = IntInf_notb
-val realCastToWord = Real_castToWord
-val reff = Ref_ref
-val touch = MLton_touch
-val vector = Vector_vector
-val vectorLength = Vector_length
-val vectorSub = Vector_sub
-val wordAdd = Word_add
-val wordAddCheckP = Word_addCheckP
-val wordAndb = Word_andb
-val wordCastToReal = Word_castToReal
-val wordEqual = Word_equal
-val wordExtdToWord = Word_extdToWord
-val wordLshift = Word_lshift
-val wordLt = Word_lt
-val wordMul = Word_mul
-val wordMulCheckP = Word_mulCheckP
-val wordNeg = Word_neg
-val wordNegCheckP = Word_negCheckP
-val wordNotb = Word_notb
-val wordOrb = Word_orb
-val wordQuot = Word_quot
-val wordRshift = Word_rshift
-val wordSub = Word_sub
-val wordSubCheckP = Word_subCheckP
-val wordXorb = Word_xorb
->>>>>>> 3b807857
 
 val isCommutative =
    fn MLton_eq => true
@@ -2188,63 +2148,4 @@
       else someVars ()
    end
 
-<<<<<<< HEAD
-=======
-fun ('a, 'b) layoutApp (p: 'a t,
-                        args: 'b vector,
-                        layoutArg: 'b -> Layout.t): Layout.t =
-   let
-      fun arg i = layoutArg (Vector.sub (args, i))
-      open Layout
-      fun one name = seq [str name, str " ", arg 0]
-      fun two name = seq [arg 0, str " ", str name, str " ", arg 1]
-   in
-      case p of
-         Array_length => one "length"
-       | Real_Math_acos _ => one "acos"
-       | Real_Math_asin _ => one "asin"
-       | Real_Math_atan _ => one "atan"
-       | Real_Math_cos _ => one "cos"
-       | Real_Math_exp _ => one "exp"
-       | Real_Math_ln _ => one "ln"
-       | Real_Math_log10  _ => one "log10"
-       | Real_Math_sin _ => one "sin"
-       | Real_Math_sqrt _ => one "sqrt"
-       | Real_Math_tan _ => one "tan"
-       | Real_add _ => two "+"
-       | Real_div _ => two "/"
-       | Real_equal _ => two "=="
-       | Real_le _ => two "<="
-       | Real_lt _ => two "<"
-       | Real_mul _ => two "*"
-       | Real_neg _ => one "-"
-       | Real_qequal _ => two "?="
-       | Real_sub _ => two "-"
-       | Ref_assign _ => two ":="
-       | Ref_deref _ => one "!"
-       | Ref_ref => one "ref"
-       | Vector_length => one "length"
-       | Word_add _ => two "+"
-       | Word_andb _ => two "&"
-       | Word_equal _ => two "="
-       | Word_lshift _ => two "<<"
-       | Word_lt _ => two "<"
-       | Word_mul _ => two "*"
-       | Word_neg _ => one "-"
-       | Word_orb _ => two "|"
-       | Word_rol _ => two "rol"
-       | Word_ror _ => two "ror"
-       | Word_rshift (_, {signed}) => two (if signed then "~>>" else ">>")
-       | Word_sub _ => two "-"
-       | Word_xorb _ => two "^"
-       | _ => seq [layout p, str " ", Vector.layout layoutArg args]
-   end
-
-structure Name =
-   struct
-      datatype t = datatype t
-      val toString = toString
-   end
-
->>>>>>> 3b807857
 end