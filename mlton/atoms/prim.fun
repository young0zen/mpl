--- conflicted
+++ resolved
@@ -802,15 +802,12 @@
        | Exn_extra => Functional
        | Exn_name => Functional
        | Exn_setExtendExtra => SideEffect
-<<<<<<< HEAD
-       | FFI (CFunction.T {kind, ...}) => (case kind of
-                                              CFunction.Kind.Impure => SideEffect
-                                            | CFunction.Kind.Pure => Functional
-                                            | CFunction.Kind.Runtime _ => SideEffect)
-=======
-       | FFI _ => Kind.SideEffect
+       | FFI ( CFunction.T { kind, ... } ) => ( case kind of
+						   CFunction.Kind.Functional => Functional
+						 | CFunction.Kind.Impure => SideEffect
+						 |
+						   CFunction.Kind.Runtime _ => SideEffect )
        | FFI_getArgs => SideEffect (* SPOONOWER_NOTE: PERF perhaps conservative? *)
->>>>>>> 024d58d7
        | FFI_Symbol _ => Functional
        | GC_collect => SideEffect
        | IntInf_add => Functional
