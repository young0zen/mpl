(* Copyright (C) 1999-2008 Henry Cejtin, Matthew Fluet, Suresh
 *    Jagannathan, and Stephen Weeks.
 * Copyright (C) 1997-2000 NEC Research Institute.
 *
 * MLton is released under a BSD-style license.
 * See the file MLton-LICENSE for details.
 *)

signature PRIM_STRUCTS = 
   sig
      structure CFunction: C_FUNCTION
      structure CType: C_TYPE
      structure Con: CON
      structure Const: CONST
      structure RealSize: REAL_SIZE
      structure WordSize: WORD_SIZE
      sharing RealSize = Const.RealX.RealSize
      sharing WordSize = Const.WordX.WordSize
   end

signature PRIM = 
   sig
      include PRIM_STRUCTS

      structure Name:
         sig
            datatype 'a t =
               Array_array (* backend *)
             | Array_array0Const (* constant propagation *)
             | Array_length (* ssa to rssa *)
             | Array_sub (* ssa to ssa2 *)
             | Array_toVector (* backend *)
             | Array_update (* ssa to ssa2 *)
             | CPointer_add (* codegen *)
             | CPointer_diff (* codegen *)
             | CPointer_equal (* codegen *)
             | CPointer_fromWord (* codegen *)
             | CPointer_getCPointer (* ssa to rssa *)
             | CPointer_getObjptr (* ssa to rssa *)
             | CPointer_getReal of RealSize.t (* ssa to rssa *)
             | CPointer_getWord of WordSize.t (* ssa to rssa *)
             | CPointer_lt (* codegen *)
             | CPointer_setCPointer (* ssa to rssa *)
             | CPointer_setObjptr (* ssa to rssa *)
             | CPointer_setReal of RealSize.t (* ssa to rssa *)
             | CPointer_setWord of WordSize.t (* ssa to rssa *)
             | CPointer_sub (* codegen *)
             | CPointer_toWord (* codegen *)
             | Exn_extra (* implement exceptions *)
             | Exn_name (* implement exceptions *)
             | Exn_setExtendExtra (* implement exceptions *)
             | FFI of 'a CFunction.t (* ssa to rssa *)
<<<<<<< HEAD
             | FFI_Symbol of {name: string, (* codegen *)
                              cty: CType.t option,
                              symbolScope: CFunction.SymbolScope.t}
=======
             | FFI_getOp (* XXX DOC spoons *)
             | FFI_Symbol of {name: string, cty: CType.t option} (* codegen *)
>>>>>>> 5081907d
             | GC_collect (* ssa to rssa *)
             | IntInf_add (* ssa to rssa *)
             | IntInf_andb (* ssa to rssa *)
             | IntInf_arshift (* ssa to rssa *)
             | IntInf_compare (* ssa to rssa *)
             | IntInf_equal (* ssa to rssa *)
             | IntInf_gcd (* ssa to rssa *)
             | IntInf_lshift (* ssa to rssa *)
             | IntInf_mul (* ssa to rssa *)
             | IntInf_neg (* ssa to rssa *)
             | IntInf_notb (* ssa to rssa *)
             | IntInf_orb (* ssa to rssa *)
             | IntInf_quot (* ssa to rssa *)
             | IntInf_rem (* ssa to rssa *)
             | IntInf_sub (* ssa to rssa *)
             | IntInf_toString (* ssa to rssa *)
             | IntInf_toVector (* ssa to rssa *)
             | IntInf_toWord (* ssa to rssa *)
             | IntInf_xorb (* ssa to rssa *)
             | MLton_bogus (* ssa to rssa *)
             (* of type unit -> 'a.
              * Makes a bogus value of any type.
              *)
             | MLton_bug (* ssa to rssa *)
             | MLton_deserialize (* unused *)
             | MLton_eq (* ssa to rssa *)
             | MLton_equal (* polymorphic equality *)
             | MLton_halt (* ssa to rssa *)
             | MLton_hash (* polymorphic hash *)
             (* MLton_handlesSignals and MLton_installSignalHandler work together
              * to inform the optimizer and basis library whether or not the
              * program uses signal handlers.
              *
              * MLton_installSignalHandler is called by MLton.Signal.setHandler,
              * and is effectively a noop, but is left in the program until the
              * end of the backend, so that the optimizer can test whether or
              * not the program installs signal handlers.
              *
              * MLton_handlesSignals is translated by closure conversion into
              * a boolean, and is true iff MLton_installsSignalHandler is called.
              *)
             | MLton_handlesSignals (* closure conversion *)
             | MLton_installSignalHandler (* backend *)
             | MLton_serialize (* unused *)
             | MLton_share
             | MLton_size (* ssa to rssa *)
             | MLton_touch (* backend *)
             | Real_Math_acos of RealSize.t (* codegen *)
             | Real_Math_asin of RealSize.t (* codegen *)
             | Real_Math_atan of RealSize.t (* codegen *)
             | Real_Math_atan2 of RealSize.t (* codegen *)
             | Real_Math_cos of RealSize.t (* codegen *)
             | Real_Math_exp of RealSize.t (* codegen *)
             | Real_Math_ln of RealSize.t (* codegen *)
             | Real_Math_log10 of RealSize.t  (* codegen *)
             | Real_Math_sin of RealSize.t (* codegen *)
             | Real_Math_sqrt of RealSize.t (* codegen *)
             | Real_Math_tan of RealSize.t (* codegen *)
             | Real_abs of RealSize.t (* codegen *)
             | Real_add of RealSize.t (* codegen *)
             | Real_castToWord of RealSize.t * WordSize.t (* codegen *)
             | Real_div of RealSize.t (* codegen *)
             | Real_equal of RealSize.t (* codegen *)
             | Real_ldexp of RealSize.t (* codegen *)
             | Real_le of RealSize.t (* codegen *)
             | Real_lt of RealSize.t (* codegen *)
             | Real_mul of RealSize.t (* codegen *)
             | Real_muladd of RealSize.t (* codegen *)
             | Real_mulsub of RealSize.t (* codegen *)
             | Real_neg of RealSize.t (* codegen *)
             | Real_qequal of RealSize.t (* codegen *)
             | Real_rndToReal of RealSize.t * RealSize.t (* codegen *)
             | Real_rndToWord of RealSize.t * WordSize.t * {signed: bool} (* codegen *)
             | Real_round of RealSize.t (* codegen *)
             | Real_sub of RealSize.t (* codegen *)
             | Ref_assign (* ssa to ssa2 *)
             | Ref_deref (* ssa to ssa2 *)
             | Ref_ref (* ssa to ssa2 *)
             | String_toWord8Vector (* defunctorize *)
             | Thread_atomicBegin (* backend *)
             | Thread_atomicEnd (* backend *)
             | Thread_atomicState (* backend *)
             | Thread_copy (* ssa to rssa *)
             | Thread_copyCurrent (* ssa to rssa *)
             | Thread_returnToC (* codegen *)
             (* switchTo has to be a _prim because we have to know that it
              * enters the runtime -- because everything must be saved
              * on the stack.
              *)
             | Thread_switchTo (* ssa to rssa *)
             | TopLevel_getHandler (* implement exceptions *)
             | TopLevel_getSuffix (* implement suffix *)
             | TopLevel_setHandler (* implement exceptions *)
             | TopLevel_setSuffix (* implement suffix *)
             | Vector_length (* ssa to ssa2 *)
             | Vector_sub (* ssa to ssa2 *)
             | Weak_canGet (* ssa to rssa *)
             | Weak_get (* ssa to rssa *)
             | Weak_new (* ssa to rssa *)
             | Word_add of WordSize.t (* codegen *)
             | Word_addCheck of WordSize.t * {signed: bool} (* codegen *)
             | Word_andb of WordSize.t (* codegen *)
             | Word_castToReal of WordSize.t * RealSize.t (* codegen *)
             | Word_equal of WordSize.t (* codegen *)
             | Word_extdToWord of WordSize.t * WordSize.t * {signed: bool} (* codegen *)
             | Word_lshift of WordSize.t (* codegen *)
             | Word_lt of WordSize.t * {signed: bool} (* codegen *)
             | Word_mul of WordSize.t * {signed: bool} (* codegen *)
             | Word_mulCheck of WordSize.t * {signed: bool} (* codegen *)
             | Word_neg of WordSize.t (* codegen *)
             | Word_negCheck of WordSize.t (* codegen *)
             | Word_notb of WordSize.t (* codegen *)
             | Word_orb of WordSize.t (* codegen *)
             | Word_quot of WordSize.t * {signed: bool} (* codegen *)
             | Word_rem of WordSize.t * {signed: bool} (* codegen *)
             | Word_rndToReal of WordSize.t * RealSize.t * {signed: bool} (* codegen *)
             | Word_rol of WordSize.t (* codegen *)
             | Word_ror of WordSize.t (* codegen *)
             | Word_rshift of WordSize.t * {signed: bool} (* codegen *)
             | Word_sub of WordSize.t (* codegen *)
             | Word_subCheck of WordSize.t* {signed: bool} (* codegen *)
             | Word_toIntInf (* ssa to rssa *)
             | Word_xorb of WordSize.t (* codegen *)
             | WordVector_toIntInf (* ssa to rssa *)
             | Word8Array_subWord of WordSize.t (* ssa to rssa *)
             | Word8Array_updateWord of WordSize.t (* ssa to rssa *)
             | Word8Vector_subWord of WordSize.t (* ssa to rssa *)
             | Word8Vector_toString (* defunctorize *)
             | World_save (* ssa to rssa *)

            val toString: 'a t -> string
         end

      structure ApplyArg:
         sig
            datatype 'a t =
               Con of {con: Con.t, hasArg: bool}
             | Const of Const.t
             | Var of 'a

            val layout: ('a -> Layout.t) -> 'a t -> Layout.t
         end
      structure ApplyResult:
         sig
            type 'a prim
            datatype ('a, 'b) t =
               Apply of 'a prim * 'b list
             | Bool of bool
             | Const of Const.t
             | Overflow
             | Unknown
             | Var of 'b

            val layout: ('b -> Layout.t) -> ('a, 'b) t -> Layout.t
         end

      type 'a t
      sharing type t = ApplyResult.prim
      val apply:
         'a t * 'b ApplyArg.t list * ('b * 'b -> bool) -> ('a, 'b) ApplyResult.t
      val array: 'a t
      val arrayLength: 'a t
      val assign: 'a t
      val bogus: 'a t
      val bug: 'a t
      val checkApp: 'a t * {args: 'a vector,
                            result: 'a,
                            targs: 'a vector,
                            typeOps: {array: 'a -> 'a,
                                      arrow: 'a * 'a -> 'a,
                                      bool: 'a,
                                      cpointer: 'a,
                                      equals: 'a * 'a -> bool,
                                      exn: 'a,
                                      intInf: 'a,
                                      real: RealSize.t -> 'a,
                                      reff: 'a -> 'a,
                                      thread: 'a,
                                      unit: 'a,
                                      vector: 'a -> 'a,
                                      weak: 'a -> 'a,
                                      word: WordSize.t -> 'a}} -> bool
      val cpointerAdd: 'a t
      val cpointerDiff: 'a t
      val cpointerEqual: 'a t
      val cpointerGet: CType.t -> 'a t 
      val cpointerLt: 'a t
      val cpointerSet: CType.t -> 'a t 
      val cpointerSub: 'a t
      val cpointerToWord: 'a t
      val deref: 'a t
      val eq: 'a t    (* pointer equality *)
      val equal: 'a t (* polymorphic equality *)
      val equals: 'a t * 'a t -> bool
      val extractTargs: 'a t * {args: 'b vector,
                                result: 'b,
                                typeOps: {deArray: 'b -> 'b,
                                          deArrow: 'b -> 'b * 'b,
                                          deRef: 'b -> 'b,
                                          deVector: 'b -> 'b,
                                          deWeak: 'b -> 'b}} -> 'b vector
      val ffi: 'a CFunction.t -> 'a t
      val ffiSymbol: {name: string, 
                      cty: CType.t option, 
                      symbolScope: CFunction.SymbolScope.t } -> 'a t
      val fromString: string -> 'a t option
      val hash: 'a t (* polymorphic hash *)
      val intInfEqual: 'a t
      val intInfToWord: 'a t
      val intInfToVector: 'a t
      val isCommutative: 'a t -> bool
      (*
       * isFunctional p = true iff p always returns same result when given
       *   same args and has no side effects.
       * isFuntional implies not maySideEffect.
       * examples: Array_length, MLton_equal, Word_add
       * not examples: Array_array, Array_sub, Ref_deref, Ref_ref
       *)
      val isFunctional: 'a t -> bool
      val layout: 'a t -> Layout.t
      val layoutApp: 'a t * 'b vector * ('b -> Layout.t) -> Layout.t
      val map: 'a t * ('a -> 'b) -> 'b t
      (* examples: Word_addCheck, Word_mulCheck, Word_subCheck *)
      val mayOverflow: 'a t -> bool
      (* examples: Array_update, Ref_assign
       * not examples: Array_array, Array_sub, Ref_deref, Ref_ref
       *)
      val maySideEffect: 'a t -> bool
      val name: 'a t -> 'a Name.t
      val realCastToWord: RealSize.t * WordSize.t -> 'a t
      val reff: 'a t
      val toString: 'a t -> string
      val touch: 'a t
      val vectorLength: 'a t
      val vectorSub: 'a t
      val wordAdd: WordSize.t -> 'a t
      val wordAddCheck: WordSize.t * {signed: bool} -> 'a t
      val wordAndb: WordSize.t -> 'a t
      val wordCastToReal : WordSize.t * RealSize.t -> 'a t
      val wordEqual: WordSize.t -> 'a t
      val wordExtdToWord: WordSize.t * WordSize.t * {signed: bool} -> 'a t
      val wordLshift: WordSize.t -> 'a t
      val wordLt: WordSize.t * {signed: bool} -> 'a t
      val wordMul: WordSize.t * {signed: bool} -> 'a t
      val wordNeg: WordSize.t -> 'a t
      val wordOrb: WordSize.t -> 'a t
      val wordQuot: WordSize.t * {signed: bool} -> 'a t
      val wordRshift: WordSize.t * {signed: bool} -> 'a t
      val wordSub: WordSize.t -> 'a t
      val wordXorb: WordSize.t -> 'a t
   end<|MERGE_RESOLUTION|>--- conflicted
+++ resolved
@@ -6,7 +6,7 @@
  * See the file MLton-LICENSE for details.
  *)
 
-signature PRIM_STRUCTS = 
+signature PRIM_STRUCTS =
    sig
       structure CFunction: C_FUNCTION
       structure CType: C_TYPE
@@ -18,7 +18,7 @@
       sharing WordSize = Const.WordX.WordSize
    end
 
-signature PRIM = 
+signature PRIM =
    sig
       include PRIM_STRUCTS
 
@@ -50,14 +50,10 @@
              | Exn_name (* implement exceptions *)
              | Exn_setExtendExtra (* implement exceptions *)
              | FFI of 'a CFunction.t (* ssa to rssa *)
-<<<<<<< HEAD
              | FFI_Symbol of {name: string, (* codegen *)
                               cty: CType.t option,
                               symbolScope: CFunction.SymbolScope.t}
-=======
-             | FFI_getOp (* XXX DOC spoons *)
-             | FFI_Symbol of {name: string, cty: CType.t option} (* codegen *)
->>>>>>> 5081907d
+             | FFI_getArgs (* RAM_WARNING: Is this correct? *)
              | GC_collect (* ssa to rssa *)
              | IntInf_add (* ssa to rssa *)
              | IntInf_andb (* ssa to rssa *)
@@ -243,9 +239,9 @@
       val cpointerAdd: 'a t
       val cpointerDiff: 'a t
       val cpointerEqual: 'a t
-      val cpointerGet: CType.t -> 'a t 
+      val cpointerGet: CType.t -> 'a t
       val cpointerLt: 'a t
-      val cpointerSet: CType.t -> 'a t 
+      val cpointerSet: CType.t -> 'a t
       val cpointerSub: 'a t
       val cpointerToWord: 'a t
       val deref: 'a t
@@ -260,8 +256,8 @@
                                           deVector: 'b -> 'b,
                                           deWeak: 'b -> 'b}} -> 'b vector
       val ffi: 'a CFunction.t -> 'a t
-      val ffiSymbol: {name: string, 
-                      cty: CType.t option, 
+      val ffiSymbol: {name: string,
+                      cty: CType.t option,
                       symbolScope: CFunction.SymbolScope.t } -> 'a t
       val fromString: string -> 'a t option
       val hash: 'a t (* polymorphic hash *)
