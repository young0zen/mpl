(* Copyright (C) 2014,2017,2019-2020 Matthew Fluet.
 * Copyright (C) 1999-2008 Henry Cejtin, Matthew Fluet, Suresh
 *    Jagannathan, and Stephen Weeks.
 * Copyright (C) 1997-2000 NEC Research Institute.
 *
 * MLton is released under a HPND-style license.
 * See the file MLton-LICENSE for details.
 *)

signature PRIM_STRUCTS =
   sig
      structure CFunction: C_FUNCTION
      structure CType: C_TYPE
      structure Con: CON
      structure Const: CONST
      structure RealSize: REAL_SIZE
      structure WordSize: WORD_SIZE
      sharing RealSize = Const.RealX.RealSize
      sharing WordSize = Const.WordX.WordSize
   end

signature PRIM =
   sig
      include PRIM_STRUCTS

<<<<<<< HEAD
      datatype 'a t =
         Array_alloc of {raw: bool} (* to rssa (as runtime C fn) *)
       | Array_array (* to ssa2 *)
       | Array_cas of CType.t option (* codegen *)
       | Array_copyArray (* to rssa (as runtime C fn) *)
       | Array_copyVector (* to rssa (as runtime C fn) *)
       | Array_length (* to rssa *)
       | Array_sub (* to ssa2 *)
       | Array_toArray (* to rssa *)
       | Array_toVector (* to rssa *)
       | Array_uninit (* to rssa *)
       | Array_uninitIsNop (* to rssa *)
       | Array_update of {writeBarrier: bool} (* to ssa2 *)
       | CFunction of 'a CFunction.t (* to rssa *)
       | CPointer_add (* codegen *)
       | CPointer_diff (* codegen *)
       | CPointer_equal (* codegen *)
       | CPointer_fromWord (* codegen *)
       | CPointer_getCPointer (* to rssa *)
       | CPointer_getObjptr (* to rssa *)
       | CPointer_getReal of RealSize.t (* to rssa *)
       | CPointer_getWord of WordSize.t (* to rssa *)
       | CPointer_lt (* codegen *)
       | CPointer_setCPointer (* to rssa *)
       | CPointer_setObjptr (* to rssa *)
       | CPointer_setReal of RealSize.t (* to rssa *)
       | CPointer_setWord of WordSize.t (* to rssa *)
       | CPointer_sub (* codegen *)
       | CPointer_toWord (* codegen *)
       | Exn_extra (* implement exceptions *)
       | Exn_name (* implement exceptions *)
       | Exn_setExtendExtra (* implement exceptions *)
       | GC_collect (* to rssa (as runtime C fn) *)
       | GC_state (* to rssa (as operand) *)
       | IntInf_add (* to rssa (as runtime C fn) *)
       | IntInf_andb (* to rssa (as runtime C fn) *)
       | IntInf_arshift (* to rssa (as runtime C fn) *)
       | IntInf_compare (* to rssa (as runtime C fn) *)
       | IntInf_gcd (* to rssa (as runtime C fn) *)
       | IntInf_lshift (* to rssa (as runtime C fn) *)
       | IntInf_mul (* to rssa (as runtime C fn) *)
       | IntInf_neg (* to rssa (as runtime C fn) *)
       | IntInf_notb (* to rssa (as runtime C fn) *)
       | IntInf_orb (* to rssa (as runtime C fn) *)
       | IntInf_quot (* to rssa (as runtime C fn) *)
       | IntInf_rem (* to rssa (as runtime C fn) *)
       | IntInf_sub (* to rssa (as runtime C fn) *)
       | IntInf_toString (* to rssa (as runtime C fn) *)
       | IntInf_toVector (* to rssa *)
       | IntInf_toWord (* to rssa *)
       | IntInf_xorb (* to rssa (as runtime C fn) *)
       (* of type unit -> 'a.
        * Makes a bogus value of any type.
        *)
       | MLton_bogus (* to rssa *)
       | MLton_bug (* to rssa (as impure C fn) *)
       | MLton_deserialize (* unused *)
       | MLton_eq (* to rssa (as Word_equal) *)
       | MLton_equal (* polymorphic equality *)
       | MLton_halt (* to rssa (as runtime C fn) *)
       | MLton_hash (* polymorphic hash *)
       (* MLton_handlesSignals and MLton_installSignalHandler work together
        * to inform the optimizer and basis library whether or not the
        * program uses signal handlers.
        *
        * MLton_installSignalHandler is called by MLton.Signal.setHandler,
        * and is effectively a noop, but is left in the program until, so
        * that the optimizer can test whether or not the program installs
        * signal handlers.
        *
        * MLton_handlesSignals is translated by closure conversion into
        * a boolean, and is true iff MLton_installsSignalHandler is called.
        *)
       | MLton_handlesSignals (* closure conversion *)
       | MLton_installSignalHandler (* to rssa (as nop) *)
       | MLton_serialize (* unused *)
       | MLton_share (* to rssa (as nop or runtime C fn) *)
       | MLton_size (* to rssa (as runtime C fn) *)
       | MLton_touch (* to rssa (as nop) or backend (as nop) *)
       | Real_Math_acos of RealSize.t (* codegen *)
       | Real_Math_asin of RealSize.t (* codegen *)
       | Real_Math_atan of RealSize.t (* codegen *)
       | Real_Math_atan2 of RealSize.t (* codegen *)
       | Real_Math_cos of RealSize.t (* codegen *)
       | Real_Math_exp of RealSize.t (* codegen *)
       | Real_Math_ln of RealSize.t (* codegen *)
       | Real_Math_log10 of RealSize.t  (* codegen *)
       | Real_Math_sin of RealSize.t (* codegen *)
       | Real_Math_sqrt of RealSize.t (* codegen *)
       | Real_Math_tan of RealSize.t (* codegen *)
       | Real_abs of RealSize.t (* codegen *)
       | Real_add of RealSize.t (* codegen *)
       | Real_castToWord of RealSize.t * WordSize.t (* codegen *)
       | Real_div of RealSize.t (* codegen *)
       | Real_equal of RealSize.t (* codegen *)
       | Real_ldexp of RealSize.t (* codegen *)
       | Real_le of RealSize.t (* codegen *)
       | Real_lt of RealSize.t (* codegen *)
       | Real_mul of RealSize.t (* codegen *)
       | Real_muladd of RealSize.t (* codegen *)
       | Real_mulsub of RealSize.t (* codegen *)
       | Real_neg of RealSize.t (* codegen *)
       | Real_qequal of RealSize.t (* codegen *)
       | Real_rndToReal of RealSize.t * RealSize.t (* codegen *)
       | Real_rndToWord of RealSize.t * WordSize.t * {signed: bool} (* codegen *)
       | Real_round of RealSize.t (* codegen *)
       | Real_sub of RealSize.t (* codegen *)
       | Ref_assign of {writeBarrier: bool} (* to ssa2 *)
       | Ref_cas of CType.t option (* codegen *)
       | Ref_deref (* to ssa2 *)
       | Ref_ref (* to ssa2 *)
       | String_toWord8Vector (* defunctorize *)
       | Thread_atomicBegin (* to rssa *)
       | Thread_atomicEnd (* to rssa *)
       | Thread_atomicState (* to rssa *)
       | Thread_copy (* to rssa (as runtime C fn) *)
       | Thread_copyCurrent (* to rssa (as runtime C fn) *)
       | Thread_returnToC (* codegen *)
       (* switchTo has to be a _prim because we have to know that it
        * enters the runtime -- because everything must be saved
        * on the stack.
        *)
       | Thread_switchTo (* to rssa (as runtime C fn) *)
       | TopLevel_getHandler (* implement exceptions *)
       | TopLevel_getSuffix (* implement suffix *)
       | TopLevel_setHandler (* implement exceptions *)
       | TopLevel_setSuffix (* implement suffix *)
       | Vector_length (* to ssa2 *)
       | Vector_sub (* to ssa2 *)
       | Vector_vector (* to ssa2 *)
       | Weak_canGet (* to rssa (as runtime C fn) *)
       | Weak_get (* to rssa (as runtime C fn) *)
       | Weak_new (* to rssa (as runtime C fn) *)
       | Word_add of WordSize.t (* codegen *)
       | Word_addCheckP of WordSize.t * {signed: bool} (* codegen *)
       | Word_andb of WordSize.t (* codegen *)
       | Word_castToReal of WordSize.t * RealSize.t (* codegen *)
       | Word_equal of WordSize.t (* codegen *)
       | Word_extdToWord of WordSize.t * WordSize.t * {signed: bool} (* codegen *)
       | Word_lshift of WordSize.t (* codegen *)
       | Word_lt of WordSize.t * {signed: bool} (* codegen *)
       | Word_mul of WordSize.t * {signed: bool} (* codegen *)
       | Word_mulCheckP of WordSize.t * {signed: bool} (* codegen *)
       | Word_neg of WordSize.t (* codegen *)
       | Word_negCheckP of WordSize.t * {signed: bool} (* codegen *)
       | Word_notb of WordSize.t (* codegen *)
       | Word_orb of WordSize.t (* codegen *)
       | Word_quot of WordSize.t * {signed: bool} (* codegen *)
       | Word_rem of WordSize.t * {signed: bool} (* codegen *)
       | Word_rndToReal of WordSize.t * RealSize.t * {signed: bool} (* codegen *)
       | Word_rol of WordSize.t (* codegen *)
       | Word_ror of WordSize.t (* codegen *)
       | Word_rshift of WordSize.t * {signed: bool} (* codegen *)
       | Word_sub of WordSize.t (* codegen *)
       | Word_subCheckP of WordSize.t * {signed: bool} (* codegen *)
       | Word_toIntInf (* to rssa *)
       | Word_xorb of WordSize.t (* codegen *)
       | WordVector_toIntInf (* to rssa *)
       | WordArray_subWord of {seqSize:WordSize.t, eleSize:WordSize.t} (* to rssa *)
       | WordArray_updateWord of {seqSize: WordSize.t, eleSize: WordSize.t}  (* to rssa *)
       | WordVector_subWord of {seqSize: WordSize.t, eleSize: WordSize.t}  (* to rssa *)
       | Word8Vector_toString (* defunctorize *)
       | World_save (* to rssa (as runtime C fn) *)
=======
      structure Name:
         sig
            datatype 'a t =
               Array_alloc of {raw: bool} (* to rssa (as runtime C fn) *)
             | Array_cas of CType.t option (* codegen *)
             | Array_copyArray (* to rssa (as runtime C fn) *)
             | Array_copyVector (* to rssa (as runtime C fn) *)
             | Array_length (* to rssa *)
             | Array_sub of {readBarrier: bool} (* to ssa2 *)
             | Array_toArray (* to rssa *)
             | Array_toVector (* to rssa *)
             | Array_uninit (* to rssa *)
             | Array_uninitIsNop (* to rssa *)
             | Array_update of {writeBarrier : bool} (* to ssa2 *)
             | CPointer_add (* codegen *)
             | CPointer_diff (* codegen *)
             | CPointer_equal (* codegen *)
             | CPointer_fromWord (* codegen *)
             | CPointer_getCPointer (* to rssa *)
             | CPointer_getObjptr (* to rssa *)
             | CPointer_getReal of RealSize.t (* to rssa *)
             | CPointer_getWord of WordSize.t (* to rssa *)
             | CPointer_lt (* codegen *)
             | CPointer_setCPointer (* to rssa *)
             | CPointer_setObjptr (* to rssa *)
             | CPointer_setReal of RealSize.t (* to rssa *)
             | CPointer_setWord of WordSize.t (* to rssa *)
             | CPointer_sub (* codegen *)
             | CPointer_toWord (* codegen *)
             | Exn_extra (* implement exceptions *)
             | Exn_name (* implement exceptions *)
             | Exn_setExtendExtra (* implement exceptions *)
             | FFI of 'a CFunction.t (* to rssa *)
             | FFI_Symbol of {name: string,
                              cty: CType.t option,
                              symbolScope: CFunction.SymbolScope.t } (* codegen *)
             | GC_collect (* to rssa (as runtime C fn) *)
             | GC_state (* to rssa (as operand) *)
             | IntInf_add (* to rssa (as runtime C fn) *)
             | IntInf_andb (* to rssa (as runtime C fn) *)
             | IntInf_arshift (* to rssa (as runtime C fn) *)
             | IntInf_compare (* to rssa (as runtime C fn) *)
             | IntInf_gcd (* to rssa (as runtime C fn) *)
             | IntInf_lshift (* to rssa (as runtime C fn) *)
             | IntInf_mul (* to rssa (as runtime C fn) *)
             | IntInf_neg (* to rssa (as runtime C fn) *)
             | IntInf_notb (* to rssa (as runtime C fn) *)
             | IntInf_orb (* to rssa (as runtime C fn) *)
             | IntInf_quot (* to rssa (as runtime C fn) *)
             | IntInf_rem (* to rssa (as runtime C fn) *)
             | IntInf_sub (* to rssa (as runtime C fn) *)
             | IntInf_toString (* to rssa (as runtime C fn) *)
             | IntInf_toVector (* to rssa *)
             | IntInf_toWord (* to rssa *)
             | IntInf_xorb (* to rssa (as runtime C fn) *)
             (* of type unit -> 'a.
              * Makes a bogus value of any type.
              *)
             | MLton_bogus (* to rssa *)
             | MLton_bug (* to rssa (as impure C fn) *)
             | MLton_deserialize (* unused *)
             | MLton_eq (* to rssa (as Word_equal) *)
             | MLton_equal (* polymorphic equality *)
             | MLton_halt (* to rssa (as runtime C fn) *)
             | MLton_hash (* polymorphic hash *)
             (* MLton_handlesSignals and MLton_installSignalHandler work together
              * to inform the optimizer and basis library whether or not the
              * program uses signal handlers.
              *
              * MLton_installSignalHandler is called by MLton.Signal.setHandler,
              * and is effectively a noop, but is left in the program until, so
              * that the optimizer can test whether or not the program installs
              * signal handlers.
              *
              * MLton_handlesSignals is translated by closure conversion into
              * a boolean, and is true iff MLton_installsSignalHandler is called.
              *)
             | MLton_handlesSignals (* closure conversion *)
             | MLton_installSignalHandler (* to rssa (as nop) *)
             | MLton_serialize (* unused *)
             | MLton_share (* to rssa (as nop or runtime C fn) *)
             | MLton_size (* to rssa (as runtime C fn) *)
             | MLton_touch (* to rssa (as nop) or backend (as nop) *)
             | Real_Math_acos of RealSize.t (* codegen *)
             | Real_Math_asin of RealSize.t (* codegen *)
             | Real_Math_atan of RealSize.t (* codegen *)
             | Real_Math_atan2 of RealSize.t (* codegen *)
             | Real_Math_cos of RealSize.t (* codegen *)
             | Real_Math_exp of RealSize.t (* codegen *)
             | Real_Math_ln of RealSize.t (* codegen *)
             | Real_Math_log10 of RealSize.t  (* codegen *)
             | Real_Math_sin of RealSize.t (* codegen *)
             | Real_Math_sqrt of RealSize.t (* codegen *)
             | Real_Math_tan of RealSize.t (* codegen *)
             | Real_abs of RealSize.t (* codegen *)
             | Real_add of RealSize.t (* codegen *)
             | Real_castToWord of RealSize.t * WordSize.t (* codegen *)
             | Real_div of RealSize.t (* codegen *)
             | Real_equal of RealSize.t (* codegen *)
             | Real_ldexp of RealSize.t (* codegen *)
             | Real_le of RealSize.t (* codegen *)
             | Real_lt of RealSize.t (* codegen *)
             | Real_mul of RealSize.t (* codegen *)
             | Real_muladd of RealSize.t (* codegen *)
             | Real_mulsub of RealSize.t (* codegen *)
             | Real_neg of RealSize.t (* codegen *)
             | Real_qequal of RealSize.t (* codegen *)
             | Real_rndToReal of RealSize.t * RealSize.t (* codegen *)
             | Real_rndToWord of RealSize.t * WordSize.t * {signed: bool} (* codegen *)
             | Real_round of RealSize.t (* codegen *)
             | Real_sub of RealSize.t (* codegen *)
             | Ref_assign of {writeBarrier : bool} (* to ssa2 *)
             | Ref_cas of CType.t option (* codegen *)
             | Ref_deref of {readBarrier: bool} (* to ssa2 *)
             | Ref_ref (* to ssa2 *)
             | String_toWord8Vector (* defunctorize *)
             | Thread_atomicBegin (* to rssa *)
             | Thread_atomicEnd (* to rssa *)
             | Thread_atomicState (* to rssa *)
             | Thread_copy (* to rssa (as runtime C fn) *)
             | Thread_copyCurrent (* to rssa (as runtime C fn) *)
             | Thread_returnToC (* codegen *)
             (* switchTo has to be a _prim because we have to know that it
              * enters the runtime -- because everything must be saved
              * on the stack.
              *)
             | Thread_switchTo (* to rssa (as runtime C fn) *)
             | TopLevel_getHandler (* implement exceptions *)
             | TopLevel_getSuffix (* implement suffix *)
             | TopLevel_setHandler (* implement exceptions *)
             | TopLevel_setSuffix (* implement suffix *)
             | Vector_length (* to ssa2 *)
             | Vector_sub (* to ssa2 *)
             | Vector_vector (* to ssa2 *)
             | Weak_canGet (* to rssa (as runtime C fn) *)
             | Weak_get (* to rssa (as runtime C fn) *)
             | Weak_new (* to rssa (as runtime C fn) *)
             | Word_add of WordSize.t (* codegen *)
             | Word_addCheckP of WordSize.t * {signed: bool} (* codegen *)
             | Word_andb of WordSize.t (* codegen *)
             | Word_castToReal of WordSize.t * RealSize.t (* codegen *)
             | Word_equal of WordSize.t (* codegen *)
             | Word_extdToWord of WordSize.t * WordSize.t * {signed: bool} (* codegen *)
             | Word_lshift of WordSize.t (* codegen *)
             | Word_lt of WordSize.t * {signed: bool} (* codegen *)
             | Word_mul of WordSize.t * {signed: bool} (* codegen *)
             | Word_mulCheckP of WordSize.t * {signed: bool} (* codegen *)
             | Word_neg of WordSize.t (* codegen *)
             | Word_negCheckP of WordSize.t * {signed: bool} (* codegen *)
             | Word_notb of WordSize.t (* codegen *)
             | Word_orb of WordSize.t (* codegen *)
             | Word_quot of WordSize.t * {signed: bool} (* codegen *)
             | Word_rem of WordSize.t * {signed: bool} (* codegen *)
             | Word_rndToReal of WordSize.t * RealSize.t * {signed: bool} (* codegen *)
             | Word_rol of WordSize.t (* codegen *)
             | Word_ror of WordSize.t (* codegen *)
             | Word_rshift of WordSize.t * {signed: bool} (* codegen *)
             | Word_sub of WordSize.t (* codegen *)
             | Word_subCheckP of WordSize.t * {signed: bool} (* codegen *)
             | Word_toIntInf (* to rssa *)
             | Word_xorb of WordSize.t (* codegen *)
             | WordVector_toIntInf (* to rssa *)
             | WordArray_subWord of {seqSize:WordSize.t, eleSize:WordSize.t} (* to rssa *)
             | WordArray_updateWord of {seqSize: WordSize.t, eleSize: WordSize.t}  (* to rssa *)
             | WordVector_subWord of {seqSize: WordSize.t, eleSize: WordSize.t}  (* to rssa *)
             | Word8Vector_toString (* defunctorize *)
             | World_save (* to rssa (as runtime C fn) *)

            val toString: 'a t -> string
         end
>>>>>>> 3b807857

      structure ApplyArg:
         sig
            datatype 'a t =
               Con of {con: Con.t, hasArg: bool}
             | Const of Const.t
             | Var of 'a

            val layout: ('a -> Layout.t) -> 'a t -> Layout.t
         end
      structure ApplyResult:
         sig
            type 'a prim = 'a t
            datatype ('a, 'b) t =
               Apply of 'a prim * 'b list
             | Bool of bool
             | Const of Const.t
             | Unknown
             | Var of 'b

            val layout: ('b -> Layout.t) -> ('a, 'b) t -> Layout.t
         end

      val apply:
         'a t * 'b ApplyArg.t list * ('b * 'b -> bool) -> ('a, 'b) ApplyResult.t
      val checkApp: 'a t * {args: 'a vector,
                            result: 'a,
                            targs: 'a vector,
                            typeOps: {array: 'a -> 'a,
                                      arrow: 'a * 'a -> 'a,
                                      bool: 'a,
                                      cpointer: 'a,
                                      equals: 'a * 'a -> bool,
                                      exn: 'a,
                                      intInf: 'a,
                                      real: RealSize.t -> 'a,
                                      reff: 'a -> 'a,
                                      thread: 'a,
                                      unit: 'a,
                                      vector: 'a -> 'a,
                                      weak: 'a -> 'a,
                                      word: WordSize.t -> 'a}} -> bool
      val cpointerGet: CType.t -> 'a t 
      val cpointerSet: CType.t -> 'a t 
      val equals: 'a t * 'a t -> bool
      val extractTargs: 'a t * {args: 'b vector,
                                result: 'b,
                                typeOps: {deArray: 'b -> 'b,
                                          deArrow: 'b -> 'b * 'b,
                                          deRef: 'b -> 'b,
                                          deVector: 'b -> 'b,
                                          deWeak: 'b -> 'b}} -> 'b vector
      val fromString: string -> 'a t option
      val isCommutative: 'a t -> bool
      (*
       * isFunctional p = true iff p always returns same result when given
       *   same args and has no side effects.
       * isFuntional implies not maySideEffect.
       * examples: Array_length, MLton_equal, Vector_vector, Word_add
       * not examples: Array_alloc, Array_sub, Ref_deref, Ref_ref
       *)
      val isFunctional: 'a t -> bool
      val layout: 'a t -> Layout.t
      val layoutFull: 'a t * ('a -> Layout.t) -> Layout.t
      val map: 'a t * ('a -> 'b) -> 'b t
      (* examples: Array_update, Ref_assign
       * not examples: Array_sub, Array_uninit, Ref_deref, Ref_ref
       *)
      val maySideEffect: 'a t -> bool
      val parse: unit -> 'a t Parse.t
      val parseFull: 'a Parse.t -> 'a t Parse.t
      val toString: 'a t -> string
   end<|MERGE_RESOLUTION|>--- conflicted
+++ resolved
@@ -23,7 +23,6 @@
    sig
       include PRIM_STRUCTS
 
-<<<<<<< HEAD
       datatype 'a t =
          Array_alloc of {raw: bool} (* to rssa (as runtime C fn) *)
        | Array_array (* to ssa2 *)
@@ -31,7 +30,7 @@
        | Array_copyArray (* to rssa (as runtime C fn) *)
        | Array_copyVector (* to rssa (as runtime C fn) *)
        | Array_length (* to rssa *)
-       | Array_sub (* to ssa2 *)
+       | Array_sub of {readBarrier: bool} (* to ssa2 *)
        | Array_toArray (* to rssa *)
        | Array_toVector (* to rssa *)
        | Array_uninit (* to rssa *)
@@ -133,7 +132,7 @@
        | Real_sub of RealSize.t (* codegen *)
        | Ref_assign of {writeBarrier: bool} (* to ssa2 *)
        | Ref_cas of CType.t option (* codegen *)
-       | Ref_deref (* to ssa2 *)
+       | Ref_deref of {readBarrier: bool} (* to ssa2 *)
        | Ref_ref (* to ssa2 *)
        | String_toWord8Vector (* defunctorize *)
        | Thread_atomicBegin (* to rssa *)
@@ -187,178 +186,6 @@
        | WordVector_subWord of {seqSize: WordSize.t, eleSize: WordSize.t}  (* to rssa *)
        | Word8Vector_toString (* defunctorize *)
        | World_save (* to rssa (as runtime C fn) *)
-=======
-      structure Name:
-         sig
-            datatype 'a t =
-               Array_alloc of {raw: bool} (* to rssa (as runtime C fn) *)
-             | Array_cas of CType.t option (* codegen *)
-             | Array_copyArray (* to rssa (as runtime C fn) *)
-             | Array_copyVector (* to rssa (as runtime C fn) *)
-             | Array_length (* to rssa *)
-             | Array_sub of {readBarrier: bool} (* to ssa2 *)
-             | Array_toArray (* to rssa *)
-             | Array_toVector (* to rssa *)
-             | Array_uninit (* to rssa *)
-             | Array_uninitIsNop (* to rssa *)
-             | Array_update of {writeBarrier : bool} (* to ssa2 *)
-             | CPointer_add (* codegen *)
-             | CPointer_diff (* codegen *)
-             | CPointer_equal (* codegen *)
-             | CPointer_fromWord (* codegen *)
-             | CPointer_getCPointer (* to rssa *)
-             | CPointer_getObjptr (* to rssa *)
-             | CPointer_getReal of RealSize.t (* to rssa *)
-             | CPointer_getWord of WordSize.t (* to rssa *)
-             | CPointer_lt (* codegen *)
-             | CPointer_setCPointer (* to rssa *)
-             | CPointer_setObjptr (* to rssa *)
-             | CPointer_setReal of RealSize.t (* to rssa *)
-             | CPointer_setWord of WordSize.t (* to rssa *)
-             | CPointer_sub (* codegen *)
-             | CPointer_toWord (* codegen *)
-             | Exn_extra (* implement exceptions *)
-             | Exn_name (* implement exceptions *)
-             | Exn_setExtendExtra (* implement exceptions *)
-             | FFI of 'a CFunction.t (* to rssa *)
-             | FFI_Symbol of {name: string,
-                              cty: CType.t option,
-                              symbolScope: CFunction.SymbolScope.t } (* codegen *)
-             | GC_collect (* to rssa (as runtime C fn) *)
-             | GC_state (* to rssa (as operand) *)
-             | IntInf_add (* to rssa (as runtime C fn) *)
-             | IntInf_andb (* to rssa (as runtime C fn) *)
-             | IntInf_arshift (* to rssa (as runtime C fn) *)
-             | IntInf_compare (* to rssa (as runtime C fn) *)
-             | IntInf_gcd (* to rssa (as runtime C fn) *)
-             | IntInf_lshift (* to rssa (as runtime C fn) *)
-             | IntInf_mul (* to rssa (as runtime C fn) *)
-             | IntInf_neg (* to rssa (as runtime C fn) *)
-             | IntInf_notb (* to rssa (as runtime C fn) *)
-             | IntInf_orb (* to rssa (as runtime C fn) *)
-             | IntInf_quot (* to rssa (as runtime C fn) *)
-             | IntInf_rem (* to rssa (as runtime C fn) *)
-             | IntInf_sub (* to rssa (as runtime C fn) *)
-             | IntInf_toString (* to rssa (as runtime C fn) *)
-             | IntInf_toVector (* to rssa *)
-             | IntInf_toWord (* to rssa *)
-             | IntInf_xorb (* to rssa (as runtime C fn) *)
-             (* of type unit -> 'a.
-              * Makes a bogus value of any type.
-              *)
-             | MLton_bogus (* to rssa *)
-             | MLton_bug (* to rssa (as impure C fn) *)
-             | MLton_deserialize (* unused *)
-             | MLton_eq (* to rssa (as Word_equal) *)
-             | MLton_equal (* polymorphic equality *)
-             | MLton_halt (* to rssa (as runtime C fn) *)
-             | MLton_hash (* polymorphic hash *)
-             (* MLton_handlesSignals and MLton_installSignalHandler work together
-              * to inform the optimizer and basis library whether or not the
-              * program uses signal handlers.
-              *
-              * MLton_installSignalHandler is called by MLton.Signal.setHandler,
-              * and is effectively a noop, but is left in the program until, so
-              * that the optimizer can test whether or not the program installs
-              * signal handlers.
-              *
-              * MLton_handlesSignals is translated by closure conversion into
-              * a boolean, and is true iff MLton_installsSignalHandler is called.
-              *)
-             | MLton_handlesSignals (* closure conversion *)
-             | MLton_installSignalHandler (* to rssa (as nop) *)
-             | MLton_serialize (* unused *)
-             | MLton_share (* to rssa (as nop or runtime C fn) *)
-             | MLton_size (* to rssa (as runtime C fn) *)
-             | MLton_touch (* to rssa (as nop) or backend (as nop) *)
-             | Real_Math_acos of RealSize.t (* codegen *)
-             | Real_Math_asin of RealSize.t (* codegen *)
-             | Real_Math_atan of RealSize.t (* codegen *)
-             | Real_Math_atan2 of RealSize.t (* codegen *)
-             | Real_Math_cos of RealSize.t (* codegen *)
-             | Real_Math_exp of RealSize.t (* codegen *)
-             | Real_Math_ln of RealSize.t (* codegen *)
-             | Real_Math_log10 of RealSize.t  (* codegen *)
-             | Real_Math_sin of RealSize.t (* codegen *)
-             | Real_Math_sqrt of RealSize.t (* codegen *)
-             | Real_Math_tan of RealSize.t (* codegen *)
-             | Real_abs of RealSize.t (* codegen *)
-             | Real_add of RealSize.t (* codegen *)
-             | Real_castToWord of RealSize.t * WordSize.t (* codegen *)
-             | Real_div of RealSize.t (* codegen *)
-             | Real_equal of RealSize.t (* codegen *)
-             | Real_ldexp of RealSize.t (* codegen *)
-             | Real_le of RealSize.t (* codegen *)
-             | Real_lt of RealSize.t (* codegen *)
-             | Real_mul of RealSize.t (* codegen *)
-             | Real_muladd of RealSize.t (* codegen *)
-             | Real_mulsub of RealSize.t (* codegen *)
-             | Real_neg of RealSize.t (* codegen *)
-             | Real_qequal of RealSize.t (* codegen *)
-             | Real_rndToReal of RealSize.t * RealSize.t (* codegen *)
-             | Real_rndToWord of RealSize.t * WordSize.t * {signed: bool} (* codegen *)
-             | Real_round of RealSize.t (* codegen *)
-             | Real_sub of RealSize.t (* codegen *)
-             | Ref_assign of {writeBarrier : bool} (* to ssa2 *)
-             | Ref_cas of CType.t option (* codegen *)
-             | Ref_deref of {readBarrier: bool} (* to ssa2 *)
-             | Ref_ref (* to ssa2 *)
-             | String_toWord8Vector (* defunctorize *)
-             | Thread_atomicBegin (* to rssa *)
-             | Thread_atomicEnd (* to rssa *)
-             | Thread_atomicState (* to rssa *)
-             | Thread_copy (* to rssa (as runtime C fn) *)
-             | Thread_copyCurrent (* to rssa (as runtime C fn) *)
-             | Thread_returnToC (* codegen *)
-             (* switchTo has to be a _prim because we have to know that it
-              * enters the runtime -- because everything must be saved
-              * on the stack.
-              *)
-             | Thread_switchTo (* to rssa (as runtime C fn) *)
-             | TopLevel_getHandler (* implement exceptions *)
-             | TopLevel_getSuffix (* implement suffix *)
-             | TopLevel_setHandler (* implement exceptions *)
-             | TopLevel_setSuffix (* implement suffix *)
-             | Vector_length (* to ssa2 *)
-             | Vector_sub (* to ssa2 *)
-             | Vector_vector (* to ssa2 *)
-             | Weak_canGet (* to rssa (as runtime C fn) *)
-             | Weak_get (* to rssa (as runtime C fn) *)
-             | Weak_new (* to rssa (as runtime C fn) *)
-             | Word_add of WordSize.t (* codegen *)
-             | Word_addCheckP of WordSize.t * {signed: bool} (* codegen *)
-             | Word_andb of WordSize.t (* codegen *)
-             | Word_castToReal of WordSize.t * RealSize.t (* codegen *)
-             | Word_equal of WordSize.t (* codegen *)
-             | Word_extdToWord of WordSize.t * WordSize.t * {signed: bool} (* codegen *)
-             | Word_lshift of WordSize.t (* codegen *)
-             | Word_lt of WordSize.t * {signed: bool} (* codegen *)
-             | Word_mul of WordSize.t * {signed: bool} (* codegen *)
-             | Word_mulCheckP of WordSize.t * {signed: bool} (* codegen *)
-             | Word_neg of WordSize.t (* codegen *)
-             | Word_negCheckP of WordSize.t * {signed: bool} (* codegen *)
-             | Word_notb of WordSize.t (* codegen *)
-             | Word_orb of WordSize.t (* codegen *)
-             | Word_quot of WordSize.t * {signed: bool} (* codegen *)
-             | Word_rem of WordSize.t * {signed: bool} (* codegen *)
-             | Word_rndToReal of WordSize.t * RealSize.t * {signed: bool} (* codegen *)
-             | Word_rol of WordSize.t (* codegen *)
-             | Word_ror of WordSize.t (* codegen *)
-             | Word_rshift of WordSize.t * {signed: bool} (* codegen *)
-             | Word_sub of WordSize.t (* codegen *)
-             | Word_subCheckP of WordSize.t * {signed: bool} (* codegen *)
-             | Word_toIntInf (* to rssa *)
-             | Word_xorb of WordSize.t (* codegen *)
-             | WordVector_toIntInf (* to rssa *)
-             | WordArray_subWord of {seqSize:WordSize.t, eleSize:WordSize.t} (* to rssa *)
-             | WordArray_updateWord of {seqSize: WordSize.t, eleSize: WordSize.t}  (* to rssa *)
-             | WordVector_subWord of {seqSize: WordSize.t, eleSize: WordSize.t}  (* to rssa *)
-             | Word8Vector_toString (* defunctorize *)
-             | World_save (* to rssa (as runtime C fn) *)
-
-            val toString: 'a t -> string
-         end
->>>>>>> 3b807857
 
       structure ApplyArg:
          sig
@@ -401,8 +228,8 @@
                                       vector: 'a -> 'a,
                                       weak: 'a -> 'a,
                                       word: WordSize.t -> 'a}} -> bool
-      val cpointerGet: CType.t -> 'a t 
-      val cpointerSet: CType.t -> 'a t 
+      val cpointerGet: CType.t -> 'a t
+      val cpointerSet: CType.t -> 'a t
       val equals: 'a t * 'a t -> bool
       val extractTargs: 'a t * {args: 'b vector,
                                 result: 'b,
