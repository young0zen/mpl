--- conflicted
+++ resolved
@@ -43,13 +43,8 @@
       datatype t = 
          Impure
        | Pure
-<<<<<<< HEAD
-       | Runtime of {bytesNeeded: int option, 
-                     ensuresBytesFree: bool,
-=======
        | Runtime of {bytesNeeded: int option,
                      ensuresBytesFree:int option,
->>>>>>> 324b32c1
                      mayGC: bool,
                      maySwitchThreadsFrom: bool,
                      maySwitchThreadsTo: bool,
