--- conflicted
+++ resolved
@@ -27,19 +27,12 @@
 
       val atMLtons: string vector ref
 
-<<<<<<< HEAD
       val bounceRssaLimit: int option ref
       val bounceRssaLiveCutoff: int option ref
       val bounceRssaLoopCutoff: int option ref
       val bounceRssaUsageCutoff: int option ref
 
-      datatype chunk =
-         OneChunk
-       | ChunkPerFunc
-       | Coalesce of {limit: int}
-=======
       val chunkBatch: int ref
->>>>>>> 9ba73ad1
 
       structure Chunkify:
          sig
