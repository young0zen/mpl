(* Copyright (C) 2009,2013,2016,2018-2019 Matthew Fluet.
 *
 * MLton is released under a HPND-style license.
 * See the file MLton-LICENSE for details.
 *)

structure Version =
   struct
      val name = "MLTON_NAME"
      val version = "MLTON_VERSION"

<<<<<<< HEAD
      val banner = concat ["MLton-parmem ", version]
=======
      val banner = concat [name, " ", version]
>>>>>>> dff7cfe9
   end<|MERGE_RESOLUTION|>--- conflicted
+++ resolved
@@ -9,9 +9,5 @@
       val name = "MLTON_NAME"
       val version = "MLTON_VERSION"
 
-<<<<<<< HEAD
-      val banner = concat ["MLton-parmem ", version]
-=======
       val banner = concat [name, " ", version]
->>>>>>> dff7cfe9
    end