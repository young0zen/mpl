--- conflicted
+++ resolved
@@ -18,15 +18,13 @@
       (*            Begin Flags             *)
       (*------------------------------------*)
 
-<<<<<<< HEAD
+      val basisLibs: string list
+      val basisLibrary: string ref
+
       (* build identifies the machine on which this MLton was built. *)
       val build: string
 
       val cardSizeLog2: int ref
-=======
-      val basisLibs: string list
-      val basisLibrary: string ref
->>>>>>> 0f8088ba
 
       datatype chunk =
 	 OneChunk
