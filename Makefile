--- conflicted
+++ resolved
@@ -168,13 +168,7 @@
 mlbpathmap:
 	touch "$(MLBPATHMAP)"
 	( echo 'MLTON_ROOT $$(LIB_MLTON_DIR)/sml';	\
-<<<<<<< HEAD
-	  echo 'SML_LIB $$(LIB_MLTON_DIR)/sml';		\
-	  echo 'WORK_QUEUE wspolicy6';				\
-	  echo 'BASIC basic'; ) 		\
-=======
 	  echo 'SML_LIB $$(LIB_MLTON_DIR)/sml';	)	\
->>>>>>> 7288193a
 		>>"$(MLBPATHMAP).tmp"
 	mv "$(MLBPATHMAP).tmp" "$(MLBPATHMAP)"
 
