## Copyright (C) 2009,2011,2013,2017-2019 Matthew Fluet.
 # Copyright (C) 1999-2007 Henry Cejtin, Matthew Fluet, Suresh
 #    Jagannathan, and Stephen Weeks.
 # Copyright (C) 1997-2000 NEC Research Institute.
 #
 # MLton is released under a HPND-style license.
 # See the file MLton-LICENSE for details.
 ##

<<<<<<< HEAD
# Specify C compiler and binutils.
# Can be used for alternative tools (e.g., `CC=clang` or `CC=gcc-7`).
CC := gcc
AR := ar
RANLIB := ranlib
STRIP := strip

# Specify GMP include and library paths, if not on default search paths.
WITH_GMP_DIR :=
ifneq ($(WITH_GMP_DIR),)
WITH_GMP_INC_DIR := $(WITH_GMP_DIR)/include
WITH_GMP_LIB_DIR := $(WITH_GMP_DIR)/lib
endif

# Specify installation prefix and staged install destination.
PREFIX := /usr/local
DESTDIR :=

# Specify runtime and compile arguments given to (the to-be-built) `mlton` when
# compiling distributed executables ((self-compiled) `mlton`, `mllex`, `mlyacc`,
# `mlprof`, and `mlnlffigen`).
# Can be used for testing (e.g., `MLTON_COMPILE_ARGS="-codegen c"`) or for
# downstream packaging.
MLTON_RUNTIME_ARGS :=
MLTON_COMPILE_ARGS :=

# Specify runtime and compile arguments given to "old" `mlton` when compiling
# "bootstrapped" `mlton`.
# Can be used to work around bugs in "old" `mlton` when compiling "bootstrapped"
# `mlton` (e.g., `BOOTSTRAP_MLTON_COMPILE_ARGS="-drop-pass 'deepFlatten'"`).
BOOTSTRAP_MLTON_RUNTIME_ARGS :=
BOOTSTRAP_MLTON_COMPILE_ARGS :=

# Specify standard tools.
# Can be used for alternative tools (e.g., `SED=gsed`).
DIFF := diff
FIND := find
GIT := git
GREP := grep
GZIP := gzip
PATCH := patch
SED := sed
TAR := tar
XARGS := xargs

######################################################################
######################################################################

TGT_REL_SRC = ref="$(1)" pos="$(2)" down=; ref="$${ref%%/}" pos="$${pos%%/}"; while :; do test "$$pos" = '/' && break ; case "$$ref" in "$$pos"/*) break;; esac; down="../$$down"; pos="$${pos%/*}"; done; echo "$$down$${ref\#\#$$pos/}"

SRC := $(shell pwd)
BUILD := $(SRC)/build
BIN := $(BUILD)/bin
LIB := $(BUILD)/lib/mlton
INC := $(LIB)/include
LIB_REL_BIN := $(shell $(call TGT_REL_SRC,$(LIB),$(BIN)))

PATH := $(BIN):$(shell echo $$PATH)

MLTON := mlton-parmem
MLTON_VERSION := $(shell TZ=UTC $(GIT) log -n1 --date=format-local:"%Y%m%d.%H%M%S" --pretty=format:"%cd-g%h$$([ "$$($(GIT) status --porcelain 2> /dev/null)" ] && echo '-dirty')" 2> /dev/null || echo '????????')

HOST_ARCH := $(shell ./bin/host-arch)
HOST_OS := $(shell ./bin/host-os)
TARGET := self
TARGET_ARCH := $(HOST_ARCH)
TARGET_OS := $(HOST_OS)

ifeq (mingw, $(TARGET_OS))
EXE := .exe
else
EXE :=
endif

CP := cp -fpR
MKDIR := mkdir -p
MV := mv -f
RM := rm -rf

######################################################################

# If we're compiling with another version of MLton, then we want to do another
# round of compilation so that we get a MLton built without stubs.
ifeq (other, $(shell if [ ! -x "$(BIN)/$(MLTON)" ]; then echo other; fi))
BOOTSTRAP:=true
else
BOOTSTRAP:=false
endif
CHECK_FIXPOINT:=false

=======
ROOT := .
include $(ROOT)/Makefile.config

######################################################################

>>>>>>> dff7cfe9
.PHONY: all
all:
	$(MAKE) dirs runtime
	$(MAKE) compiler CHECK_FIXPOINT=false                     # tools0 + mlton0 -> mlton1
	$(MAKE) script basis-no-check constants basis-check libraries
	$(MAKE) tools    CHECK_FIXPOINT=false                     # tools0 + mlton1 -> tools1
ifeq (2, $(firstword $(sort $(BOOTSTRAP_STYLE) 2)))
	$(MAKE) compiler-clean
	$(MAKE) compiler SELF_COMPILE=true  CHECK_FIXPOINT=false  # tools1 + mlton1 -> mlton2
ifeq (3, $(firstword $(sort $(BOOTSTRAP_STYLE) 3)))
	$(MAKE) tools-clean
	$(MAKE) tools    CHECK_FIXPOINT=true                      # tools1 + mlton1 -> tools2; tools2 == tools1
	$(MAKE) compiler-clean
	$(MAKE) compiler SELF_COMPILE=true  CHECK_FIXPOINT=true   # tools2 + mlton2 -> mlton3; mlton3 == mlton2
endif
endif
	@echo 'Build of MLton succeeded.'

.PHONY: clean
clean:
	$(SRC)/bin/clean --exclude package

.PHONY: clean-git
clean-git:
	$(FIND) . -type d -name .git -prune -exec $(RM) '{}' ';'

.PHONY: check
check:
	./bin/regression $(CHECK_ARGS)

$(eval $(MK_SHOW_CONFIG))

######################################################################

.PHONY: basis-no-check
basis-no-check:
	$(RM) "$(LIB)/sml/basis"
	$(MKDIR) "$(LIB)/sml/basis"
	( \
	cd "$(SRC)/basis-library" && \
	$(FIND) . -type f '(' -name '*.mlb' -o -name '*.sml' -o -name '*.sig' -o -name '*.fun' ')' | \
	$(XARGS) $(TAR) cf - | \
	( cd "$(LIB)/sml/basis" && $(TAR) xf - ) \
	)

.PHONY: basis-check
basis-check:
	@echo 'Type checking basis.'
	"$(BIN)/$(MLTON)" -disable-ann deadCode -stop tc '$$(SML_LIB)/basis/libs/all.mlb' >/dev/null

.PHONY: basis
basis:
	$(MAKE) basis-no-check
	$(MAKE) basis-check

<<<<<<< HEAD
.PHONY: bootstrap-smlnj
bootstrap-smlnj:
	$(MAKE) smlnj-mlton
	$(RM) "$(BIN)/$(MLTON)"
	$(MAKE) BOOTSTRAP_MLTON=mlton.smlnj all
	smlnj_heap_suffix=`echo 'TextIO.output (TextIO.stdErr, SMLofNJ.SysInfo.getHeapSuffix ());' | sml 2>&1 1> /dev/null` && $(RM) "$(LIB)/mlton/mlton-smlnj.$$smlnj_heap_suffix"
	$(RM) "$(BIN)/$(MLTON).smlnj"

.PHONY: bootstrap-polyml
bootstrap-polyml:
	$(MAKE) polyml-mlton
	$(RM) "$(BIN)/$(MLTON)"
	$(MAKE) BOOTSTRAP_MLTON=mlton.polyml all
	$(RM) "$(LIB)/mlton-polyml$(EXE)"
	$(RM) "$(BIN)/$(MLTON).polyml"

.PHONY: clean
clean:
	./bin/clean --exclude package

.PHONY: clean-git
clean-git:
	$(FIND) . -type d -name .git -prune -exec $(RM) '{}' ';'

=======
>>>>>>> dff7cfe9
.PHONY: compiler
compiler:
	$(MAKE) -C "$(SRC)/mlton"
ifeq (true, $(CHECK_FIXPOINT))
	$(DIFF) -b "$(SRC)/mlton/$(MLTON_OUTPUT)$(EXE)" "$(LIB)/$(MLTON_OUTPUT)$(EXE)"
endif
	$(CP) "$(SRC)/mlton/$(MLTON_OUTPUT)$(EXE)" "$(LIB)/"

.PHONY: compiler-clean
compiler-clean:
	$(MAKE) -C "$(SRC)/mlton" clean

.PHONY: constants
constants:
	@echo 'Creating constants file.'
	"$(BIN)/$(MLTON)" -target "$(TARGET)" -build-constants true > build-constants.c
	"$(BIN)/$(MLTON)" -target "$(TARGET)" -output build-constants build-constants.c
	./build-constants$(EXE) >"$(LIB)/targets/$(TARGET)/constants"
	$(RM) build-constants$(EXE) build-constants.c

<<<<<<< HEAD
.PHONY: debugged
debugged:
	$(MAKE) -C "$(SRC)/mlton" MLTON_OUTPUT=mlton-compile.debug \
		MLTON_COMPILE_ARGS="$(MLTON_COMPILE_ARGS) -debug true -const 'Exn.keepHistory true' -profile-val true -const 'MLton.debug true' -disable-pass 'deepFlatten'"
	$(CP) "$(SRC)/mlton/mlton-compile.debug$(EXE)" "$(LIB)/"
	$(SED) -e 's/mlton-compile/mlton-compile.debug/' \
		< "$(BIN)/$(MLTON)" \
		> "$(BIN)/$(MLTON).debug"
	chmod u+x "$(BIN)/$(MLTON).debug"

=======
>>>>>>> dff7cfe9
.PHONY: dirs
dirs:
	$(MKDIR) "$(BIN)" "$(LIB)" "$(INC)"
	$(MKDIR) "$(LIB)/targets/$(TARGET)/include"
	$(MKDIR) "$(LIB)/targets/$(TARGET)/sml"

.PHONY: docs
docs:
	$(MAKE) -C "$(SRC)/mllex" docs
	$(MAKE) -C "$(SRC)/mlyacc" docs
	$(MAKE) -C "$(SRC)/doc/guide"

define LIBRARIES_NO_CHECK_TEMPLATE
	$(RM) "$(LIB)/sml/$(1)"
	$(MKDIR) "$(LIB)/sml/$(1)"
	( \
	cd "$(SRC)/lib/$(1)$(2)" && \
	$(FIND) . '!' -path '*/.cm/*' $(3) -type f '(' -name '*.mlb' -o -name '*.sml' -o -name '*.sig' -o -name '*.fun' ')' | \
	$(XARGS) $(TAR) cf - | \
	( cd "$(LIB)/sml/$(1)" && $(TAR) xf - ) \
	)

endef

.PHONY: libraries-no-check
libraries-no-check:
	$(MAKE) -C "$(SRC)/lib/ckit-lib"
	$(call LIBRARIES_NO_CHECK_TEMPLATE,ckit-lib,/ckit/src,)
	$(call LIBRARIES_NO_CHECK_TEMPLATE,cml,,'!' -path '*/tests/*')
	$(MAKE) -C "$(SRC)/lib/mllpt-lib"
	$(call LIBRARIES_NO_CHECK_TEMPLATE,mllpt-lib,/ml-lpt/lib,)
	$(MAKE) -C "$(SRC)/lib/mlnlffi-lib"
	$(call LIBRARIES_NO_CHECK_TEMPLATE,mlnlffi-lib,,)
	$(MAKE) -C "$(SRC)/lib/mlrisc-lib"
	$(call LIBRARIES_NO_CHECK_TEMPLATE,mlrisc-lib,/MLRISC,'!' -path '*/demo/*' '!' -path '*/Tools/*' '!' -path './autoload.sml' '!' -path './make*.sml')
	$(call LIBRARIES_NO_CHECK_TEMPLATE,mlyacc-lib,,)
	$(MAKE) -C "$(SRC)/lib/smlnj-lib"
	$(call LIBRARIES_NO_CHECK_TEMPLATE,smlnj-lib,/smlnj-lib,'!' -path '*/examples/*' '!' -path '*/tests/*' '!' -path '*/Tests/*')

define LIBRARIES_CHECK_TEMPLATE
	@echo "Type checking $(1) library."
	"$(BIN)/$(MLTON)" -disable-ann deadCode -stop tc '$$(SML_LIB)/$(1)/$(1).mlb' >/dev/null
endef

.PHONY: libraries-check
libraries-check:
	$(call LIBRARIES_CHECK_TEMPLATE,ckit-lib)
	$(call LIBRARIES_CHECK_TEMPLATE,cml)
	$(call LIBRARIES_CHECK_TEMPLATE,mllpt-lib)
	$(call LIBRARIES_CHECK_TEMPLATE,mlnlffi-lib)
	$(call LIBRARIES_CHECK_TEMPLATE,mlrisc-lib)
	$(call LIBRARIES_CHECK_TEMPLATE,mlyacc-lib)
	$(call LIBRARIES_CHECK_TEMPLATE,smlnj-lib)

.PHONY: libraries
libraries:
	$(MAKE) libraries-no-check
	$(MAKE) libraries-check

<<<<<<< HEAD
.PHONY: polyml-mlton
polyml-mlton:
	$(MAKE) dirs runtime
	$(MAKE) -C "$(SRC)/mlton" polyml-mlton
	$(CP) "$(SRC)/mlton/mlton-polyml$(EXE)" "$(LIB)/"
	$(MAKE) script basis-no-check constants libraries-no-check
	$(SED) \
		-e 's;doitMLton "$$@";# doitMLton "$$@";' \
		-e 's;doitSMLNJ "$$@";# doitSMLNJ "$$@";' \
		< "$(BIN)/$(MLTON)" \
		> "$(BIN)/$(MLTON).polyml"
	chmod u+x "$(BIN)/$(MLTON).polyml"
	@echo 'Build of MLton (with Poly/ML) succeeded.'

define PROFILED_TEMPLATE
	$(MAKE) -C "$(SRC)/mlton" MLTON_OUTPUT=mlton-compile.$(1) \
		MLTON_COMPILE_ARGS="$(MLTON_COMPILE_ARGS) -profile $(1)"
	$(CP) "$(SRC)/mlton/mlton-compile.$(1)$(EXE)" "$(LIB)/"
	$(SED) -e "s/mlton-compile/mlton-compile.$(1)/" \
		< "$(BIN)/$(MLTON)" \
		>"$(BIN)/$(MLTON).$(1)"
	chmod u+x "$(BIN)/$(MLTON).$(1)"
endef

.PHONY: profiled-alloc
profiled-alloc:
	$(call PROFILED_TEMPLATE,alloc)

.PHONY: profiled-count
profiled-count:
	$(call PROFILED_TEMPLATE,count)

.PHONY: profiled-time
profiled-time:
	$(call PROFILED_TEMPLATE,time)

.PHONY: profiled
	$(MAKE) profiled-alloc
	$(MAKE) profiled-count
	$(MAKE) profiled-time

=======
>>>>>>> dff7cfe9
.PHONY: runtime
runtime:
	@echo 'Compiling MLton runtime system for $(TARGET).'
	$(MAKE) -C "$(SRC)/runtime"
	$(CP) "$(SRC)/include/"*.h "$(INC)/"
	$(CP) "$(SRC)/runtime/"*.a "$(LIB)/targets/$(TARGET)/"
	$(CP) "$(SRC)/runtime/gen/sizes" "$(LIB)/targets/$(TARGET)/"
	$(CP) "$(SRC)/runtime/gen/c-types.sml" "$(LIB)/targets/$(TARGET)/sml/"
	echo "$(TARGET_OS)" > "$(LIB)/targets/$(TARGET)/os"
	echo "$(TARGET_ARCH)" > "$(LIB)/targets/$(TARGET)/arch"
	$(CP) "$(SRC)/runtime/gen/basis-ffi.sml" \
		basis-library/primitive/basis-ffi.sml
	$(CP) "$(SRC)/runtime/"*.h "$(INC)/"
	$(MV) "$(INC)/c-types.h" "$(LIB)/targets/$(TARGET)/include"
	for d in basis basis/Real basis/Word gc platform util; do	\
		$(MKDIR) "$(INC)/$$d";					\
		$(CP) "$(SRC)/runtime/$$d/"*.h "$(INC)/$$d";		\
	done

.PHONY: script
script:
	$(SED) \
		-e "s;^LIB_REL_BIN=.*;LIB_REL_BIN=\"$(LIB_REL_BIN)\";" \
		-e "s;^EXE=.*;EXE=\"$(EXE)\";" \
		-e "s;^CC=.*;CC=\"$(CC)\";" \
		-e "s;^GMP_INC_DIR=.*;GMP_INC_DIR=\"$(WITH_GMP_INC_DIR)\";" \
		-e "s;^GMP_LIB_DIR=.*;GMP_LIB_DIR=\"$(WITH_GMP_LIB_DIR)\";" \
<<<<<<< HEAD
=======
		-e 's/mlton-compile/$(MLTON_OUTPUT)/' \
>>>>>>> dff7cfe9
		< "$(SRC)/bin/mlton-script" > "$(BIN)/$(MLTON)"
	chmod a+x "$(BIN)/$(MLTON)"
	$(CP) "$(SRC)/bin/static-library" "$(LIB)"
ifeq (mingw, $(TARGET_OS))
	$(CP) "$(SRC)/bin/static-library.bat" "$(LIB)"
endif

ifeq (true, $(CHECK_FIXPOINT))
define TOOLS_TEMPLATE_CHECK_FIXPOINT
	$(DIFF) -b "$(SRC)/$(1)/$(1)$(EXE)" "$(BIN)/$(1)$(EXE)"
endef
else
define TOOLS_TEMPLATE_CHECK_FIXPOINT
endef
endif

define TOOLS_TEMPLATE
	$(MAKE) -C "$(SRC)/$(1)"
	$(call TOOLS_TEMPLATE_CHECK_FIXPOINT,$(1))
	$(CP) "$(1)/$(1)$(EXE)" "$(BIN)/"
endef

.PHONY: tools
tools:
	$(call TOOLS_TEMPLATE,mllex)
	$(call TOOLS_TEMPLATE,mlyacc)
	$(call TOOLS_TEMPLATE,mlprof)
	$(call TOOLS_TEMPLATE,mlnlffigen)

.PHONY: tools-clean
tools-clean:
	$(MAKE) -C "$(SRC)/mllex" clean
	$(MAKE) -C "$(SRC)/mlyacc" clean
	$(MAKE) -C "$(SRC)/mlprof" clean
	$(MAKE) -C "$(SRC)/mlnlffigen" clean

######################################################################

# debugged, profiled, traced targets

.PHONY: debugged
debugged:
	$(MAKE) -C "$(SRC)/mlton" MLTON_OUTPUT=$(MLTON_OUTPUT).debug \
		MLTON_COMPILE_ARGS="$(MLTON_COMPILE_ARGS) -debug true -const 'Exn.keepHistory true' -profile-val true -const 'MLton.debug true' -disable-pass 'deepFlatten'"
	$(CP) "$(SRC)/mlton/$(MLTON_OUTPUT).debug$(EXE)" "$(LIB)/"
	$(SED) -e 's/$(MLTON_OUTPUT)/$(MLTON_OUTPUT).debug/' \
		< "$(BIN)/$(MLTON)" \
		> "$(BIN)/$(MLTON).debug"
	chmod u+x "$(BIN)/$(MLTON).debug"

define PROFILED_TEMPLATE
	$(MAKE) -C "$(SRC)/mlton" MLTON_OUTPUT=$(MLTON_OUTPUT).$(1) \
		MLTON_COMPILE_ARGS="$(MLTON_COMPILE_ARGS) -profile $(1)"
	$(CP) "$(SRC)/mlton/$(MLTON_OUTPUT).$(1)$(EXE)" "$(LIB)/"
	$(SED) -e "s/$(MLTON_OUTPUT)/$(MLTON_OUTPUT).$(1)/" \
		< "$(BIN)/$(MLTON)" \
		>"$(BIN)/$(MLTON).$(1)"
	chmod u+x "$(BIN)/$(MLTON).$(1)"
endef

.PHONY: profiled-alloc
profiled-alloc:
	$(call PROFILED_TEMPLATE,alloc)

.PHONY: profiled-count
profiled-count:
	$(call PROFILED_TEMPLATE,count)

.PHONY: profiled-time
profiled-time:
	$(call PROFILED_TEMPLATE,time)

.PHONY: profiled
	$(MAKE) profiled-alloc
	$(MAKE) profiled-count
	$(MAKE) profiled-time

.PHONY: traced
traced:
	$(MAKE) -C "$(SRC)/mlton" MLTON_OUTPUT=$(MLTON_OUTPUT).trace \
		MLTON_COMPILE_ARGS="$(MLTON_COMPILE_ARGS) -const 'Exn.keepHistory true' -profile-val true -const 'MLton.debug true' -disable-pass 'deepFlatten'"
	$(CP) "$(SRC)/mlton/$(MLTON_OUTPUT).trace$(EXE)" "$(LIB)/"
	$(SED) -e 's/$(MLTON_OUTPUT)/$(MLTON_OUTPUT).trace/' \
		< "$(BIN)/$(MLTON)" \
		> "$(BIN)/$(MLTON).trace"
	chmod u+x "$(BIN)/$(MLTON).trace"

######################################################################

# smlnj targets

.PHONY: bootstrap-smlnj
bootstrap-smlnj:
	$(MAKE) smlnj-mlton
	$(RM) "$(BIN)/$(MLTON)"
	$(MAKE) BOOTSTRAP_MLTON=$(MLTON).smlnj all
	smlnj_heap_suffix=`echo 'TextIO.output (TextIO.stdErr, SMLofNJ.SysInfo.getHeapSuffix ());' | sml 2>&1 1> /dev/null` && $(RM) "$(LIB)/$(MLTON_OUTPUT)-smlnj.$$smlnj_heap_suffix"
	$(RM) "$(BIN)/$(MLTON).smlnj"

.PHONY: smlnj-mlton
smlnj-mlton:
	$(MAKE) dirs runtime
	$(MAKE) -C "$(SRC)/mlton" smlnj-mlton
	smlnj_heap_suffix=`echo 'TextIO.output (TextIO.stdErr, SMLofNJ.SysInfo.getHeapSuffix ());' | sml 2>&1 1> /dev/null` && $(CP) "$(SRC)/mlton/$(MLTON_OUTPUT)-smlnj.$$smlnj_heap_suffix" "$(LIB)/"
	$(MAKE) script basis-no-check constants libraries-no-check
	$(SED) \
		-e 's;doitMLton "$$@";# doitMLton "$$@";' \
		-e 's;doitPolyML "$$@";# doitPolyML "$$@";' \
		< "$(BIN)/$(MLTON)" \
		> "$(BIN)/$(MLTON).smlnj"
	chmod u+x "$(BIN)/$(MLTON).smlnj"
	@echo 'Build of MLton (with SML/NJ) succeeded.'

.PHONY: smlnj-mlton-x2
smlnj-mlton-x2:
	$(MAKE) SMLNJ_CM_SERVERS_NUM=2 smlnj-mlton

.PHONY: smlnj-mlton-x4
smlnj-mlton-x4:
	$(MAKE) SMLNJ_CM_SERVERS_NUM=4 smlnj-mlton

.PHONY: smlnj-mlton-x8
smlnj-mlton-x8:
	$(MAKE) SMLNJ_CM_SERVERS_NUM=8 smlnj-mlton

.PHONY: smlnj-mlton-x16
smlnj-mlton-x16:
	$(MAKE) SMLNJ_CM_SERVERS_NUM=16 smlnj-mlton

<<<<<<< HEAD
.PHONY: traced
traced:
	$(MAKE) -C "$(SRC)/mlton" MLTON_OUTPUT=mlton-compile.trace \
		MLTON_COMPILE_ARGS="$(MLTON_COMPILE_ARGS) -const 'Exn.keepHistory true' -profile-val true -const 'MLton.debug true' -disable-pass 'deepFlatten'"
	$(CP) "$(SRC)/mlton/mlton-compile.trace$(EXE)" "$(LIB)/"
	$(SED) -e 's/mlton-compile/mlton-compile.trace/' \
		< "$(BIN)/$(MLTON)" \
		> "$(BIN)/$(MLTON).trace"
	chmod u+x "$(BIN)/$(MLTON).trace"

ifeq (true, $(CHECK_FIXPOINT))
define TOOLS_TEMPLATE_CHECK_FIXPOINT
	$(DIFF) -b "$(SRC)/$(1)/$(1)$(EXE)" "$(BIN)/$(1)$(EXE)"
endef
else
define TOOLS_TEMPLATE_CHECK_FIXPOINT
endef
endif
=======
######################################################################
>>>>>>> dff7cfe9

# polyml targets

<<<<<<< HEAD
.PHONY: tools
tools:
	$(call TOOLS_TEMPLATE,mllex)
	$(call TOOLS_TEMPLATE,mlyacc)
	$(call TOOLS_TEMPLATE,mlprof)
	$(call TOOLS_TEMPLATE,mlnlffigen)
	$(call TOOLS_TEMPLATE,mltrace)

.PHONY: tools-clean
tools-clean:
	$(MAKE) -C "$(SRC)/mllex" clean
	$(MAKE) -C "$(SRC)/mlyacc" clean
	$(MAKE) -C "$(SRC)/mlprof" clean
	$(MAKE) -C "$(SRC)/mlnlffigen" clean
	$(MAKE) -C "$(SRC)/mltrace" clean
=======
.PHONY: bootstrap-polyml
bootstrap-polyml:
	$(MAKE) polyml-mlton
	$(RM) "$(BIN)/$(MLTON)"
	$(MAKE) BOOTSTRAP_MLTON=$(MLTON).polyml all
	$(RM) "$(LIB)/$(MLTON)-polyml$(EXE)"
	$(RM) "$(BIN)/$(MLTON).polyml"

.PHONY: polyml-mlton
polyml-mlton:
	$(MAKE) dirs runtime
	$(MAKE) -C "$(SRC)/mlton" polyml-mlton
	$(CP) "$(SRC)/mlton/mlton-polyml$(EXE)" "$(LIB)/"
	$(MAKE) script basis-no-check constants libraries-no-check
	$(SED) \
		-e 's;doitMLton "$$@";# doitMLton "$$@";' \
		-e 's;doitSMLNJ "$$@";# doitSMLNJ "$$@";' \
		< "$(BIN)/$(MLTON)" \
		> "$(BIN)/$(MLTON).polyml"
	chmod u+x "$(BIN)/$(MLTON).polyml"
	@echo 'Build of MLton (with Poly/ML) succeeded.'
>>>>>>> dff7cfe9

######################################################################

# version target

.PHONY: version
version:
	@echo 'Instantiating version numbers.'
	for f in							\
		"$(SRC)/Makefile"					\
		"$(SRC)/mlton/Makefile"					\
		"$(SRC)/doc/guide/Makefile"				\
	; do								\
		$(SED) -e "s/^MLTON_VERSION := .*/MLTON_VERSION := $(MLTON_VERSION)/" <"$$f" >z && 	\
		mv z "$$f";						\
	done

######################################################################

# install and release targets

prefix := $(PREFIX)
exec_prefix := $(prefix)
bindir := $(exec_prefix)/bin
datarootdir := $(prefix)/share
docdir := $(datarootdir)/doc/mlton
libdir := $(exec_prefix)/lib
mandir := $(datarootdir)/man
man1dir := $(mandir)/man1

TBIN := $(DESTDIR)$(bindir)
TLIB := $(DESTDIR)$(libdir)/mlton
TMAN := $(DESTDIR)$(man1dir)
TDOC := $(DESTDIR)$(docdir)
TEXM := $(TDOC)/examples

TLIB_REL_TBIN := $(shell $(call TGT_REL_SRC,$(TLIB),$(TBIN)))

GZIP_MAN := true
ifeq ($(findstring $(TARGET_OS), openbsd solaris), $(TARGET_OS))
GZIP_MAN := false
endif

.PHONY: install
install: install-no-strip install-strip install-docs

MAN_PAGES :=  \
	mllex.1 \
	mlnlffigen.1 \
	mlprof.1 \
	mlton.1 \
	mlyacc.1

.PHONY: install-no-strip
install-no-strip:
	$(MKDIR) "$(TBIN)" "$(TLIB)" "$(TMAN)"
	$(CP) "$(BIN)/." "$(TBIN)/"
	$(SED) \
		-e "s;^LIB_REL_BIN=.*;LIB_REL_BIN=\"$(TLIB_REL_TBIN)\";" \
		< "$(BIN)/$(MLTON)" > "$(TBIN)/$(MLTON)"
	chmod a+x "$(TBIN)/$(MLTON)"
	$(CP) "$(LIB)/." "$(TLIB)/"
	cd "$(SRC)/man" && $(CP) $(MAN_PAGES) "$(TMAN)/"
ifeq (true, $(GZIP_MAN))
	cd "$(TMAN)" && $(GZIP) --force --best $(MAN_PAGES);
endif

.PHONY: install-strip
install-strip: install-no-strip
	for f in "$(TLIB)/$(MLTON_OUTPUT)$(EXE)" 		\
		"$(TBIN)/mllex$(EXE)"				\
		"$(TBIN)/mlyacc$(EXE)"				\
		"$(TBIN)/mlprof$(EXE)" 				\
		"$(TBIN)/mlnlffigen$(EXE)"; do			\
		$(STRIP) "$$f";					\
	done

REGRESSION_EXAMPLES := \
	callcc.sml command-line.sml hello-world.sml same-fringe.sml	\
	signals.sml size.sml taut.sml thread1.sml thread2.sml		\
	thread-switch.sml timeout.sml

.PHONY: install-docs
install-docs:
	$(MKDIR) "$(TDOC)" "$(TDOC)/license"
	(								\
		cd "$(SRC)" &&						\
		$(CP) CHANGELOG.adoc README.adoc "$(TDOC)/" &&		\
		$(CP) LICENSE "$(TDOC)/license/MLton-LICENSE"		\
	)
	(								\
		cd "$(SRC)/doc" &&					\
		$(FIND) examples -type f '!' -name .gitignore		\
			| $(XARGS) $(TAR) cf -				\
			| ( cd "$(TDOC)/" && $(TAR) xf - )		\
	)
	(								\
		cd "$(SRC)/doc" &&					\
		$(FIND) license -type f '!' -name .gitignore		\
			| $(XARGS) $(TAR) cf -				\
			| ( cd "$(TDOC)/" && $(TAR) xf - )		\
	)
	if [ -d "$(SRC)/doc/guide/localhost" ]; then			\
		$(CP) "$(SRC)/doc/guide/localhost" "$(TDOC)/guide";	\
	fi
	if [ -r "$(SRC)/doc/guide/mlton-guide.pdf" ]; then		\
		$(CP) "$(SRC)/doc/guide/mlton-guide.pdf" "$(TDOC)/";	\
	fi
	if [ -r "mllex/mllex.pdf" ]; then				\
		$(CP) "mllex/mllex.pdf" "$(TDOC)/";			\
	fi
	if [ -r "mlyacc/mlyacc.pdf" ]; then				\
		$(CP) "mlyacc/mlyacc.pdf" "$(TDOC)/";			\
	fi
	(								\
		cd "$(SRC)/util" &&					\
		$(FIND) cm2mlb -type f '!' -name .gitignore		\
			| $(XARGS) $(TAR) cf -				\
			| ( cd "$(TDOC)/" && $(TAR) xf - )		\
	)
	(								\
		cd "$(SRC)/regression" &&				\
		$(CP) $(REGRESSION_EXAMPLES) "$(TEXM)/"			\
	)


.PHONY: source-release
source-release:
	$(MAKE) clean
	$(MAKE) MLTON_VERSION=$(MLTON_VERSION) version
	( cd "$(SRC)/mllex" ; latexmk -pdf lexgen ; latexmk -c lexgen )
	$(MAKE) -C "$(SRC)/mllex" mllex.pdf
	( cd "$(SRC)/mlyacc/doc"; latexmk -pdf mlyaccc ; latexmk -c mlyacc )
	$(MAKE) -C "$(SRC)/mlyacc" mlyacc.pdf
	$(MAKE) -C doc/guide
	$(TAR) cvzf ../mlton-$(MLTON_VERSION).src.tgz \
		--exclude .git --exclude package \
		--transform "s@^@mlton-$(MLTON_VERSION)/@S" \
		*

MLTON_BINARY_RELEASE := 1
MLTON_BINARY_RELEASE_SUFFIX :=
.PHONY: binary-release
binary-release:
	$(MAKE) all docs
	$(RM) "$(SRC)/mlton-$(MLTON_VERSION)-$(MLTON_BINARY_RELEASE).$(TARGET_ARCH)-$(TARGET_OS)$(MLTON_BINARY_RELEASE_SUFFIX)"
	$(MKDIR) "$(SRC)/mlton-$(MLTON_VERSION)-$(MLTON_BINARY_RELEASE).$(TARGET_ARCH)-$(TARGET_OS)$(MLTON_BINARY_RELEASE_SUFFIX)"
	$(MAKE) DESTDIR="$(SRC)/mlton-$(MLTON_VERSION)-$(MLTON_BINARY_RELEASE).$(TARGET_ARCH)-$(TARGET_OS)$(MLTON_BINARY_RELEASE_SUFFIX)" PREFIX="" install
	$(CP) "$(SRC)/Makefile.binary" "$(SRC)/mlton-$(MLTON_VERSION)-$(MLTON_BINARY_RELEASE).$(TARGET_ARCH)-$(TARGET_OS)$(MLTON_BINARY_RELEASE_SUFFIX)/Makefile"
	$(CP) "$(SRC)/CHANGELOG.adoc" "$(SRC)/LICENSE" "$(SRC)/README.adoc" "$(SRC)/mlton-$(MLTON_VERSION)-$(MLTON_BINARY_RELEASE).$(TARGET_ARCH)-$(TARGET_OS)$(MLTON_BINARY_RELEASE_SUFFIX)/"
	$(TAR) cvzf ../mlton-$(MLTON_VERSION)-$(MLTON_BINARY_RELEASE).$(TARGET_ARCH)-$(TARGET_OS)$(MLTON_BINARY_RELEASE_SUFFIX).tgz \
		mlton-$(MLTON_VERSION)-$(MLTON_BINARY_RELEASE).$(TARGET_ARCH)-$(TARGET_OS)$(MLTON_BINARY_RELEASE_SUFFIX)
	$(RM) mlton-$(MLTON_VERSION)-$(MLTON_BINARY_RELEASE).$(TARGET_ARCH)-$(TARGET_OS)$(MLTON_BINARY_RELEASE_SUFFIX)

BSDSRC := /tmp/mlton-$(MLTON_VERSION)
MLTON_FREEBSD_RELEASE := 1
.PHONY: freebsd
freebsd:
	$(MAKE) clean clean-git version
	$(RM) "$(BSDSRC)"
	$(MKDIR) "$(BSDSRC)"
	( cd $(SRC) && tar -cpf - . ) | ( cd "$(BSDSRC)" && tar -xpf - )
	cd /tmp && tar -cpf - mlton-$(MLTON_VERSION) | \
		 $(GZIP) --force --best >/usr/ports/distfiles/mlton-$(MLTON_VERSION)-$(MLTON_FREEBSD_RELEASE).freebsd.src.tgz
        # do not change "make" to "$(MAKE)" in the following line
	cd "$(BSDSRC)/package/freebsd" && MAINTAINER_MODE=yes make build-package<|MERGE_RESOLUTION|>--- conflicted
+++ resolved
@@ -7,104 +7,11 @@
  # See the file MLton-LICENSE for details.
  ##
 
-<<<<<<< HEAD
-# Specify C compiler and binutils.
-# Can be used for alternative tools (e.g., `CC=clang` or `CC=gcc-7`).
-CC := gcc
-AR := ar
-RANLIB := ranlib
-STRIP := strip
-
-# Specify GMP include and library paths, if not on default search paths.
-WITH_GMP_DIR :=
-ifneq ($(WITH_GMP_DIR),)
-WITH_GMP_INC_DIR := $(WITH_GMP_DIR)/include
-WITH_GMP_LIB_DIR := $(WITH_GMP_DIR)/lib
-endif
-
-# Specify installation prefix and staged install destination.
-PREFIX := /usr/local
-DESTDIR :=
-
-# Specify runtime and compile arguments given to (the to-be-built) `mlton` when
-# compiling distributed executables ((self-compiled) `mlton`, `mllex`, `mlyacc`,
-# `mlprof`, and `mlnlffigen`).
-# Can be used for testing (e.g., `MLTON_COMPILE_ARGS="-codegen c"`) or for
-# downstream packaging.
-MLTON_RUNTIME_ARGS :=
-MLTON_COMPILE_ARGS :=
-
-# Specify runtime and compile arguments given to "old" `mlton` when compiling
-# "bootstrapped" `mlton`.
-# Can be used to work around bugs in "old" `mlton` when compiling "bootstrapped"
-# `mlton` (e.g., `BOOTSTRAP_MLTON_COMPILE_ARGS="-drop-pass 'deepFlatten'"`).
-BOOTSTRAP_MLTON_RUNTIME_ARGS :=
-BOOTSTRAP_MLTON_COMPILE_ARGS :=
-
-# Specify standard tools.
-# Can be used for alternative tools (e.g., `SED=gsed`).
-DIFF := diff
-FIND := find
-GIT := git
-GREP := grep
-GZIP := gzip
-PATCH := patch
-SED := sed
-TAR := tar
-XARGS := xargs
-
-######################################################################
-######################################################################
-
-TGT_REL_SRC = ref="$(1)" pos="$(2)" down=; ref="$${ref%%/}" pos="$${pos%%/}"; while :; do test "$$pos" = '/' && break ; case "$$ref" in "$$pos"/*) break;; esac; down="../$$down"; pos="$${pos%/*}"; done; echo "$$down$${ref\#\#$$pos/}"
-
-SRC := $(shell pwd)
-BUILD := $(SRC)/build
-BIN := $(BUILD)/bin
-LIB := $(BUILD)/lib/mlton
-INC := $(LIB)/include
-LIB_REL_BIN := $(shell $(call TGT_REL_SRC,$(LIB),$(BIN)))
-
-PATH := $(BIN):$(shell echo $$PATH)
-
-MLTON := mlton-parmem
-MLTON_VERSION := $(shell TZ=UTC $(GIT) log -n1 --date=format-local:"%Y%m%d.%H%M%S" --pretty=format:"%cd-g%h$$([ "$$($(GIT) status --porcelain 2> /dev/null)" ] && echo '-dirty')" 2> /dev/null || echo '????????')
-
-HOST_ARCH := $(shell ./bin/host-arch)
-HOST_OS := $(shell ./bin/host-os)
-TARGET := self
-TARGET_ARCH := $(HOST_ARCH)
-TARGET_OS := $(HOST_OS)
-
-ifeq (mingw, $(TARGET_OS))
-EXE := .exe
-else
-EXE :=
-endif
-
-CP := cp -fpR
-MKDIR := mkdir -p
-MV := mv -f
-RM := rm -rf
-
-######################################################################
-
-# If we're compiling with another version of MLton, then we want to do another
-# round of compilation so that we get a MLton built without stubs.
-ifeq (other, $(shell if [ ! -x "$(BIN)/$(MLTON)" ]; then echo other; fi))
-BOOTSTRAP:=true
-else
-BOOTSTRAP:=false
-endif
-CHECK_FIXPOINT:=false
-
-=======
 ROOT := .
 include $(ROOT)/Makefile.config
 
 ######################################################################
 
->>>>>>> dff7cfe9
 .PHONY: all
 all:
 	$(MAKE) dirs runtime
@@ -160,33 +67,6 @@
 	$(MAKE) basis-no-check
 	$(MAKE) basis-check
 
-<<<<<<< HEAD
-.PHONY: bootstrap-smlnj
-bootstrap-smlnj:
-	$(MAKE) smlnj-mlton
-	$(RM) "$(BIN)/$(MLTON)"
-	$(MAKE) BOOTSTRAP_MLTON=mlton.smlnj all
-	smlnj_heap_suffix=`echo 'TextIO.output (TextIO.stdErr, SMLofNJ.SysInfo.getHeapSuffix ());' | sml 2>&1 1> /dev/null` && $(RM) "$(LIB)/mlton/mlton-smlnj.$$smlnj_heap_suffix"
-	$(RM) "$(BIN)/$(MLTON).smlnj"
-
-.PHONY: bootstrap-polyml
-bootstrap-polyml:
-	$(MAKE) polyml-mlton
-	$(RM) "$(BIN)/$(MLTON)"
-	$(MAKE) BOOTSTRAP_MLTON=mlton.polyml all
-	$(RM) "$(LIB)/mlton-polyml$(EXE)"
-	$(RM) "$(BIN)/$(MLTON).polyml"
-
-.PHONY: clean
-clean:
-	./bin/clean --exclude package
-
-.PHONY: clean-git
-clean-git:
-	$(FIND) . -type d -name .git -prune -exec $(RM) '{}' ';'
-
-=======
->>>>>>> dff7cfe9
 .PHONY: compiler
 compiler:
 	$(MAKE) -C "$(SRC)/mlton"
@@ -207,19 +87,6 @@
 	./build-constants$(EXE) >"$(LIB)/targets/$(TARGET)/constants"
 	$(RM) build-constants$(EXE) build-constants.c
 
-<<<<<<< HEAD
-.PHONY: debugged
-debugged:
-	$(MAKE) -C "$(SRC)/mlton" MLTON_OUTPUT=mlton-compile.debug \
-		MLTON_COMPILE_ARGS="$(MLTON_COMPILE_ARGS) -debug true -const 'Exn.keepHistory true' -profile-val true -const 'MLton.debug true' -disable-pass 'deepFlatten'"
-	$(CP) "$(SRC)/mlton/mlton-compile.debug$(EXE)" "$(LIB)/"
-	$(SED) -e 's/mlton-compile/mlton-compile.debug/' \
-		< "$(BIN)/$(MLTON)" \
-		> "$(BIN)/$(MLTON).debug"
-	chmod u+x "$(BIN)/$(MLTON).debug"
-
-=======
->>>>>>> dff7cfe9
 .PHONY: dirs
 dirs:
 	$(MKDIR) "$(BIN)" "$(LIB)" "$(INC)"
@@ -279,50 +146,6 @@
 	$(MAKE) libraries-no-check
 	$(MAKE) libraries-check
 
-<<<<<<< HEAD
-.PHONY: polyml-mlton
-polyml-mlton:
-	$(MAKE) dirs runtime
-	$(MAKE) -C "$(SRC)/mlton" polyml-mlton
-	$(CP) "$(SRC)/mlton/mlton-polyml$(EXE)" "$(LIB)/"
-	$(MAKE) script basis-no-check constants libraries-no-check
-	$(SED) \
-		-e 's;doitMLton "$$@";# doitMLton "$$@";' \
-		-e 's;doitSMLNJ "$$@";# doitSMLNJ "$$@";' \
-		< "$(BIN)/$(MLTON)" \
-		> "$(BIN)/$(MLTON).polyml"
-	chmod u+x "$(BIN)/$(MLTON).polyml"
-	@echo 'Build of MLton (with Poly/ML) succeeded.'
-
-define PROFILED_TEMPLATE
-	$(MAKE) -C "$(SRC)/mlton" MLTON_OUTPUT=mlton-compile.$(1) \
-		MLTON_COMPILE_ARGS="$(MLTON_COMPILE_ARGS) -profile $(1)"
-	$(CP) "$(SRC)/mlton/mlton-compile.$(1)$(EXE)" "$(LIB)/"
-	$(SED) -e "s/mlton-compile/mlton-compile.$(1)/" \
-		< "$(BIN)/$(MLTON)" \
-		>"$(BIN)/$(MLTON).$(1)"
-	chmod u+x "$(BIN)/$(MLTON).$(1)"
-endef
-
-.PHONY: profiled-alloc
-profiled-alloc:
-	$(call PROFILED_TEMPLATE,alloc)
-
-.PHONY: profiled-count
-profiled-count:
-	$(call PROFILED_TEMPLATE,count)
-
-.PHONY: profiled-time
-profiled-time:
-	$(call PROFILED_TEMPLATE,time)
-
-.PHONY: profiled
-	$(MAKE) profiled-alloc
-	$(MAKE) profiled-count
-	$(MAKE) profiled-time
-
-=======
->>>>>>> dff7cfe9
 .PHONY: runtime
 runtime:
 	@echo 'Compiling MLton runtime system for $(TARGET).'
@@ -350,10 +173,7 @@
 		-e "s;^CC=.*;CC=\"$(CC)\";" \
 		-e "s;^GMP_INC_DIR=.*;GMP_INC_DIR=\"$(WITH_GMP_INC_DIR)\";" \
 		-e "s;^GMP_LIB_DIR=.*;GMP_LIB_DIR=\"$(WITH_GMP_LIB_DIR)\";" \
-<<<<<<< HEAD
-=======
 		-e 's/mlton-compile/$(MLTON_OUTPUT)/' \
->>>>>>> dff7cfe9
 		< "$(SRC)/bin/mlton-script" > "$(BIN)/$(MLTON)"
 	chmod a+x "$(BIN)/$(MLTON)"
 	$(CP) "$(SRC)/bin/static-library" "$(LIB)"
@@ -483,48 +303,10 @@
 smlnj-mlton-x16:
 	$(MAKE) SMLNJ_CM_SERVERS_NUM=16 smlnj-mlton
 
-<<<<<<< HEAD
-.PHONY: traced
-traced:
-	$(MAKE) -C "$(SRC)/mlton" MLTON_OUTPUT=mlton-compile.trace \
-		MLTON_COMPILE_ARGS="$(MLTON_COMPILE_ARGS) -const 'Exn.keepHistory true' -profile-val true -const 'MLton.debug true' -disable-pass 'deepFlatten'"
-	$(CP) "$(SRC)/mlton/mlton-compile.trace$(EXE)" "$(LIB)/"
-	$(SED) -e 's/mlton-compile/mlton-compile.trace/' \
-		< "$(BIN)/$(MLTON)" \
-		> "$(BIN)/$(MLTON).trace"
-	chmod u+x "$(BIN)/$(MLTON).trace"
-
-ifeq (true, $(CHECK_FIXPOINT))
-define TOOLS_TEMPLATE_CHECK_FIXPOINT
-	$(DIFF) -b "$(SRC)/$(1)/$(1)$(EXE)" "$(BIN)/$(1)$(EXE)"
-endef
-else
-define TOOLS_TEMPLATE_CHECK_FIXPOINT
-endef
-endif
-=======
-######################################################################
->>>>>>> dff7cfe9
+######################################################################
 
 # polyml targets
 
-<<<<<<< HEAD
-.PHONY: tools
-tools:
-	$(call TOOLS_TEMPLATE,mllex)
-	$(call TOOLS_TEMPLATE,mlyacc)
-	$(call TOOLS_TEMPLATE,mlprof)
-	$(call TOOLS_TEMPLATE,mlnlffigen)
-	$(call TOOLS_TEMPLATE,mltrace)
-
-.PHONY: tools-clean
-tools-clean:
-	$(MAKE) -C "$(SRC)/mllex" clean
-	$(MAKE) -C "$(SRC)/mlyacc" clean
-	$(MAKE) -C "$(SRC)/mlprof" clean
-	$(MAKE) -C "$(SRC)/mlnlffigen" clean
-	$(MAKE) -C "$(SRC)/mltrace" clean
-=======
 .PHONY: bootstrap-polyml
 bootstrap-polyml:
 	$(MAKE) polyml-mlton
@@ -546,7 +328,6 @@
 		> "$(BIN)/$(MLTON).polyml"
 	chmod u+x "$(BIN)/$(MLTON).polyml"
 	@echo 'Build of MLton (with Poly/ML) succeeded.'
->>>>>>> dff7cfe9
 
 ######################################################################
 
