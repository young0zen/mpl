--- conflicted
+++ resolved
@@ -167,13 +167,8 @@
 mlbpathmap:
 	touch "$(MLBPATHMAP)"
 	( echo 'MLTON_ROOT $$(LIB_MLTON_DIR)/sml';	\
-<<<<<<< HEAD
 	  echo 'SML_LIB $$(LIB_MLTON_DIR)/sml';		\
-	  echo 'WORK_QUEUE simpleworkqueue'; ) 		\
-=======
-	  echo 'SML_LIB $$(LIB_MLTON_DIR)/sml';  	\
 	  echo 'WORK_QUEUE pdfworkqueue'; ) 		\
->>>>>>> f2d31f49
 		>>"$(MLBPATHMAP).tmp"
 	mv "$(MLBPATHMAP).tmp" "$(MLBPATHMAP)"
 
