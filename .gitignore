--- conflicted
+++ resolved
@@ -1,36 +1,5 @@
 /build/
-<<<<<<< HEAD
 /install/
-/.vscode/
-
-# created by GNU Autotools
-/autom4te.cache
-/autoscan.log
-/autoscan-*.log
-/aclocal.m4
-/app.info
-/compile
-/config.h
-/config.h.in*
-/config.guess
-/config.log
-/config.sub
-/configure
-/config.status
-/configure.scan
-/depcomp
-/libtool
-/m4
-/install-sh
-/missing
-/stamp-h1
-/Makefile
-/Makefile-auto
-/Makefile-auto.in
-/mlton-env-config
 
 # created by a failed build
-/tmp*
-=======
-/install/
->>>>>>> 6af29f6c
+/tmp*