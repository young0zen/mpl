--- conflicted
+++ resolved
@@ -211,14 +211,10 @@
     (* Must be called from a "user" thread, which has an associated HH *)
     fun parfork thread level (f : unit -> 'a, g : unit -> 'b) =
       let
-<<<<<<< HEAD
-        val rightSide = ref (NONE : 'b result option)
-=======
         val thread = Thread.current ()
         val depth = HH.getDepth thread
 
         val rightSide = ref (NONE : ('b result * Thread.t) option)
->>>>>>> 0e9e592a
         val incounter = ref 2
 
         fun g' () =
