signature QUEUE =
sig

    type task
    type t
    type task_set

<<<<<<< HEAD
    val empty: unit -> t
=======
    val empty : unit -> t
>>>>>>> e810d972
    (* Create a new queue from a task set. *)
    val fromSet : task_set -> t

    (* Push a task *in order* to the bottom of the queue *)
    val push : t * task -> unit
    (* Insert an arbitrary task to its correct position in the queue *)
    val insert : t * task -> unit

    (* Pull from the "bottom" of the queue. Return NONE if the queue
     * is empty. *)
    val choose : t -> task option
    (* Returns a set of tasks consisting of at least 1/4 of the total potential,
     * and, if the set of tasks has size > 1, at most 3/4 of the total.
     * Returns NONE if the queue is empty or has one element. *)
    val split : t -> task_set option

end<|MERGE_RESOLUTION|>--- conflicted
+++ resolved
@@ -5,11 +5,7 @@
     type t
     type task_set
 
-<<<<<<< HEAD
-    val empty: unit -> t
-=======
     val empty : unit -> t
->>>>>>> e810d972
     (* Create a new queue from a task set. *)
     val fromSet : task_set -> t
 
