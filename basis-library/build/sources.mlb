--- conflicted
+++ resolved
@@ -300,15 +300,9 @@
    ../mlton/exn.sig
    ../mlton/exn.sml
 
-<<<<<<< HEAD
    ../mlton/HM.sig
    ../mlton/HM.sml
 
-   ann "allowFFI true" in
-      ../parallel/internal.sml
-   end
-=======
->>>>>>> 9ddb95fa
    ../mlton/thread.sig
    ../mlton/thread.sml
    ../mlton/signal.sig
