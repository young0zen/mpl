--- conflicted
+++ resolved
@@ -388,33 +388,6 @@
    ../mlton/mono-array.sig
    ../mlton/mono-vector.sig
 
-<<<<<<< HEAD
-   ../parallel/internal.sml
-   ../parallel/workqueue.sig
-   ../parallel/basic.sig
-   ../parallel/syncvar.sig
-   ../parallel/future.sig
-   ../parallel/forkjoin.sig
-   ../parallel/fgbg.sig
-   ../parallel/array.sig
-   ../parallel/parallel.sig
-   ann "allowFFI true" in
-      ../parallel/wsworkqueue.sml
-      ../parallel/wsworkqueuets.sml
-      ../parallel/wsworkqueuelc.sml
-      ../parallel/wsworkqueueo.sml
-      ../parallel/$(WORK_QUEUE).sml
-      ../parallel/$(BASIC).sml
-      ../parallel/syncvar.sml
-      ../parallel/future.sml
-      ../parallel/forkjoin.sml
-      ../parallel/fgbg.sml
-   end
-   ../parallel/array.sml
-   ../parallel/parallel.sml
-
-=======
->>>>>>> 7288193a
    ../mlton/mlton.sig
    ../mlton/mlton.sml
 
