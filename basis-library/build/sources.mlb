<<<<<<< HEAD
(* Copyright (C) 2013,2016 Matthew Fluet.
=======
(* Copyright (C) 2013,2016-2017 Matthew Fluet.
>>>>>>> 324b32c1
 * Copyright (C) 2004-2008 Henry Cejtin, Matthew Fluet, Suresh
 *    Jagannathan, and Stephen Weeks.
 *
 * MLton is released under a HPND-style license.
 * See the file MLton-LICENSE for details.
 *)

ann
   "deadCode true"
   "nonexhaustiveBind warn" "nonexhaustiveMatch warn"
   "redundantBind warn" "redundantMatch warn"
   "sequenceNonUnit warn"
   "warnUnused false" "forceUsed"
in
   ../primitive/primitive.mlb
   ../top-level/infixes.sml
   ../top-level/infixes-overflow.sml
   ../top-level/infixes-unsafe.sml
   ../util/dynamic-wind.sig
   ../util/dynamic-wind.sml

   ../integer/iwconv0.sml
   ../integer/num0.sml
   local
      ../config/bind/int-prim.sml
      ../config/bind/pointer-prim.sml
      ../config/bind/real-prim.sml
      ../config/bind/word-prim.sml
   in ann "forceUsed" in
      ../config/objptr/objptr-$(OBJPTR_REP).sml
<<<<<<< HEAD
      ../config/metadata/metadata-$(METADATA_SIZE).sml
=======
      ../config/metadata/sequence-metadata-$(SEQUENCE_METADATA_SIZE).sml
      ../config/metadata/normal-metadata-$(NORMAL_METADATA_SIZE).sml
>>>>>>> 324b32c1
      ../config/seqindex/seqindex-$(SEQINDEX_INT).sml
      $(LIB_MLTON_DIR)/targets/$(TARGET)/sml/c-types.sml
   end end

   ../arrays-and-vectors/slice0.sig
   ../arrays-and-vectors/sequence0.sig
   local
      local
         ../config/bind/int-prim.sml
         ../config/bind/int-inf-prim.sml
      in ann "forceUsed" in
         ../config/default/default-$(DEFAULT_INT).sml
      end end
   in
      ../arrays-and-vectors/sequence0.sml
   end

   ../integer/int-inf0.sml
   local
      local
         ../config/bind/int-prim.sml
         ../config/bind/int-inf-prim.sml
         ../config/bind/word-prim.sml
      in ann "forceUsed" in
         ../config/default/default-$(DEFAULT_INT).sml
         ../config/default/default-$(DEFAULT_WORD).sml
         ../config/default/fixed-int.sml
         ../config/default/large-int.sml
         ../config/default/large-word.sml
         ../config/c/position.sml
         ../config/c/sys-word.sml
      end end
   in
      ../integer/num1.sml
   end

   local
      ../config/bind/char-prim.sml
      ../config/bind/int-prim.sml
      ../config/bind/int-inf-prim.sml
      ../config/bind/real-prim.sml
      ../config/bind/string-prim.sml
      ../config/bind/word-prim.sml
   in ann "forceUsed" in
      ../config/default/default-$(DEFAULT_CHAR).sml
      ../config/default/default-$(DEFAULT_WIDECHAR).sml
      ../config/default/default-$(DEFAULT_INT).sml
      ../config/default/default-$(DEFAULT_REAL).sml
      ../config/default/default-$(DEFAULT_WORD).sml
      ../config/default/fixed-int.sml
      ../config/default/large-int.sml
      ../config/default/large-real.sml
      ../config/default/large-word.sml
   end end
   ../general/general.sig
   ../general/general.sml
   ../util/one.sml
   ../general/option.sig
   ../general/option.sml
   ../list/list.sig
   ../list/list.sml
   ../list/list-pair.sig
   ../list/list-pair.sml
   local
      ../config/bind/int-prim.sml
   in ann "forceUsed" in
      ../config/seqindex/seqindex-$(SEQINDEX_INT).sml
   end end
   ../arrays-and-vectors/slice.sig
   ../arrays-and-vectors/sequence.sig
   ../arrays-and-vectors/sequence.fun
   ../arrays-and-vectors/vector-slice.sig
   ../arrays-and-vectors/vector.sig
   ../arrays-and-vectors/vector.sml
   ../arrays-and-vectors/array-slice.sig
   ../arrays-and-vectors/array.sig
   ../arrays-and-vectors/array.sml
   ../arrays-and-vectors/array2.sig
   ../arrays-and-vectors/array2.sml
   ../arrays-and-vectors/mono-vector-slice.sig
   ../arrays-and-vectors/mono-vector.sig
   ../arrays-and-vectors/mono-vector.fun
   ../arrays-and-vectors/mono-array-slice.sig
   ../arrays-and-vectors/mono-array.sig
   ../arrays-and-vectors/mono-array.fun
   ../arrays-and-vectors/mono-array2.sig
   ../arrays-and-vectors/mono-array2.fun
   ../arrays-and-vectors/mono.sml
   ../text/char0.sig
   ../text/string0.sml
   ../text/char0.sml
   ../util/reader.sig
   ../util/reader.sml
   ../text/string-cvt.sig
   ../text/string-cvt.sml
   ../general/bool.sig
   ../general/bool.sml
   ../integer/integer.sig
   ../integer/int.sml
   ../integer/word.sig
   ../integer/word.sml
   local
      ../config/bind/int-top.sml
      ../config/bind/pointer-prim.sml
      ../config/bind/real-prim.sml
      ../config/bind/word-top.sml
   in ann "forceUsed" in
      ../config/objptr/objptr-$(OBJPTR_REP).sml
      $(LIB_MLTON_DIR)/targets/$(TARGET)/sml/c-types.sml
      ../config/c/position.sml
      ../config/c/sys-word.sml
   end end
   ../integer/int-inf.sig
   ../integer/int-inf.sml
   local
      ../config/bind/int-top.sml
      ../config/bind/int-inf-top.sml
      ../config/bind/word-top.sml
   in ann "forceUsed" in
      ../config/default/default-$(DEFAULT_INT).sml
      ../config/default/default-$(DEFAULT_WORD).sml
      ../config/default/fixed-int.sml
      ../config/default/large-int.sml
      ../config/default/large-word.sml
   end end
   ../integer/int-global.sml
   ../integer/word-global.sml
   ../top-level/arithmetic.sml
   ../util/natural.sml
   ../integer/embed-int.sml
   ../integer/embed-word.sml
   ../integer/pack-word.sig
   ../integer/pack-word.sml
   local
      ../config/bind/int-top.sml
      ../config/bind/pointer-prim.sml
      ../config/bind/real-prim.sml
      ../config/bind/word-top.sml
   in ann "forceUsed" in
      ../config/objptr/objptr-$(OBJPTR_REP).sml
      $(LIB_MLTON_DIR)/targets/$(TARGET)/sml/c-types.sml
      ../config/c/position.sml
      ../config/c/sys-word.sml
   end end

   ../text/char.sig
   ../text/string.sig
   ../text/substring.sig
   ../text/text.sig

   ../util/heap.sml
   ../text/char.sml
   ../text/string.sml
   ../text/substring.sml
   ../text/text.sml
   ../text/char-global.sml
   ../text/string-global.sml
   ../text/substring-global.sml
   ../text/byte.sig
   ../text/byte.sml

   ../text/nullstring.sml
   ../util/CUtil.sig
   ../util/CUtil.sml

   ../util/unique-id.sig
   ../util/unique-id.fun
   ../util/cleaner.sig
   ../util/cleaner.sml
   ../util/abs-rep.sig
   ../util/abs-rep.fun

   ../config/c/sys-types.sml
   ../system/pre-os.sml
   ../posix/pre-posix.sml

   ../posix/error.sig
   ../posix/error.sml

   ../real/IEEE-real.sig
   ../real/IEEE-real.sml
   ../real/math.sig
   ../real/real.sig
   ../real/real.sml
   local
      ../config/bind/real-top.sml
   in ann "forceUsed" in
      ../config/default/default-$(DEFAULT_REAL).sml
      ../config/default/large-real.sml
   end end
   ../real/real-global.sml
   ../real/pack-real.sig
   ../real/pack-real.sml
   local
      ../config/bind/int-top.sml
      ../config/bind/pointer-prim.sml
      ../config/bind/real-top.sml
      ../config/bind/word-top.sml
   in ann "forceUsed" in
      ../config/objptr/objptr-$(OBJPTR_REP).sml
      $(LIB_MLTON_DIR)/targets/$(TARGET)/sml/c-types.sml
      ../config/c/position.sml
      ../config/c/sys-word.sml
   end end

   ../system/time.sig
   ../system/time.sml
   ../system/date.sig
   ../system/date.sml
   ../io/io.sig
   ../io/io.sml
   ../io/prim-io.sig
   ../io/prim-io.fun
   ../io/bin-prim-io.sml
   ../io/text-prim-io.sml

   ../posix/stub-mingw.sml
   ../posix/flags.sig
   ../posix/flags.sml
   ../posix/signal.sig
   ../posix/signal.sml
   ../posix/proc-env.sig
   ../posix/proc-env.sml
   ../posix/file-sys.sig
   ../posix/file-sys.sml
   ../posix/io.sig
   ../posix/io.sml
   ../posix/process.sig
   ../posix/process.sml
   ../posix/sys-db.sig
   ../posix/sys-db.sml
   ../posix/tty.sig
   ../posix/tty.sml
   ../posix/posix.sig
   ../posix/posix.sml

   ../platform/cygwin.sml
   ../platform/mingw.sml

   ../io/stream-io.sig
   ../io/stream-io.fun
   ../io/imperative-io.sig
   ../io/imperative-io.fun
   ../io/bin-stream-io.sig
   ../io/bin-io.sig
   ../io/bin-io.sml
   ../io/text-stream-io.sig
   ../io/text-io.sig
   ../io/text-io.sml

   ../system/path.sig
   ../system/path.sml
   ../system/file-sys.sig
   ../system/file-sys.sml
   ../system/command-line.sig
   ../system/command-line.sml

   ../general/sml90.sig
   ../general/sml90.sml

   ../mlton/pointer.sig
   ../mlton/pointer.sml
   ../mlton/call-stack.sig
   ../mlton/call-stack.sml
   ../mlton/exit.sml
   ../mlton/exn.sig
   ../mlton/exn.sml

   ../mlton/HM.sig
   ../mlton/HM.sml

   ../mlton/thread.sig
   ../mlton/thread.sml
   ../mlton/signal.sig
   ../mlton/signal.sml
   ../mlton/process.sig
   ../mlton/process.sml
   ../mlton/gc.sig
   ../mlton/gc.sml

   ../mlton/rusage.sig
   ../mlton/rusage.sml

   ../system/process.sig
   ../system/process.sml
   ../system/io.sig
   ../system/io.sml
   ../system/os.sig
   ../system/os.sml
   ../system/unix.sig
   ../system/unix.sml
   ../system/timer.sig
   ../system/timer.sml

   ../net/net.sig
   ../net/net.sml
   ../net/net-host-db.sig
   ../net/net-host-db.sml
   ../net/net-prot-db.sig
   ../net/net-prot-db.sml
   ../net/net-serv-db.sig
   ../net/net-serv-db.sml
   ../net/socket.sig
   ../net/socket.sml
   ../net/generic-sock.sig
   ../net/generic-sock.sml
   ../net/inet-sock.sig
   ../net/inet-sock.sml
   ../net/unix-sock.sig
   ../net/unix-sock.sml

   ../mlton/platform.sig
   ../mlton/platform.sml
   ../mlton/array.sig
   ../mlton/cont.sig
   ../mlton/cont.sml
   ../mlton/random.sig
   ../mlton/random.sml
   ../mlton/io.sig
   ../mlton/io.fun
   ../mlton/text-io.sig
   ../mlton/bin-io.sig
   ../mlton/itimer.sig
   ../mlton/itimer.sml
   ../mlton/ffi.sig
   ann
      "ffiStr MLtonFFI"
   in
      ../mlton/ffi.sml
   end
   ../mlton/int-inf.sig
   ann
      "allowFFI true"
   in
      ../mlton/parallel.sig
      ../mlton/parallel.sml
   end
   ../mlton/proc-env.sig
   ../mlton/proc-env.sml
   ../mlton/profile.sig
   ../mlton/profile.sml
   (* ../mlton/ptrace.sig *)
   (* ../mlton/ptrace.sml *)
   ../mlton/rlimit.sig
   ../mlton/rlimit.sml
   ../mlton/syslog.sig
   ../mlton/syslog.sml
   ../mlton/vector.sig
   ../mlton/weak.sig
   ../mlton/weak.sml
   ../mlton/finalizable.sig
   ../mlton/finalizable.sml
   ../mlton/real.sig
   ../mlton/word.sig
   ../mlton/world.sig
   ../mlton/world.sml
   ../mlton/mono-array.sig
   ../mlton/mono-vector.sig

   ../mlton/mlton.sig
   ../mlton/mlton.sml

   ../sml-nj/sml-nj.sig
   ../sml-nj/sml-nj.sml
   ../sml-nj/unsafe.sig
   ../sml-nj/unsafe.sml
end<|MERGE_RESOLUTION|>--- conflicted
+++ resolved
@@ -1,8 +1,4 @@
-<<<<<<< HEAD
-(* Copyright (C) 2013,2016 Matthew Fluet.
-=======
 (* Copyright (C) 2013,2016-2017 Matthew Fluet.
->>>>>>> 324b32c1
  * Copyright (C) 2004-2008 Henry Cejtin, Matthew Fluet, Suresh
  *    Jagannathan, and Stephen Weeks.
  *
@@ -33,12 +29,8 @@
       ../config/bind/word-prim.sml
    in ann "forceUsed" in
       ../config/objptr/objptr-$(OBJPTR_REP).sml
-<<<<<<< HEAD
-      ../config/metadata/metadata-$(METADATA_SIZE).sml
-=======
       ../config/metadata/sequence-metadata-$(SEQUENCE_METADATA_SIZE).sml
       ../config/metadata/normal-metadata-$(NORMAL_METADATA_SIZE).sml
->>>>>>> 324b32c1
       ../config/seqindex/seqindex-$(SEQINDEX_INT).sml
       $(LIB_MLTON_DIR)/targets/$(TARGET)/sml/c-types.sml
    end end
