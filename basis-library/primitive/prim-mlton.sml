--- conflicted
+++ resolved
@@ -122,13 +122,9 @@
       val collect = _prim "GC_collect": unit -> unit;
       val pack = _import "GC_pack" runtime private: GCState.t -> unit;
       val getBytesAllocated =
-<<<<<<< HEAD
-         _import "GC_getCumulativeStatisticsBytesAllocated" runtime private: unit -> C_UIntmax.t;
+         _import "GC_getCumulativeStatisticsBytesAllocated" runtime private: GCState.t -> C_UIntmax.t;
       val getBytesPromoted =
-         _import "GC_getCumulativeStatisticsBytesPromoted" runtime private: unit -> C_UIntmax.t;
-=======
-         _import "GC_getCumulativeStatisticsBytesAllocated" runtime private: GCState.t -> C_UIntmax.t;
->>>>>>> 406a16cd
+         _import "GC_getCumulativeStatisticsBytesPromoted" runtime private: GCState.t -> C_UIntmax.t;
       val getNumCopyingGCs =
          _import "GC_getCumulativeStatisticsNumCopyingGCs" runtime private: GCState.t -> C_UIntmax.t;
       val getNumMarkCompactGCs =
@@ -147,18 +143,12 @@
          _import "GC_setHashConsDuringGC" runtime private: GCState.t * bool -> unit;
       val setMessages = _import "GC_setControlsMessages" runtime private: GCState.t * bool -> unit;
       val setRusageMeasureGC =
-<<<<<<< HEAD
-         _import "GC_setControlsRusageMeasureGC" runtime private: bool -> unit;
-      val setSummary = _import "GC_setControlsSummary" runtime private: bool -> unit;
-      val unpack = _import "GC_unpack" runtime private: unit-> unit;
-
-      val getLocalGCMillisecondsOfProc = _import "GC_getLocalGCMillisecondsOfProc" runtime private : Word32.word -> C_UIntmax.t;
-      val getPromoMillisecondsOfProc = _import "GC_getPromoMillisecondsOfProc" runtime private : Word32.word -> C_UIntmax.t;
-=======
          _import "GC_setControlsRusageMeasureGC" runtime private: GCState.t * bool -> unit;
       val setSummary = _import "GC_setControlsSummary" runtime private: GCState.t * bool -> unit;
       val unpack = _import "GC_unpack" runtime private: GCState.t -> unit;
->>>>>>> 406a16cd
+
+      val getLocalGCMillisecondsOfProc = _import "GC_getLocalGCMillisecondsOfProc" runtime private : GCState.t * Word32.word -> C_UIntmax.t;
+      val getPromoMillisecondsOfProc = _import "GC_getPromoMillisecondsOfProc" runtime private : GCState.t * Word32.word -> C_UIntmax.t;
    end
 
 structure HM =
