(* Copyright (C) 2010-2011,2013-2014 Matthew Fluet.
 * Copyright (C) 1999-2009 Henry Cejtin, Matthew Fluet, Suresh
 *    Jagannathan, and Stephen Weeks.
 * Copyright (C) 1997-2000 NEC Research Institute.
 *
 * MLton is released under a BSD-style license.
 * See the file MLton-LICENSE for details.
 *)

(* Primitive names are special -- see atoms/prim.fun. *)

structure Primitive = struct

open Primitive

structure MLton = struct

val eq = _prim "MLton_eq": 'a * 'a -> bool;
val equal = _prim "MLton_equal": 'a * 'a -> bool;
(* val deserialize = _prim "MLton_deserialize": Word8Vector.vector -> 'a ref; *)
val halt = _prim "MLton_halt": C_Status.t -> unit;
val hash = _prim "MLton_hash": 'a -> Word32.word;
(* val serialize = _prim "MLton_serialize": 'a ref -> Word8Vector.vector; *)
val share = _prim "MLton_share": 'a -> unit;
val size = _prim "MLton_size": 'a ref -> C_Size.t;

val installSignalHandler =
   _prim "MLton_installSignalHandler": unit -> unit;

structure GCState =
   struct
      type t = Pointer.t

      val gcState = #1 _symbol "gcStateAddress" private: t GetSet.t; ()
   end

structure Align =
   struct
      datatype t = Align4 | Align8

      val align =
         case _build_const "MLton_Align_align": Int32.int; of
            4 => Align4
          | 8 => Align8
          | _ => raise Primitive.Exn.Fail8 "MLton_Align_align"
   end

structure CallStack =
   struct
      (* The most recent caller is at index 0 in the array. *)
      datatype t = T of Word32.word array

      val callStack =
         _import "GC_callStack" runtime private: GCState.t * Word32.word array -> unit;
      val frameIndexSourceSeq =
         _import "GC_frameIndexSourceSeq" runtime private: GCState.t * Word32.word -> Pointer.t;
      val keep = _command_line_const "CallStack.keep": bool = false;
      val numStackFrames =
         _import "GC_numStackFrames" runtime private: GCState.t -> Word32.word;
      val sourceName = _import "GC_sourceName" runtime private: Word32.word -> C_String.t;
   end

structure Codegen =
   struct
      datatype t = AMD64 | C | LLVM | X86

      val codegen =
         case _build_const "MLton_Codegen_codegen": Int32.int; of
            0 => C
          | 1 => X86
          | 2 => AMD64
          | 3 => LLVM
          | _ => raise Primitive.Exn.Fail8 "MLton_Codegen_codegen"

      val isC = codegen = C
      val isAMD64 = codegen = AMD64
      val isLLVM = codegen = LLVM
      val isX86 = codegen = X86
   end

structure Exn =
   struct
      (* The polymorphism with extra and setInitExtra is because primitives
       * are only supposed to deal with basic types.  The polymorphism
       * allows the various passes like monomorphisation to translate
       * the types appropriately.
       *)
      type extra = CallStack.t option

      val extra = _prim "Exn_extra": exn -> 'a;
      val extra: exn -> extra = extra
      val keepHistory = _command_line_const "Exn.keepHistory": bool = false;
      val setExtendExtra = _prim "Exn_setExtendExtra": ('a -> 'a) -> unit;
      val setExtendExtra: (extra -> extra) -> unit = setExtendExtra

      (* Ensure that setExtendExtra is initialized.
       * Important for -const 'Exn.keepHistory true', so that
       * exceptions can be raised (and handled) during Basis Library
       * initialization.
       *)
      val setExtendExtra : (extra -> extra) -> unit =
         if keepHistory
            then (setExtendExtra (fn _ => NONE)
                  ; setExtendExtra)
         else fn _ => ()
   end

structure FFI =
   struct
      val getArgs = _prim "FFI_getArgs": unit -> Pointer.t;
      val numExports = _build_const "MLton_FFI_numExports": Int32.int;
   end

structure Finalizable =
   struct
      val touch = _prim "MLton_touch": 'a -> unit;
   end

structure GC =
   struct
      val collect = _prim "GC_collect": unit -> unit;
      val pack = _import "GC_pack" runtime private: unit -> unit;
      val getBytesAllocated =
         _import "GC_getCumulativeStatisticsBytesAllocated" runtime private: unit -> C_UIntmax.t;
      val getNumCopyingGCs =
         _import "GC_getCumulativeStatisticsNumCopyingGCs" runtime private: unit -> C_UIntmax.t;
      val getNumMarkCompactGCs =
         _import "GC_getCumulativeStatisticsNumMarkCompactGCs" runtime private: unit -> C_UIntmax.t;
      val getNumMinorGCs =
         _import "GC_getCumulativeStatisticsNumMinorGCs" runtime private: unit -> C_UIntmax.t;
      val getLastBytesLive =
         _import "GC_getLastMajorStatisticsBytesLive" runtime private: unit -> C_Size.t;
      val getMaxBytesLive =
         _import "GC_getCumulativeStatisticsMaxBytesLive" runtime private: unit -> C_Size.t;
      val setHashConsDuringGC =
         _import "GC_setHashConsDuringGC" runtime private: bool -> unit;
      val setMessages = _import "GC_setControlsMessages" runtime private: bool -> unit;
      val setRusageMeasureGC =
         _import "GC_setControlsRusageMeasureGC" runtime private: bool -> unit;
      val setSummary = _import "GC_setControlsSummary" runtime private: bool -> unit;
      val time = _import "GC_getCumulativeStatisticsGCTime" runtime private: unit -> C_UIntmax.t;
      val unpack = _import "GC_unpack" runtime private: unit-> unit;
   end

<<<<<<< HEAD
structure HM =
    struct
        structure HierarchicalHeap =
            struct
                type 'a t = 'a HM.HierarchicalHeap.t

                val appendChildHeap: 'a t * 'b t * Word32.word -> unit =
                    _import "HM_HH_appendChild" runtime private:
                    'a t * 'b t * Word32.word -> unit;

                val getHierarchicalHeap: unit -> unit t =
                   _import "GC_getCurrentHierarchicalHeap" runtime private:
                    unit -> unit t;

                val getLevel: 'a t -> Word32.word =
                    _import "HM_HH_getLevel" runtime private:
                    'a t -> Word32.word;

                val mergeIntoParentHeap: 'a t -> unit =
                    _import "HM_HH_mergeIntoParent" runtime private:
                    'a t -> unit;

                val mergeIntoParentHeapAndGetReturnValue: 'a t -> 'a =
                    _import "HM_HH_mergeIntoParentAndGetReturnValue" runtime private:
                    'a t -> 'a;

                val newHierarchicalHeap: unit -> 'a t =
                    _prim "HierarchicalHeap_new": unit -> 'a t;

                val promoteChunks: 'a t -> unit =
                    _import "HM_HH_promoteChunks" runtime private: 'a t -> unit;

                val setCurrentThreadUseHierarchicalHeap: bool -> unit =
                    _import "T_setCurrentThreadUseHierarchicalHeap"
                            runtime private: bool -> unit;

                val setHierarchicalHeap: 'a t -> unit =
                    _import "GC_setCurrentHierarchicalHeap" runtime private:
                    'a t -> unit;

                val setLevel: 'a t * Word32.word -> unit =
                    _import "HM_HH_setLevel" runtime private:
                    'a t * Word32.word -> unit;

                val setReturnValue: 'a t * 'b -> 'b t =
                    _import "HM_HH_setReturnValue" runtime private:
                    'a t * 'b -> 'b t;
            end

        val enterGlobalHeap: unit -> unit =
            _import "HM_enterGlobalHeap" runtime private: unit -> unit;

        val exitGlobalHeap: unit -> unit =
            _import "HM_exitGlobalHeap" runtime private: unit -> unit;

        val explicitEnterGlobalHeap: Word32.word -> unit =
            _import "HM_explicitEnterGlobalHeap" runtime private:
            Word32.word -> unit;

        val explicitExitGlobalHeap: unit -> Word32.word =
            _import "HM_explicitExitGlobalHeap" runtime private:
            unit -> Word32.word;

        val registerQueue: Word32.word * 'a array -> unit =
            _import "HM_HHC_registerQueue" runtime private:
            Word32.word * 'a array -> unit;

        val registerQueueLock: Word32.word * Word32.word ref -> unit =
            _import "HM_HHC_registerQueueLock" runtime private:
            Word32.word * Word32.word ref -> unit;
    end
=======
structure Parallel =
   struct
      val numberOfProcessors =
         _import "Parallel_numberOfProcessors" runtime private: unit -> Int32.int;
      val numberOfProcessors = numberOfProcessors ()

      val processorNumber =
         _import "Parallel_processorNumber" runtime private: unit -> Int32.int;
   end
>>>>>>> 9ddb95fa

structure Platform =
   struct
      structure Arch =
         struct
            datatype t =
               Alpha
             | AMD64
             | ARM
             | ARM64
             | HPPA
             | IA64
             | m68k
             | MIPS
             | PowerPC
             | PowerPC64
             | S390
             | Sparc
             | X86

            val host: t =
               case _const "MLton_Platform_Arch_host": String8.string; of
                  "alpha" => Alpha
                | "amd64" => AMD64
                | "arm" => ARM
                | "arm64" => ARM64
                | "hppa" => HPPA
                | "ia64" => IA64
                | "m68k" => m68k
                | "mips" => MIPS
                | "powerpc" => PowerPC
                | "powerpc64" => PowerPC64
                | "s390" => S390
                | "sparc" => Sparc
                | "x86" => X86
                | _ => raise Primitive.Exn.Fail8 "strange MLton_Platform_Arch_host"

            val hostIsBigEndian = _const "MLton_Platform_Arch_bigendian": bool;
         end

      structure Format =
         struct
            datatype t =
               Archive
             | Executable
             | LibArchive
             | Library

            val host: t =
               case _build_const "MLton_Platform_Format": String8.string; of
                  "archive" => Archive
                | "executable" => Executable
                | "libarchive" => LibArchive
                | "library" => Library
                | _ => raise Primitive.Exn.Fail8 "strange MLton_Platform_Format"
         end

      structure OS =
         struct
            datatype t =
               AIX
             | Cygwin
             | Darwin
             | FreeBSD
             | Hurd
             | HPUX
             | Linux
             | MinGW
             | NetBSD
             | OpenBSD
             | Solaris

            val host: t =
               case _const "MLton_Platform_OS_host": String8.string; of
                  "aix" => AIX
                | "cygwin" => Cygwin
                | "darwin" => Darwin
                | "freebsd" => FreeBSD
                | "hurd" => Hurd
                | "hpux" => HPUX
                | "linux" => Linux
                | "mingw" => MinGW
                | "netbsd" => NetBSD
                | "openbsd" => OpenBSD
                | "solaris" => Solaris
                | _ => raise Primitive.Exn.Fail8 "strange MLton_Platform_OS_host"

            val forkIsEnabled =
               case host of
                  Cygwin =>
                     #1 _symbol "MLton_Platform_CygwinUseMmap" private: bool GetSet.t; ()
                | MinGW => false
                | _ => true

            val useWindowsProcess = not forkIsEnabled
         end
   end

structure Pointer =
   struct
      open Pointer
      type pointer = t

      val add =
         _prim "CPointer_add": t * C_Ptrdiff.t -> t;
      val sub =
         _prim "CPointer_sub": t * C_Ptrdiff.t -> t;
      val diff =
         _prim "CPointer_diff": t * t -> C_Ptrdiff.t;
      val < = _prim "CPointer_lt": t * t -> bool;
      local
         structure S = IntegralComparisons(type t = t
                                           val < = <)
      in
         open S
      end

      val fromWord =
         _prim "CPointer_fromWord": C_Size.t -> t;
      val toWord =
         _prim "CPointer_toWord": t -> C_Size.t;

      val null: t = fromWord 0w0

      fun isNull p = p = null

      val getCPointer = _prim "CPointer_getCPointer": t * C_Ptrdiff.t -> t;
      val getInt8 = _prim "CPointer_getWord8": t * C_Ptrdiff.t -> Int8.int;
      val getInt16 = _prim "CPointer_getWord16": t * C_Ptrdiff.t -> Int16.int;
      val getInt32 = _prim "CPointer_getWord32": t * C_Ptrdiff.t -> Int32.int;
      val getInt64 = _prim "CPointer_getWord64": t * C_Ptrdiff.t -> Int64.int;
      val getObjptr = _prim "CPointer_getObjptr": t * C_Ptrdiff.t -> 'a;
      val getReal32 = _prim "CPointer_getReal32": t * C_Ptrdiff.t -> Real32.real;
      val getReal64 = _prim "CPointer_getReal64": t * C_Ptrdiff.t -> Real64.real;
      val getWord8 = _prim "CPointer_getWord8": t * C_Ptrdiff.t -> Word8.word;
      val getWord16 = _prim "CPointer_getWord16": t * C_Ptrdiff.t -> Word16.word;
      val getWord32 = _prim "CPointer_getWord32": t * C_Ptrdiff.t -> Word32.word;
      val getWord64 = _prim "CPointer_getWord64": t * C_Ptrdiff.t -> Word64.word;
      val setCPointer = _prim "CPointer_setCPointer": t * C_Ptrdiff.t * t -> unit;
      val setInt8 = _prim "CPointer_setWord8": t * C_Ptrdiff.t * Int8.int -> unit;
      val setInt16 = _prim "CPointer_setWord16": t * C_Ptrdiff.t * Int16.int -> unit;
      val setInt32 = _prim "CPointer_setWord32": t * C_Ptrdiff.t * Int32.int -> unit;
      val setInt64 = _prim "CPointer_setWord64": t * C_Ptrdiff.t * Int64.int -> unit;
      val setObjptr = _prim "CPointer_setObjptr": t * C_Ptrdiff.t * 'a -> unit;
      val setReal32 = _prim "CPointer_setReal32": t * C_Ptrdiff.t * Real32.real -> unit;
      val setReal64 = _prim "CPointer_setReal64": t * C_Ptrdiff.t * Real64.real -> unit;
      val setWord8 = _prim "CPointer_setWord8": t * C_Ptrdiff.t * Word8.word -> unit;
      val setWord16 = _prim "CPointer_setWord16": t * C_Ptrdiff.t * Word16.word -> unit;
      val setWord32 = _prim "CPointer_setWord32": t * C_Ptrdiff.t * Word32.word -> unit;
      val setWord64 = _prim "CPointer_setWord64": t * C_Ptrdiff.t * Word64.word -> unit;
   end

structure Profile =
   struct
      val isOn = _build_const "MLton_Profile_isOn": bool;
      structure Data =
         struct
            type t = Pointer.t

            val dummy = Pointer.null
            val free = _import "GC_profileFree" runtime private: GCState.t * t -> unit;
            val malloc = _import "GC_profileMalloc" runtime private: GCState.t -> t;
            val write =
               _import "GC_profileWrite" runtime private: GCState.t * t * NullString8.t -> unit;
         end
      val done = _import "GC_profileDone" runtime private: unit -> unit;
      val getCurrent = _import "GC_getProfileCurrent" runtime private: unit -> Data.t;
      val setCurrent = _import "GC_setProfileCurrent" runtime private : Data.t -> unit;
   end

structure Thread =
   struct
      type preThread = PreThread.t
      type thread = Thread.t

      val atomicState = _prim "Thread_atomicState": unit -> Word32.word;
      val atomicBegin = _prim "Thread_atomicBegin": unit -> unit;
      fun atomicEnd () =
         if atomicState () = 0w0
            then raise Primitive.Exn.Fail8 "Thread.atomicEnd"
            else _prim "Thread_atomicEnd": unit -> unit; ()
      val copy = _prim "Thread_copy": preThread -> thread;
      (* copyCurrent's result is accesible via savedPre ().
       * It is not possible to have the type of copyCurrent as
       * unit -> preThread, because there are two different ways to
       * return from the call to copyCurrent.  One way is the direct
       * obvious way, in the thread that called copyCurrent.  That one,
       * of course, wants to call savedPre ().  However, another way to
       * return is by making a copy of the preThread and then switching
       * to it.  In that case, there is no preThread to return.  Making
       * copyCurrent return a preThread creates nasty bugs where the
       * return code from the CCall expects to see a preThread result
       * according to the C return convention, but there isn't one when
       * switching to a copy.
       *)
      val copyCurrent = _prim "Thread_copyCurrent": unit -> unit;
      val current = _import "GC_getCurrentThread" runtime private: unit -> thread;
      val finishSignalHandler = _import "GC_finishSignalHandler" runtime private: unit -> unit;
      val returnToC = _prim "Thread_returnToC": unit -> unit;
      val saved = _import "GC_getSavedThread" runtime private: unit -> thread;
      val savedPre = _import "GC_getSavedThread" runtime private: unit -> preThread;
      val setCallFromCHandlers =
         _import "GC_setCallFromCHandlerThreads" runtime private: thread array -> unit;
      val setSignalHandlers =
         _import "GC_setSignalHandlerThreads" runtime private: thread array -> unit;
      val setSaved = _import "GC_setSavedThread" runtime private: thread -> unit;
      val startSignalHandler = _import "GC_startSignalHandler" runtime private: unit -> unit;
      val switchTo = _prim "Thread_switchTo": thread -> unit;
   end

structure Weak =
   struct
      open Weak

      val canGet = _prim "Weak_canGet": 'a t -> bool;
      val get = _prim "Weak_get": 'a t -> 'a;
      val new = _prim "Weak_new": 'a -> 'a t;
   end

structure World =
   struct
      val getAmOriginal = _import "GC_getAmOriginal" runtime private: unit -> bool;
      val setAmOriginal = _import "GC_setAmOriginal" runtime private: bool -> unit;
      val getSaveStatus = _import "GC_getSaveWorldStatus" runtime private: unit -> bool C_Errno.t;
      (* save's result status is accesible via getSaveStatus ().
       * It is not possible to have the type of save as
       * NullString8.t -> bool C_Errno.t, because there are two
       * different ways to return from the call to save.  One way is
       * the direct obvious way, in the program instance that called
       * save.  However, another way to return is in the program
       * instance that loads the world.  Making save return a bool
       * creates nasty bugs where the return code from the CCall
       * expects to see a bool result according to the C return
       * convention, but there isn't one when returning in the load
       * world.
       *)
      val save = _prim "World_save": NullString8.t -> unit;
   end

end

end<|MERGE_RESOLUTION|>--- conflicted
+++ resolved
@@ -142,7 +142,6 @@
       val unpack = _import "GC_unpack" runtime private: unit-> unit;
    end
 
-<<<<<<< HEAD
 structure HM =
     struct
         structure HierarchicalHeap =
@@ -214,17 +213,16 @@
             _import "HM_HHC_registerQueueLock" runtime private:
             Word32.word * Word32.word ref -> unit;
     end
-=======
+
 structure Parallel =
    struct
       val numberOfProcessors =
-         _import "Parallel_numberOfProcessors" runtime private: unit -> Int32.int;
+         _import "Parallel_numberOfProcessors" runtime private: unit -> Word32.word;
       val numberOfProcessors = numberOfProcessors ()
 
       val processorNumber =
-         _import "Parallel_processorNumber" runtime private: unit -> Int32.int;
-   end
->>>>>>> 9ddb95fa
+         _import "Parallel_processorNumber" runtime private: unit -> Word32.word;
+   end
 
 structure Platform =
    struct
