--- conflicted
+++ resolved
@@ -142,7 +142,6 @@
       val unpack = _import "GC_unpack" runtime private: unit-> unit;
    end
 
-<<<<<<< HEAD
 structure HM =
     struct
         structure HierarchicalHeap =
@@ -214,7 +213,7 @@
             _import "HM_HHC_registerQueueLock" runtime private:
             Word32.word * Word32.word ref -> unit;
     end
-=======
+
 structure Parallel =
    struct
       val numberOfProcessors =
@@ -224,7 +223,6 @@
       val processorNumber =
          _import "Parallel_processorNumber" impure private: unit -> Int32.int;
    end
->>>>>>> a11c1dd3
 
 structure Platform =
    struct
