--- conflicted
+++ resolved
@@ -86,15 +86,7 @@
       val _ =
 	 Cleaner.addNew
 	 (Cleaner.atLoadWorld, fn () =>
-<<<<<<< HEAD
-	  Array.modifyi (defaultOrIgnore o #1) (handlers, 0, NONE))
-=======
-	  Array.modifyi
-	  (fn (s, _) => if Prim.isDefault s
-			   then Default
-			else Ignore)
-	  handlers)
->>>>>>> 0f8088ba
+	  Array.modifyi (defaultOrIgnore o #1) handlers)
    in
       (fn s => Array.sub (handlers, s),
        fn (s, h) => if Primitive.MLton.ProfileTime.isOn andalso s = prof
