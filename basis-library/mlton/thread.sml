(* Copyright (C) 2014 Matthew Fluet.
 * Copyright (C) 2004-2008 Henry Cejtin, Matthew Fluet, Suresh
 *    Jagannathan, and Stephen Weeks.
 *
 * MLton is released under a BSD-style license.
 * See the file MLton-LICENSE for details.
 *)

structure MLtonThread:> MLTON_THREAD_EXTRA =
struct

structure Prim = Primitive.MLton.Thread

fun die (s: string): 'a =
   (PrimitiveFFI.Stdio.print s
    ; PrimitiveFFI.Posix.Process.exit 1
    ; let exception DieFailed
      in raise DieFailed
      end)

structure AtomicState =
   struct
      datatype t = NonAtomic | Atomic of int
   end

local
   open Prim
in
   val atomicBegin = atomicBegin
   val atomicEnd = atomicEnd
   val atomicState = fn () =>
      case atomicState () of
         0wx0 => AtomicState.NonAtomic
       | w => AtomicState.Atomic (Word32.toInt w)
end

fun atomically f =
   (atomicBegin (); DynamicWind.wind (f, atomicEnd))

datatype 'a thread =
   Dead
 | Interrupted of Prim.thread
 | New of 'a -> unit
 (* In Paused (f, t), f is guaranteed to not raise an exception. *)
 | Paused of ((unit -> 'a) -> unit) * Prim.thread

datatype 'a t = T of 'a thread ref

structure Runnable =
   struct
      type t = unit t
   end

fun prepend (T r: 'a t, f: 'b -> 'a): 'b t =
   let
      val t =
         case !r of
            Dead => raise Fail "prepend to a Dead thread"
          | Interrupted _ => raise Fail "prepend to a Interrupted thread"
          | New g => New (g o f)
          | Paused (g, t) => Paused (fn h => g (f o h), t)
   in r := Dead
      ; T (ref t)
   end

fun prepare (t: 'a t, v: 'a): Runnable.t =
   prepend (t, fn () => v)

fun new f = T (ref (New f))

local
<<<<<<< HEAD
   val numProcessors = Word32.toInt MLtonParallelInternal.numberOfProcessors
   val procNum = Word32.toInt o MLtonParallelInternal.processorNumber
=======
   val numProcs = Int32.toInt Primitive.MLton.Parallel.numberOfProcessors
   val procNum = Int32.toInt o Primitive.MLton.Parallel.processorNumber
>>>>>>> 9ddb95fa
   local
      (* create one reference per processor *)
      val func: (unit -> unit) option Array.array =
          Array.tabulate (numProcs, fn _ => NONE)
      val base: Prim.preThread =
         let
            val () = Prim.copyCurrent ()
            (* Call to procNum *must* come after copy *)
            val proc = procNum ()
         in
            case Array.unsafeSub (func, proc) of
               NONE => Prim.savedPre ()
             | SOME x =>
                  (* This branch never returns. *)
                  let
                     (* Atomic 1 *)
                     val () = Array.update (func, proc, NONE)
                     val () = atomicEnd ()
                     (* Atomic 0 *)
                  in
                     (x () handle e => MLtonExn.topLevelHandler e)
                     ; die "Thread didn't exit properly.\n"
                  end
         end
   in
      fun newThread (f: unit -> unit) : Prim.thread =
         let
            (* Atomic 2 *)
            val () = Array.update (func, procNum (), SOME f)
         in
            Prim.copy base
         end
   end
   val switching = Array.tabulate (numProcs, fn _ => false)
in
   fun 'a atomicSwitch (f: 'a t -> Runnable.t): 'a =
      let val proc = procNum () in
      (* Atomic 1 *)
      if Array.unsafeSub (switching, proc)
         then let
                 val () = atomicEnd ()
                 (* Atomic 0 *)
              in
                 raise Fail "nested Thread.switch"
              end
      else
         let
            val _ = Array.update (switching, proc, true)
            val r : (unit -> 'a) ref =
               ref (fn () => die "Thread.atomicSwitch didn't set r.\n")
            val t: 'a thread ref =
               ref (Paused (fn x => r := x, Prim.current ()))
            fun fail e = (t := Dead
                          ; Array.update (switching, proc, false)
                          ; atomicEnd ()
                          ; raise e)
            val (T t': Runnable.t) = f (T t) handle e => fail e
            val primThread =
               case !t' before t' := Dead of
                  Dead => fail (Fail "switch to a Dead thread")
                | Interrupted t => t
                | New g => (atomicBegin (); newThread g)
                | Paused (f, t) => (f (fn () => ()); t)

            val _ = if not (Array.unsafeSub (switching, proc))
                    then raise Fail "switching switched?"
                    else ()

            val _ = Array.update (switching, proc, false)
            (* Atomic 1 when Paused/Interrupted, Atomic 2 when New *)
            val _ = Prim.switchTo primThread (* implicit atomicEnd() *)
            (* Atomic 0 when resuming *)
         in
            !r ()
         end
      end

   fun switch f =
      (atomicBegin ()
       ; atomicSwitch f)
end

fun fromPrimitive (t: Prim.thread): Runnable.t =
   T (ref (Interrupted t))

fun toPrimitive (t as T r : unit t): Prim.thread =
   case !r of
      Dead => die "Thread.toPrimitive saw Dead.\n"
    | Interrupted t =>
         (r := Dead
          ; t)
    | New _ =>
         switch
         (fn cur : Prim.thread t =>
          prepare
          (prepend (t, fn () =>
                    switch
                    (fn t' : unit t =>
                     prepare (cur, toPrimitive t'))),
           ()))
    | Paused (f, t) =>
         (r := Dead
          ; f (fn () => ())
          ; t)

val initPrimitive: unit t -> unit t = fromPrimitive o toPrimitive

local
   val numProcs = Int32.toInt Primitive.MLton.Parallel.numberOfProcessors
   val procNum = Int32.toInt o Primitive.MLton.Parallel.processorNumber
   val signalHandlers: Prim.thread option array = Array.array (numProcs, NONE)
   datatype state = Normal | InHandler
   val state: state array = Array.array (numProcs, Normal)
in
   fun amInSignalHandler () = InHandler = Array.sub (state, procNum ())

   fun setSignalHandler (f: Runnable.t -> Runnable.t): unit =
      let
         val _ = Primitive.MLton.installSignalHandler ()
         fun loop (): unit =
            let
               (* Atomic 1 *)
               val proc = procNum ()
               val _ = Array.update (state, proc, InHandler)
               val t = f (fromPrimitive (Prim.saved ()))
               val _ = Array.update (state, proc, Normal)
               val _ = Prim.finishSignalHandler ()
               val _ =
                  atomicSwitch
                  (fn (T r) =>
                   let
                      val _ =
                         case !r of
                            Paused (f, _) => f (fn () => ())
                          | _ => raise die "Thread.setSignalHandler saw strange thread"
                   in
                      t
                   end) (* implicit atomicEnd () *)
            in
               loop ()
            end
         val handlerThreads =
            Array.tabulate
            (numProcs, fn i =>
             let
                val p =
                   toPrimitive (new (fn () => loop () handle e => MLtonExn.topLevelHandler e))
                val _ = Array.update (signalHandlers, i, SOME p)
             in
                p
             end)
      in
         Prim.setSignalHandlers handlerThreads
      end

   fun switchToSignalHandler () =
      let
         (* Atomic 0 *)
         val () = atomicBegin ()
         (* Atomic 1 *)
         val () = Prim.startSignalHandler () (* implicit atomicBegin () *)
         (* Atomic 2 *)
      in
         case Array.sub (signalHandlers, procNum ()) of
            NONE => raise Fail "no signal handler installed"
          | SOME t => Prim.switchTo t (* implicit atomicEnd() *)
      end
end


local
   val numProcs = Int32.toInt Primitive.MLton.Parallel.numberOfProcessors
   val procNum = Int32.toInt o Primitive.MLton.Parallel.processorNumber
in
   val register: int * (MLtonPointer.t -> unit) -> unit =
      let
         val exports =
            Array.array (Int32.toInt (Primitive.MLton.FFI.numExports),
                         fn _ => raise Fail "undefined export")
         val worker : (Prim.thread * Prim.thread option ref) option array = Array.array (numProcs, NONE)
         fun mkWorker (): Prim.thread * Prim.thread option ref =
            let
               val thisWorker : (Prim.thread * Prim.thread option ref) option ref = ref NONE
               val savedRef : Prim.thread option ref = ref NONE
               fun workerLoop () =
                  let
                     (* Atomic 1 *)
                     val p = Primitive.MLton.FFI.getArgs ()
                     val _ = atomicEnd ()
                     (* Atomic 0 *)
                     val i = MLtonPointer.getInt32 (MLtonPointer.getPointer (p, 0), 0)
                     val _ =
                        (Array.sub (exports, Int32.toInt i) p)
                        handle e =>
                           (TextIO.output
                            (TextIO.stdErr, "Call from C to SML raised exception.\n")
                            ; MLtonExn.topLevelHandler e)
                     (* Atomic 0 *)
                     val _ = atomicBegin ()
                     (* Atomic 1 *)
                     val proc = procNum ()
                     val _ = Array.update (worker, proc, !thisWorker)
                     val _ = Prim.setSaved (valOf (!savedRef))
                     val _ = savedRef := NONE
                     val _ = Prim.returnToC () (* implicit atomicEnd() *)
                  in
                     workerLoop ()
                  end
               val workerThread = toPrimitive (new workerLoop)
               val _ = thisWorker := SOME (workerThread, savedRef)
            in
               (workerThread, savedRef)
            end
         fun handlerLoop (): unit =
            let
               (* Atomic 2 *)
               val proc = procNum ()
               val saved = Prim.saved ()
               val (workerThread, savedRef) =
                  case Array.sub (worker, proc) of
                     NONE => mkWorker ()
                   | SOME (workerThread, savedRef) =>
                        (Array.update (worker, proc, NONE)
                         ; (workerThread, savedRef))
               val _ = savedRef := SOME saved
               val _ = Prim.switchTo (workerThread) (* implicit atomicEnd() *)
            in
               handlerLoop ()
            end
         val handlerThreads = Array.tabulate (numProcs, fn _ => toPrimitive (new handlerLoop))
         val _ = Prim.setCallFromCHandlers handlerThreads
      in
         fn (i, f) => Array.update (exports, i, f)
      end
end

end<|MERGE_RESOLUTION|>--- conflicted
+++ resolved
@@ -69,13 +69,8 @@
 fun new f = T (ref (New f))
 
 local
-<<<<<<< HEAD
-   val numProcessors = Word32.toInt MLtonParallelInternal.numberOfProcessors
-   val procNum = Word32.toInt o MLtonParallelInternal.processorNumber
-=======
-   val numProcs = Int32.toInt Primitive.MLton.Parallel.numberOfProcessors
-   val procNum = Int32.toInt o Primitive.MLton.Parallel.processorNumber
->>>>>>> 9ddb95fa
+   val numProcs = Word32.toInt Primitive.MLton.Parallel.numberOfProcessors
+   val procNum = Word32.toInt o Primitive.MLton.Parallel.processorNumber
    local
       (* create one reference per processor *)
       val func: (unit -> unit) option Array.array =
@@ -184,8 +179,8 @@
 val initPrimitive: unit t -> unit t = fromPrimitive o toPrimitive
 
 local
-   val numProcs = Int32.toInt Primitive.MLton.Parallel.numberOfProcessors
-   val procNum = Int32.toInt o Primitive.MLton.Parallel.processorNumber
+   val numProcs = Word32.toInt Primitive.MLton.Parallel.numberOfProcessors
+   val procNum = Word32.toInt o Primitive.MLton.Parallel.processorNumber
    val signalHandlers: Prim.thread option array = Array.array (numProcs, NONE)
    datatype state = Normal | InHandler
    val state: state array = Array.array (numProcs, Normal)
@@ -247,8 +242,8 @@
 
 
 local
-   val numProcs = Int32.toInt Primitive.MLton.Parallel.numberOfProcessors
-   val procNum = Int32.toInt o Primitive.MLton.Parallel.processorNumber
+   val numProcs = Word32.toInt Primitive.MLton.Parallel.numberOfProcessors
+   val procNum = Word32.toInt o Primitive.MLton.Parallel.processorNumber
 in
    val register: int * (MLtonPointer.t -> unit) -> unit =
       let
