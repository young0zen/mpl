(* Copyright (C) 2014,2019 Matthew Fluet.
 * Copyright (C) 2004-2008 Henry Cejtin, Matthew Fluet, Suresh
 *    Jagannathan, and Stephen Weeks.
 *
 * MLton is released under a HPND-style license.
 * See the file MLton-LICENSE for details.
 *)

structure MLtonThread:> MLTON_THREAD_EXTRA =
struct

structure Prim = Primitive.MLton.Thread

fun die (s: string): 'a =
   (PrimitiveFFI.Stdio.print s
    ; PrimitiveFFI.Posix.Process.exit 1
    ; let exception DieFailed
      in raise DieFailed
      end)

structure AtomicState =
   struct
      datatype t = NonAtomic | Atomic of int
   end

local
   open Prim
in
   val atomicBegin = atomicBegin
   val atomicEnd = atomicEnd
   val atomicState = fn () =>
      case atomicState () of
         0wx0 => AtomicState.NonAtomic
       | w => AtomicState.Atomic (Word32.toInt w)
end

fun atomically f =
   (atomicBegin (); DynamicWind.wind (f, atomicEnd))

datatype 'a thread =
   Dead
 | Interrupted of Prim.thread
 | New of 'a -> unit
 (* In Paused (f, t), f is guaranteed to not raise an exception. *)
 | Paused of ((unit -> 'a) -> unit) * Prim.thread

datatype 'a t = T of 'a thread ref

structure Runnable =
   struct
      type t = unit t
   end

fun prepend (T r: 'a t, f: 'b -> 'a): 'b t =
   let
      val t =
         case !r of
            Dead => raise Fail "prepend to a Dead thread"
          | Interrupted _ => raise Fail "prepend to a Interrupted thread"
          | New g => New (g o f)
          | Paused (g, t) => Paused (fn h => g (f o h), t)
   in r := Dead
      ; T (ref t)
   end

fun prepare (t: 'a t, v: 'a): Runnable.t =
   prepend (t, fn () => v)

fun new f = T (ref (New f))

val numProcs = Int32.toInt Primitive.MLton.Parallel.numberOfProcessors
val procNum = Int32.toInt o Primitive.MLton.Parallel.processorNumber

local
<<<<<<< HEAD
    local
        (* create one reference per processor *)
        val func: (unit -> unit) option Array.array =
            Array.tabulate (numProcs, fn _ => NONE)
        val base: Prim.preThread =
            let
                val () = Prim.copyCurrent ()
                (* Call to procNum *must* come after copy *)
                val proc = procNum ()
            in
                case Array.unsafeSub (func, proc) of
                    NONE => Prim.savedPre ()
                  | SOME x =>
                    (* This branch never returns. *)
                    let
                        (* Atomic 1 *)
                        val () = Array.update (func, proc, NONE)
                        val () = atomicEnd ()
                                           (* Atomic 0 *)
                    in
                        (x () handle e => MLtonExn.topLevelHandler e)
                      ; die "Thread didn't exit properly.\n"
                    end
            end
    in
        fun newThread (f: unit -> unit) : Prim.thread =
            let
                (* Atomic 2 *)
                val () = Array.update (func, procNum (), SOME f)
            in
                Prim.copy base
            end
    end
    val switching = Array.tabulate (numProcs, fn _ => false)
in
    fun 'a atomicSwitchTop
           (f: 'a t -> Runnable.t)
           (cont: (unit -> Runnable.t) * (exn -> Runnable.t) -> unit): 'a =
        let
            val proc = procNum ()
        in
            (* Atomic 1 *)
            if Array.unsafeSub (switching, proc)
            then
                let
                    val () = atomicEnd ()
                                       (* Atomic 0 *)
                in
                    raise Fail "atomicSwitchTop while switching (nested Thread.switch?)"
                end
            else
                let
                    val _ = Array.update (switching, proc, true)

                    val curPrimThread = Prim.current ()

                    val r : (unit -> 'a) ref =
                        ref (fn () => die "Thread.atomicSwitch didn't set r.\n")
                    val t: 'a thread ref =
                        ref (Paused (fn x => r := x, curPrimThread))

                    val t': unit thread ref =
                        ref (Interrupted curPrimThread)
                    val re: exn option ref = ref NONE

                    fun fail e = (t := Dead
                                 ; Array.update (switching, proc, false)
                                 ; atomicEnd ()
                                 ; raise e)
                in
                    cont (fn () => f (T t),
                          fn e => (re := SOME e; t := Dead; T t'))
                    handle e => fail e;
                    (case !re
                      of NONE => ()
                       | SOME e => raise e);
                    !r ()
                end
        end

    fun 'a atomicSwitchBottom (T t': Runnable.t): unit =
        let
            val proc = procNum ()
        in
            (* Atomic 1 *)
            if not (Array.unsafeSub (switching, proc))
            then
                let
                    val () = atomicEnd ()
                                       (* Atomic 0 *)
                in
                    raise Fail "atomicSwitchBottom while not switching (nested Thread.switch?)"
                end
            else
                let
                    val primThread =
                        case !t' before t' := Dead of
                            Dead => raise Fail "switch to a Dead thread"
                          | Interrupted t => t
                          | New g => (atomicBegin (); newThread g)
                          | Paused (f, t) => (f (fn () => ()); t)

                    val _ = if not (Array.unsafeSub (switching, proc))
                            then raise Fail "switching switched?"
                            else ()

                    val _ = Array.update (switching, proc, false)
                    (* Atomic 1 when Paused/Interrupted, Atomic 2 when New *)
                    val _ = Prim.switchTo primThread (* implicit atomicEnd() *)
                                          (* Atomic 0 when resuming *)
                in
                    ()
                end
        end

    fun atomicSwitch f =
        atomicSwitchTop f (fn (x, _) => atomicSwitchBottom (x ()))

    fun switch f =
        (atomicBegin ();
         atomicSwitch f)
=======
   local
      val func: (unit -> unit) option ref = ref NONE
      val base: Prim.preThread =
         let
            val () = Prim.copyCurrent ()
         in
            case !func of
               NONE => Prim.savedPre (gcState ())
             | SOME x =>
                  (* This branch never returns. *)
                  let
                     (* Atomic 1 *)
                     val () = func := NONE
                     val () = atomicEnd ()
                     (* Atomic 0 *)
                  in
                     (x () handle e => MLtonExn.topLevelHandler e)
                     ; die "Thread didn't exit properly.\n"
                  end
         end
   in
      fun newThread (f: unit -> unit) : Prim.thread =
         let
            (* Atomic 2 *)
            val () = func := SOME f
         in
            Prim.copy base
         end
   end
   val switching = ref false
in
   fun 'a atomicSwitch (f: 'a t -> Runnable.t): 'a =
      (* Atomic 1 *)
      if !switching
         then let
                 val () = atomicEnd ()
                 (* Atomic 0 *)
              in
                 raise Fail "nested Thread.switch"
              end
      else
         let
            val _ = switching := true
            val r : (unit -> 'a) ref = 
               ref (fn () => die "Thread.atomicSwitch didn't set r.\n")
            val t: 'a thread ref =
               ref (Paused (fn x => r := x, Prim.current (gcState ())))
            fun fail e = (t := Dead
                          ; switching := false
                          ; atomicEnd ()
                          ; raise e)    
            val (T t': Runnable.t) = f (T t) handle e => fail e
            val primThread =
               case !t' before t' := Dead of
                  Dead => fail (Fail "switch to a Dead thread")
                | Interrupted t => t
                | New g => (atomicBegin (); newThread g)
                | Paused (f, t) => (f (fn () => ()); t)
            val _ = switching := false
            (* Atomic 1 when Paused/Interrupted, Atomic 2 when New *)
            val _ = Prim.switchTo primThread (* implicit atomicEnd() *)
            (* Atomic 0 when resuming *)
         in
            !r ()
         end

   fun switch f =
      (atomicBegin ()
       ; atomicSwitch f)
>>>>>>> dff7cfe9
end

fun fromPrimitive (t: Prim.thread): Runnable.t =
   T (ref (Interrupted t))

fun toPrimitive (t as T r : unit t): Prim.thread =
   case !r of
      Dead => die "Thread.toPrimitive saw Dead.\n"
    | Interrupted t =>
         (r := Dead
          ; t)
    | New _ =>
         switch
         (fn cur : Prim.thread t =>
          prepare
          (prepend (t, fn () =>
                    switch
                    (fn t' : unit t =>
                     prepare (cur, toPrimitive t'))),
           ()))
    | Paused (f, t) =>
         (r := Dead
          ; f (fn () => ())
          ; t)

val initPrimitive: unit t -> unit t = fromPrimitive o toPrimitive

local
   val signalHandlers: Prim.thread option array = Array.array (numProcs, NONE)
   datatype state = Normal | InHandler
   val state: state array = Array.array (numProcs, Normal)
in
   fun amInSignalHandler () = InHandler = Array.sub (state, procNum ())

   fun setSignalHandler (f: Runnable.t -> Runnable.t): unit =
      let
         val _ = Primitive.MLton.installSignalHandler ()
         fun loop (): unit =
            let
               (* Atomic 1 *)
<<<<<<< HEAD
               val proc = procNum ()
               val _ = Array.update (state, proc, InHandler)
               val t = f (fromPrimitive (Prim.saved ()))
               val _ = Array.update (state, proc, Normal)
               val _ = Prim.finishSignalHandler ()
=======
               val _ = state := InHandler
               val t = f (fromPrimitive (Prim.saved (gcState ())))
               val _ = state := Normal
               val _ = Prim.finishSignalHandler (gcState ())
>>>>>>> dff7cfe9
               val _ =
                  atomicSwitch
                  (fn (T r) =>
                   let
                      val _ =
                         case !r of
                            Paused (f, _) => f (fn () => ())
                          | _ => raise die "Thread.setSignalHandler saw strange thread"
                   in
                      t
                   end) (* implicit atomicEnd () *)
            in
               loop ()
            end
         val handlerThreads =
            Array.tabulate
            (numProcs, fn i =>
             let
                val p =
                   toPrimitive (new (fn () => loop () handle e => MLtonExn.topLevelHandler e))
                val _ = Array.update (signalHandlers, i, SOME p)
             in
                p
             end)
      in
<<<<<<< HEAD
         Prim.setSignalHandlers handlerThreads
=======
         Prim.setSignalHandler (gcState (), p)
>>>>>>> dff7cfe9
      end

   fun switchToSignalHandler () =
      let
         (* Atomic 0 *)
         val () = atomicBegin ()
         (* Atomic 1 *)
<<<<<<< HEAD
         val () = Prim.startSignalHandler () (* implicit atomicBegin () *)
=======
         val () = Prim.startSignalHandler (gcState ()) (* implicit atomicBegin () *)
>>>>>>> dff7cfe9
         (* Atomic 2 *)
      in
         case Array.sub (signalHandlers, procNum ()) of
            NONE => raise Fail "no signal handler installed"
          | SOME t => Prim.switchTo t (* implicit atomicEnd() *)
      end
end


local
   val numProcs = Int32.toInt Primitive.MLton.Parallel.numberOfProcessors
   val procNum = Int32.toInt o Primitive.MLton.Parallel.processorNumber
in
   val register: int * (MLtonPointer.t -> unit) -> unit =
      let
         val exports =
            Array.array (Int32.toInt (Primitive.MLton.FFI.numExports),
                         fn _ => raise Fail "undefined export")
         val worker : (Prim.thread * Prim.thread option ref) option array = Array.array (numProcs, NONE)
         fun mkWorker (): Prim.thread * Prim.thread option ref =
            let
               val thisWorker : (Prim.thread * Prim.thread option ref) option ref = ref NONE
               val savedRef : Prim.thread option ref = ref NONE
               fun workerLoop () =
                  let
                     (* Atomic 1 *)
<<<<<<< HEAD
                     val p = Primitive.MLton.FFI.getArgs ()
=======
                     val p = Primitive.MLton.FFI.getOpArgsResPtr (gcState ())
>>>>>>> dff7cfe9
                     val _ = atomicEnd ()
                     (* Atomic 0 *)
                     val i = MLtonPointer.getInt32 (MLtonPointer.getPointer (p, 0), 0)
                     val _ =
                        (Array.sub (exports, Int32.toInt i) p)
                        handle e =>
                           (TextIO.output
                            (TextIO.stdErr, "Call from C to SML raised exception.\n")
                            ; MLtonExn.topLevelHandler e)
                     (* Atomic 0 *)
                     val _ = atomicBegin ()
                     (* Atomic 1 *)
<<<<<<< HEAD
                     val proc = procNum ()
                     val _ = Array.update (worker, proc, !thisWorker)
                     val _ = Prim.setSaved (valOf (!savedRef))
=======
                     val _ = worker := !thisWorker
                     val _ = Prim.setSaved (gcState (), valOf (!savedRef))
>>>>>>> dff7cfe9
                     val _ = savedRef := NONE
                     val _ = Prim.returnToC () (* implicit atomicEnd() *)
                  in
                     workerLoop ()
                  end
               val workerThread = toPrimitive (new workerLoop)
               val _ = thisWorker := SOME (workerThread, savedRef)
            in
               (workerThread, savedRef)
            end
         fun handlerLoop (): unit =
            let
               (* Atomic 2 *)
<<<<<<< HEAD
               val proc = procNum ()
               val saved = Prim.saved ()
=======
               val saved = Prim.saved (gcState ())
>>>>>>> dff7cfe9
               val (workerThread, savedRef) =
                  case Array.sub (worker, proc) of
                     NONE => mkWorker ()
                   | SOME (workerThread, savedRef) =>
                        (Array.update (worker, proc, NONE)
                         ; (workerThread, savedRef))
               val _ = savedRef := SOME saved
               val _ = Prim.switchTo (workerThread) (* implicit atomicEnd() *)
            in
               handlerLoop ()
            end
<<<<<<< HEAD
         val handlerThreads = Array.tabulate (numProcs, fn _ => toPrimitive (new handlerLoop))
         val _ = Prim.setCallFromCHandlers handlerThreads
=======
         val handlerThread = toPrimitive (new handlerLoop)
         val _ = Prim.setCallFromCHandler (gcState (), handlerThread)
>>>>>>> dff7cfe9
      in
         fn (i, f) => Array.update (exports, i, f)
      end
end

(* Redefine switch to use intermediate threads for public use *)
val intermediateThreads: Runnable.t array =
    Array.tabulate (numProcs, fn _ => prepare (new (fn () => ()), ()))

val intermediateSwitchArgs:
    ((unit -> Runnable.t) * (exn -> Runnable.t)) option array =
    Array.array (numProcs, NONE)

val intermediateSwitchLoop: unit -> unit =
 fn () =>
    let
        fun loop ((): unit): unit  =
            let
                (* make sure I am not using a HH *)
                val () = (MLtonHM.enterGlobalHeap ();
                          MLtonHM.HierarchicalHeap.setUseHierarchicalHeap false;
                          MLtonHM.exitGlobalHeap ())

                val p = procNum ()

                (* get args *)
                val (x, h): (unit -> Runnable.t) * (exn -> Runnable.t) =
                    valOf (Array.sub (intermediateSwitchArgs, p))
                val () = Array.update (intermediateSwitchArgs, p, NONE)

                (* update intermediateThread for switching *)
                val iT: unit t =
                    T (ref (Interrupted (Prim.current ())))
                val () = Array.update (intermediateThreads, p, iT)

                (* get new thread *)
                val t' = x () handle e => h e
            in
                atomicSwitchBottom t';
                (* next switch here *)
                loop ()
            end
    in
        loop ()
    end

val () = Array.modify
             (fn _ => initPrimitive (new intermediateSwitchLoop))
             intermediateThreads

local
    fun cont (arg: (unit -> Runnable.t) * (exn -> Runnable.t)): unit =
        let
            val p = procNum ()
            val t: unit thread ref =
                ref (Interrupted (Prim.current ()))
            val () = Array.update (intermediateSwitchArgs, p, SOME arg)
            val T iT = Array.sub (intermediateThreads, p)
            val primIT = case !iT before iT := Dead
                          of Dead => raise Fail "switch to a Dead intermediate thread"
                           | Interrupted t => t
                           | New g => raise Fail "switch to a New intermediate thread"
                           | Paused (f, t) => (f (fn () => ()); t)
            val () = Prim.switchTo primIT
        in
            ()
        end
in
fun atomicSwitch f =
    (atomicBegin(); (* add atomic because I'm doing two switches *)
     atomicSwitchTop f cont)

fun switch f =
    (atomicBegin();
     atomicSwitch f)
end

end<|MERGE_RESOLUTION|>--- conflicted
+++ resolved
@@ -17,6 +17,8 @@
     ; let exception DieFailed
       in raise DieFailed
       end)
+
+val gcState = Primitive.MLton.GCState.gcState
 
 structure AtomicState =
    struct
@@ -72,7 +74,6 @@
 val procNum = Int32.toInt o Primitive.MLton.Parallel.processorNumber
 
 local
-<<<<<<< HEAD
     local
         (* create one reference per processor *)
         val func: (unit -> unit) option Array.array =
@@ -84,14 +85,14 @@
                 val proc = procNum ()
             in
                 case Array.unsafeSub (func, proc) of
-                    NONE => Prim.savedPre ()
+                    NONE => Prim.savedPre (gcState ())
                   | SOME x =>
                     (* This branch never returns. *)
                     let
                         (* Atomic 1 *)
                         val () = Array.update (func, proc, NONE)
                         val () = atomicEnd ()
-                                           (* Atomic 0 *)
+                        (* Atomic 0 *)
                     in
                         (x () handle e => MLtonExn.topLevelHandler e)
                       ; die "Thread didn't exit properly.\n"
@@ -119,7 +120,7 @@
             then
                 let
                     val () = atomicEnd ()
-                                       (* Atomic 0 *)
+                    (* Atomic 0 *)
                 in
                     raise Fail "atomicSwitchTop while switching (nested Thread.switch?)"
                 end
@@ -127,7 +128,7 @@
                 let
                     val _ = Array.update (switching, proc, true)
 
-                    val curPrimThread = Prim.current ()
+                    val curPrimThread = Prim.current (gcState ())
 
                     val r : (unit -> 'a) ref =
                         ref (fn () => die "Thread.atomicSwitch didn't set r.\n")
@@ -194,77 +195,6 @@
     fun switch f =
         (atomicBegin ();
          atomicSwitch f)
-=======
-   local
-      val func: (unit -> unit) option ref = ref NONE
-      val base: Prim.preThread =
-         let
-            val () = Prim.copyCurrent ()
-         in
-            case !func of
-               NONE => Prim.savedPre (gcState ())
-             | SOME x =>
-                  (* This branch never returns. *)
-                  let
-                     (* Atomic 1 *)
-                     val () = func := NONE
-                     val () = atomicEnd ()
-                     (* Atomic 0 *)
-                  in
-                     (x () handle e => MLtonExn.topLevelHandler e)
-                     ; die "Thread didn't exit properly.\n"
-                  end
-         end
-   in
-      fun newThread (f: unit -> unit) : Prim.thread =
-         let
-            (* Atomic 2 *)
-            val () = func := SOME f
-         in
-            Prim.copy base
-         end
-   end
-   val switching = ref false
-in
-   fun 'a atomicSwitch (f: 'a t -> Runnable.t): 'a =
-      (* Atomic 1 *)
-      if !switching
-         then let
-                 val () = atomicEnd ()
-                 (* Atomic 0 *)
-              in
-                 raise Fail "nested Thread.switch"
-              end
-      else
-         let
-            val _ = switching := true
-            val r : (unit -> 'a) ref = 
-               ref (fn () => die "Thread.atomicSwitch didn't set r.\n")
-            val t: 'a thread ref =
-               ref (Paused (fn x => r := x, Prim.current (gcState ())))
-            fun fail e = (t := Dead
-                          ; switching := false
-                          ; atomicEnd ()
-                          ; raise e)    
-            val (T t': Runnable.t) = f (T t) handle e => fail e
-            val primThread =
-               case !t' before t' := Dead of
-                  Dead => fail (Fail "switch to a Dead thread")
-                | Interrupted t => t
-                | New g => (atomicBegin (); newThread g)
-                | Paused (f, t) => (f (fn () => ()); t)
-            val _ = switching := false
-            (* Atomic 1 when Paused/Interrupted, Atomic 2 when New *)
-            val _ = Prim.switchTo primThread (* implicit atomicEnd() *)
-            (* Atomic 0 when resuming *)
-         in
-            !r ()
-         end
-
-   fun switch f =
-      (atomicBegin ()
-       ; atomicSwitch f)
->>>>>>> dff7cfe9
 end
 
 fun fromPrimitive (t: Prim.thread): Runnable.t =
@@ -305,18 +235,11 @@
          fun loop (): unit =
             let
                (* Atomic 1 *)
-<<<<<<< HEAD
                val proc = procNum ()
                val _ = Array.update (state, proc, InHandler)
-               val t = f (fromPrimitive (Prim.saved ()))
+               val t = f (fromPrimitive (Prim.saved (gcState ())))
                val _ = Array.update (state, proc, Normal)
-               val _ = Prim.finishSignalHandler ()
-=======
-               val _ = state := InHandler
-               val t = f (fromPrimitive (Prim.saved (gcState ())))
-               val _ = state := Normal
                val _ = Prim.finishSignalHandler (gcState ())
->>>>>>> dff7cfe9
                val _ =
                   atomicSwitch
                   (fn (T r) =>
@@ -342,11 +265,7 @@
                 p
              end)
       in
-<<<<<<< HEAD
-         Prim.setSignalHandlers handlerThreads
-=======
-         Prim.setSignalHandler (gcState (), p)
->>>>>>> dff7cfe9
+         Prim.setSignalHandlers (gcState (), handlerThreads)
       end
 
    fun switchToSignalHandler () =
@@ -354,11 +273,7 @@
          (* Atomic 0 *)
          val () = atomicBegin ()
          (* Atomic 1 *)
-<<<<<<< HEAD
-         val () = Prim.startSignalHandler () (* implicit atomicBegin () *)
-=======
          val () = Prim.startSignalHandler (gcState ()) (* implicit atomicBegin () *)
->>>>>>> dff7cfe9
          (* Atomic 2 *)
       in
          case Array.sub (signalHandlers, procNum ()) of
@@ -385,11 +300,7 @@
                fun workerLoop () =
                   let
                      (* Atomic 1 *)
-<<<<<<< HEAD
-                     val p = Primitive.MLton.FFI.getArgs ()
-=======
                      val p = Primitive.MLton.FFI.getOpArgsResPtr (gcState ())
->>>>>>> dff7cfe9
                      val _ = atomicEnd ()
                      (* Atomic 0 *)
                      val i = MLtonPointer.getInt32 (MLtonPointer.getPointer (p, 0), 0)
@@ -402,14 +313,9 @@
                      (* Atomic 0 *)
                      val _ = atomicBegin ()
                      (* Atomic 1 *)
-<<<<<<< HEAD
                      val proc = procNum ()
                      val _ = Array.update (worker, proc, !thisWorker)
-                     val _ = Prim.setSaved (valOf (!savedRef))
-=======
-                     val _ = worker := !thisWorker
                      val _ = Prim.setSaved (gcState (), valOf (!savedRef))
->>>>>>> dff7cfe9
                      val _ = savedRef := NONE
                      val _ = Prim.returnToC () (* implicit atomicEnd() *)
                   in
@@ -423,12 +329,8 @@
          fun handlerLoop (): unit =
             let
                (* Atomic 2 *)
-<<<<<<< HEAD
                val proc = procNum ()
-               val saved = Prim.saved ()
-=======
                val saved = Prim.saved (gcState ())
->>>>>>> dff7cfe9
                val (workerThread, savedRef) =
                   case Array.sub (worker, proc) of
                      NONE => mkWorker ()
@@ -440,13 +342,8 @@
             in
                handlerLoop ()
             end
-<<<<<<< HEAD
          val handlerThreads = Array.tabulate (numProcs, fn _ => toPrimitive (new handlerLoop))
-         val _ = Prim.setCallFromCHandlers handlerThreads
-=======
-         val handlerThread = toPrimitive (new handlerLoop)
-         val _ = Prim.setCallFromCHandler (gcState (), handlerThread)
->>>>>>> dff7cfe9
+         val _ = Prim.setCallFromCHandlers (gcState (), handlerThreads)
       in
          fn (i, f) => Array.update (exports, i, f)
       end
@@ -479,7 +376,7 @@
 
                 (* update intermediateThread for switching *)
                 val iT: unit t =
-                    T (ref (Interrupted (Prim.current ())))
+                    T (ref (Interrupted (Prim.current (gcState ()))))
                 val () = Array.update (intermediateThreads, p, iT)
 
                 (* get new thread *)
@@ -502,7 +399,7 @@
         let
             val p = procNum ()
             val t: unit thread ref =
-                ref (Interrupted (Prim.current ()))
+                ref (Interrupted (Prim.current (gcState ())))
             val () = Array.update (intermediateSwitchArgs, p, SOME arg)
             val T iT = Array.sub (intermediateThreads, p)
             val primIT = case !iT before iT := Dead
