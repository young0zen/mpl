--- conflicted
+++ resolved
@@ -82,15 +82,10 @@
 
   fun getDepth t = Word32.toInt (Prim.getDepth t)
   fun setDepth (t, d) = Prim.setDepth (t, Word32.fromInt d)
-<<<<<<< HEAD
-
-
-=======
   fun setMinLocalCollectionDepth (t, d) =
     Prim.setMinLocalCollectionDepth (t, Word32.fromInt d)
   fun moveNewThreadToDepth (t, d) =
     Prim.moveNewThreadToDepth (t, Word32.fromInt d)
->>>>>>> b6eed294
 end
 
 fun prepend (T r: 'a t, f: 'b -> 'a): 'b t =
