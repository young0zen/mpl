(* Copyright (C) 2019 Matthew Fluet.
 * Copyright (C) 1999-2006, 2008 Henry Cejtin, Matthew Fluet, Suresh
 *    Jagannathan, and Stephen Weeks.
 * Copyright (C) 1997-2000 NEC Research Institute.
 *
 * MLton is released under a HPND-style license.
 * See the file MLton-LICENSE for details.
 *)

structure MLtonCont:> MLTON_CONT =
struct

structure Thread =
   struct
      open Primitive.MLton.Thread
<<<<<<< HEAD
      val savedPre = fn () => savedPre ()
=======
      val savedPre = fn () => savedPre (Primitive.MLton.GCState.gcState ())
>>>>>>> dff7cfe9
   end

fun die (s: string): 'a =
   (PrimitiveFFI.Stdio.print s
    ; PrimitiveFFI.Posix.Process.exit 1
    ; let exception DieFailed
      in raise DieFailed
      end)

type 'a t = (unit -> 'a) -> unit

fun callcc (f: 'a t -> 'a): 'a =
   if MLtonThread.amInSignalHandler ()
       then die "MLton.Cont.callcc can not be used in a signal handler\n"
    else
       let
          datatype 'a state =
             Original of 'a t -> 'a
           | Copy of unit -> 'a
           | Clear
          val r: 'a state ref = ref (Original f)
          val _ = Thread.atomicBegin () (* Match 1 *)
          val _ = Thread.copyCurrent ()
       in
          case (!r before r := Clear) of
             Clear => raise Fail "MLton.Cont.callcc: Clear"
           | Copy v =>
                let
                   val _ = Thread.atomicEnd () (* Match 2 *)
                in
                   v ()
                end
           | Original f =>
                let
                   val t = Thread.savedPre ()
                   val _ = Thread.atomicEnd () (* Match 1 *)
                in
                   f (fn v =>
                      let
                         val _ = Thread.atomicBegin () (* Match 2 *)
                         val _ = r := Copy v
                         val new = Thread.copy t
                         val _ = Thread.atomicBegin () (* Match 3 *)
                      in
                         Thread.switchTo new (* Match 3 *)
                      end)
                end
       end

fun ('a, 'b) throw' (k: 'a t, v: unit -> 'a): 'b =
   (k v; raise Fail "MLton.Cont.throw': return from continuation")

fun ('a, 'b) throw (k: 'a t, v: 'a): 'b = throw' (k, fn () => v)

fun prepend (k, f) v = throw' (k, f o v)

local
val thRef: (unit -> unit) option ref = ref NONE
val base: Thread.preThread =
   let
      val () = Thread.copyCurrent ()
   in
      case !thRef of
         NONE => Thread.savedPre ()
       | SOME th =>
            let
               val () = thRef := NONE
               val () = Thread.atomicEnd () (* Match 1 *)
               val _ = (th () ; Exit.topLevelSuffix ())
                       handle exn => MLtonExn.topLevelHandler exn
            in
               raise Fail "MLton.Cont.isolate: return from (wrapped) func"
            end
   end
in
val isolate: ('a -> unit) -> 'a t =
   fn (f: 'a -> unit) =>
   fn (v: unit -> 'a) =>
   let
      val _ = Thread.atomicBegin () (* Match 1 *)
      val _ = Thread.atomicBegin () (* Match 2 *)
      val () = thRef := SOME (f o v)
      val new = Thread.copy base
   in
      Thread.switchTo new (* Match 2 *)
   end
end

end<|MERGE_RESOLUTION|>--- conflicted
+++ resolved
@@ -13,11 +13,7 @@
 structure Thread =
    struct
       open Primitive.MLton.Thread
-<<<<<<< HEAD
-      val savedPre = fn () => savedPre ()
-=======
       val savedPre = fn () => savedPre (Primitive.MLton.GCState.gcState ())
->>>>>>> dff7cfe9
    end
 
 fun die (s: string): 'a =
