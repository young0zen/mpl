(* Copyright (C) 1999-2005 Henry Cejtin, Matthew Fluet, Suresh
 *    Jagannathan, and Stephen Weeks.
 * Copyright (C) 1997-2000 NEC Research Institute.
 *
 * MLton is released under a BSD-style license.
 * See the file MLton-LICENSE for details.
 *)

functor PackWord (S: sig
                        type word
                        val wordSize: int
                        val isBigEndian: bool
                        val subArr: Word8.word array * SeqIndex.int -> word
                        val subVec: Word8.word vector * SeqIndex.int -> word
                        val update: Word8.word array * SeqIndex.int * word -> unit
                        val bswap: word -> word
                        val toLarge: word -> LargeWord.word
                        val toLargeX: word -> LargeWord.word
                        val fromLarge: LargeWord.word -> word
                     end): PACK_WORD =
struct

open S

val bytesPerElem = Int.div (wordSize, 8)

fun offset (i, n) = 
   let
      val i' = Int.* (bytesPerElem, i)
      val () =
         if Primitive.Controls.safe
            andalso (Int.geu (Int.+ (i', Int.- (bytesPerElem, 1)), n))
            then raise Subscript
            else ()
   in
      SeqIndex.fromInt i
   end
   handle Overflow => raise Subscript

val subArrRev = bswap o subArr
val subVecRev = bswap o subVec
fun updateRev (a, i, w) = update (a, i, bswap w)

val (subA, subV, updA) =
   if isBigEndian = Primitive.MLton.Platform.Arch.hostIsBigEndian
      then (subArr, subVec, update)
   else (subArrRev, subVecRev, updateRev)

fun update (a, i, w) =
   let
      val i = offset (i, Word8Array.length a)
      val a = Word8Array.toPoly a
   in
      updA (a, i, fromLarge w)
   end

local
   fun make (sub, length, toPoly) (av, i) =
      let
         val i = offset (i, length av)
      in
         sub (toPoly av, i)
      end
in
   val subArr = toLarge o (make (subA, Word8Array.length, Word8Array.toPoly))
   val subArrX = toLargeX o (make (subA, Word8Array.length, Word8Array.toPoly))
   val subVec = toLarge o (make (subV, Word8Vector.length, Word8Vector.toPoly))
   val subVecX = toLargeX o (make (subV, Word8Vector.length, Word8Vector.toPoly))
end

end

structure PackWord8Big: PACK_WORD =
<<<<<<< HEAD
   PackWord (val wordSize = Word8.wordSize
             val isBigEndian = true
             open Primitive.PackWord8
             open Word8)
structure PackWord8Little: PACK_WORD =
   PackWord (val wordSize = Word8.wordSize
             val isBigEndian = false
             open Primitive.PackWord8
             open Word8)
structure PackWord8Host: PACK_WORD =
   PackWord (val wordSize = Word8.wordSize
             val isBigEndian = Primitive.MLton.Platform.Arch.hostIsBigEndian
             open Primitive.PackWord8
             open Word8)
structure PackWord16Big: PACK_WORD =
   PackWord (val wordSize = Word16.wordSize
             val isBigEndian = true
             open Primitive.PackWord16
             open Word16)
structure PackWord16Little: PACK_WORD =
   PackWord (val wordSize = Word16.wordSize
             val isBigEndian = false
             open Primitive.PackWord16
             open Word16)
structure PackWord16Host: PACK_WORD =
   PackWord (val wordSize = Word16.wordSize
             val isBigEndian = Primitive.MLton.Platform.Arch.hostIsBigEndian
             open Primitive.PackWord16
             open Word16)
structure PackWord32Big: PACK_WORD =
   PackWord (val wordSize = Word32.wordSize
             val isBigEndian = true
             open Primitive.PackWord32
             open Word32)
structure PackWord32Little: PACK_WORD =
   PackWord (val wordSize = Word32.wordSize
             val isBigEndian = false
             open Primitive.PackWord32
             open Word32)
structure PackWord32Host: PACK_WORD =
   PackWord (val wordSize = Word32.wordSize
             val isBigEndian = Primitive.MLton.Platform.Arch.hostIsBigEndian
             open Primitive.PackWord32
             open Word32)
structure PackWord64Big: PACK_WORD =
   PackWord (val wordSize = Word64.wordSize
             val isBigEndian = true
             open Primitive.PackWord64
             open Word64)
structure PackWord64Little: PACK_WORD =
   PackWord (val wordSize = Word64.wordSize
             val isBigEndian = false
             open Primitive.PackWord64
             open Word64)
structure PackWord64Host: PACK_WORD =
   PackWord (val wordSize = Word64.wordSize
             val isBigEndian = Primitive.MLton.Platform.Arch.hostIsBigEndian
             open Primitive.PackWord64
=======
   PackWord (val isBigEndian = true
             open PrimitiveFFI.PackWord8
             open Word8)
structure PackWord8Little: PACK_WORD =
   PackWord (val isBigEndian = false
             open PrimitiveFFI.PackWord8
             open Word8)
structure PackWord8Host: PACK_WORD =
   PackWord (val isBigEndian = Primitive.MLton.Platform.Arch.hostIsBigEndian
             open PrimitiveFFI.PackWord8
             open Word8)
structure PackWord16Big: PACK_WORD =
   PackWord (val isBigEndian = true
             open PrimitiveFFI.PackWord16
             open Word16)
structure PackWord16Little: PACK_WORD =
   PackWord (val isBigEndian = false
             open PrimitiveFFI.PackWord16
             open Word16)
structure PackWord16Host: PACK_WORD =
   PackWord (val isBigEndian = Primitive.MLton.Platform.Arch.hostIsBigEndian
             open PrimitiveFFI.PackWord16
             open Word16)
structure PackWord32Big: PACK_WORD =
   PackWord (val isBigEndian = true
             open PrimitiveFFI.PackWord32
             open Word32)
structure PackWord32Little: PACK_WORD =
   PackWord (val isBigEndian = false
             open PrimitiveFFI.PackWord32
             open Word32)
structure PackWord32Host: PACK_WORD =
   PackWord (val isBigEndian = Primitive.MLton.Platform.Arch.hostIsBigEndian
             open PrimitiveFFI.PackWord32
             open Word32)
structure PackWord64Big: PACK_WORD =
   PackWord (val isBigEndian = true
             open PrimitiveFFI.PackWord64
             open Word64)
structure PackWord64Little: PACK_WORD =
   PackWord (val isBigEndian = false
             open PrimitiveFFI.PackWord64
             open Word64)
structure PackWord64Host: PACK_WORD =
   PackWord (val isBigEndian = Primitive.MLton.Platform.Arch.hostIsBigEndian
             open PrimitiveFFI.PackWord64
>>>>>>> 33e91af9
             open Word64)
local
   structure PackWord =
      struct
         local
            structure S =
               Word_ChooseWordN
               (type 'a t = Word8.word array * SeqIndex.t -> 'a
                val fWord8 = Primitive.PackWord8.subArr
                val fWord16 = Primitive.PackWord16.subArr
                val fWord32 = Primitive.PackWord32.subArr
                val fWord64 = Primitive.PackWord64.subArr)
         in
            val subArr = S.f
         end
         local
            structure S =
               Word_ChooseWordN
               (type 'a t = Word8.word vector * SeqIndex.t -> 'a
                val fWord8 = Primitive.PackWord8.subVec
                val fWord16 = Primitive.PackWord16.subVec
                val fWord32 = Primitive.PackWord32.subVec
                val fWord64 = Primitive.PackWord64.subVec)
         in
            val subVec = S.f
         end
         local
            structure S =
               Word_ChooseWordN
               (type 'a t = Word8.word array * SeqIndex.t * 'a -> unit
                val fWord8 = Primitive.PackWord8.update
                val fWord16 = Primitive.PackWord16.update
                val fWord32 = Primitive.PackWord32.update
                val fWord64 = Primitive.PackWord64.update)
         in
            val update = S.f
         end
      end
in
structure PackWordBig: PACK_WORD =
   PackWord (val isBigEndian = true
             open PackWord
             open Word)
structure PackWordLittle: PACK_WORD =
   PackWord (val isBigEndian = false
             open PackWord
             open Word)
structure PackWordHost: PACK_WORD =
   PackWord (val isBigEndian = Primitive.MLton.Platform.Arch.hostIsBigEndian
             open PackWord
             open Word)
end
local
   structure PackLargeWord =
      struct
         local
            structure S =
               LargeWord_ChooseWordN
               (type 'a t = Word8.word array * SeqIndex.t -> 'a
                val fWord8 = Primitive.PackWord8.subArr
                val fWord16 = Primitive.PackWord16.subArr
                val fWord32 = Primitive.PackWord32.subArr
                val fWord64 = Primitive.PackWord64.subArr)
         in
            val subArr = S.f
         end
         local
            structure S =
               LargeWord_ChooseWordN
               (type 'a t = Word8.word vector * SeqIndex.t -> 'a
                val fWord8 = Primitive.PackWord8.subVec
                val fWord16 = Primitive.PackWord16.subVec
                val fWord32 = Primitive.PackWord32.subVec
                val fWord64 = Primitive.PackWord64.subVec)
         in
            val subVec = S.f
         end
         local
            structure S =
               LargeWord_ChooseWordN
               (type 'a t = Word8.word array * SeqIndex.t * 'a -> unit
                val fWord8 = Primitive.PackWord8.update
                val fWord16 = Primitive.PackWord16.update
                val fWord32 = Primitive.PackWord32.update
                val fWord64 = Primitive.PackWord64.update)
         in
            val update = S.f
         end
      end
in
structure PackLargeWordBig: PACK_WORD =
   PackWord (val isBigEndian = true
             open PackLargeWord
             open LargeWord)
structure PackLargeWordLittle: PACK_WORD =
   PackWord (val isBigEndian = false
             open PackLargeWord
             open LargeWord)
structure PackLargeWordHost: PACK_WORD =
   PackWord (val isBigEndian = Primitive.MLton.Platform.Arch.hostIsBigEndian
             open PackLargeWord
             open LargeWord)
end<|MERGE_RESOLUTION|>--- conflicted
+++ resolved
@@ -71,113 +71,52 @@
 end
 
 structure PackWord8Big: PACK_WORD =
-<<<<<<< HEAD
-   PackWord (val wordSize = Word8.wordSize
-             val isBigEndian = true
+   PackWord (val isBigEndian = true
              open Primitive.PackWord8
              open Word8)
 structure PackWord8Little: PACK_WORD =
-   PackWord (val wordSize = Word8.wordSize
-             val isBigEndian = false
+   PackWord (val isBigEndian = false
              open Primitive.PackWord8
              open Word8)
 structure PackWord8Host: PACK_WORD =
-   PackWord (val wordSize = Word8.wordSize
-             val isBigEndian = Primitive.MLton.Platform.Arch.hostIsBigEndian
+   PackWord (val isBigEndian = Primitive.MLton.Platform.Arch.hostIsBigEndian
              open Primitive.PackWord8
              open Word8)
 structure PackWord16Big: PACK_WORD =
-   PackWord (val wordSize = Word16.wordSize
-             val isBigEndian = true
+   PackWord (val isBigEndian = true
              open Primitive.PackWord16
              open Word16)
 structure PackWord16Little: PACK_WORD =
-   PackWord (val wordSize = Word16.wordSize
-             val isBigEndian = false
+   PackWord (val isBigEndian = false
              open Primitive.PackWord16
              open Word16)
 structure PackWord16Host: PACK_WORD =
-   PackWord (val wordSize = Word16.wordSize
-             val isBigEndian = Primitive.MLton.Platform.Arch.hostIsBigEndian
+   PackWord (val isBigEndian = Primitive.MLton.Platform.Arch.hostIsBigEndian
              open Primitive.PackWord16
              open Word16)
 structure PackWord32Big: PACK_WORD =
-   PackWord (val wordSize = Word32.wordSize
-             val isBigEndian = true
+   PackWord (val isBigEndian = true
              open Primitive.PackWord32
              open Word32)
 structure PackWord32Little: PACK_WORD =
-   PackWord (val wordSize = Word32.wordSize
-             val isBigEndian = false
+   PackWord (val isBigEndian = false
              open Primitive.PackWord32
              open Word32)
 structure PackWord32Host: PACK_WORD =
-   PackWord (val wordSize = Word32.wordSize
-             val isBigEndian = Primitive.MLton.Platform.Arch.hostIsBigEndian
+   PackWord (val isBigEndian = Primitive.MLton.Platform.Arch.hostIsBigEndian
              open Primitive.PackWord32
              open Word32)
 structure PackWord64Big: PACK_WORD =
-   PackWord (val wordSize = Word64.wordSize
-             val isBigEndian = true
+   PackWord (val isBigEndian = true
              open Primitive.PackWord64
              open Word64)
 structure PackWord64Little: PACK_WORD =
-   PackWord (val wordSize = Word64.wordSize
-             val isBigEndian = false
+   PackWord (val isBigEndian = false
              open Primitive.PackWord64
              open Word64)
 structure PackWord64Host: PACK_WORD =
-   PackWord (val wordSize = Word64.wordSize
-             val isBigEndian = Primitive.MLton.Platform.Arch.hostIsBigEndian
+   PackWord (val isBigEndian = Primitive.MLton.Platform.Arch.hostIsBigEndian
              open Primitive.PackWord64
-=======
-   PackWord (val isBigEndian = true
-             open PrimitiveFFI.PackWord8
-             open Word8)
-structure PackWord8Little: PACK_WORD =
-   PackWord (val isBigEndian = false
-             open PrimitiveFFI.PackWord8
-             open Word8)
-structure PackWord8Host: PACK_WORD =
-   PackWord (val isBigEndian = Primitive.MLton.Platform.Arch.hostIsBigEndian
-             open PrimitiveFFI.PackWord8
-             open Word8)
-structure PackWord16Big: PACK_WORD =
-   PackWord (val isBigEndian = true
-             open PrimitiveFFI.PackWord16
-             open Word16)
-structure PackWord16Little: PACK_WORD =
-   PackWord (val isBigEndian = false
-             open PrimitiveFFI.PackWord16
-             open Word16)
-structure PackWord16Host: PACK_WORD =
-   PackWord (val isBigEndian = Primitive.MLton.Platform.Arch.hostIsBigEndian
-             open PrimitiveFFI.PackWord16
-             open Word16)
-structure PackWord32Big: PACK_WORD =
-   PackWord (val isBigEndian = true
-             open PrimitiveFFI.PackWord32
-             open Word32)
-structure PackWord32Little: PACK_WORD =
-   PackWord (val isBigEndian = false
-             open PrimitiveFFI.PackWord32
-             open Word32)
-structure PackWord32Host: PACK_WORD =
-   PackWord (val isBigEndian = Primitive.MLton.Platform.Arch.hostIsBigEndian
-             open PrimitiveFFI.PackWord32
-             open Word32)
-structure PackWord64Big: PACK_WORD =
-   PackWord (val isBigEndian = true
-             open PrimitiveFFI.PackWord64
-             open Word64)
-structure PackWord64Little: PACK_WORD =
-   PackWord (val isBigEndian = false
-             open PrimitiveFFI.PackWord64
-             open Word64)
-structure PackWord64Host: PACK_WORD =
-   PackWord (val isBigEndian = Primitive.MLton.Platform.Arch.hostIsBigEndian
-             open PrimitiveFFI.PackWord64
->>>>>>> 33e91af9
              open Word64)
 local
    structure PackWord =
