--- conflicted
+++ resolved
@@ -9,21 +9,18 @@
 === Details
 
 * 2019-01-03
-<<<<<<< HEAD
+  ** Strengthen `Useless` optimization with respect to a number of primitives
+  (`MLton_equal`, `MLton_hash`, `MLton_eq`, `MLton_share`, `MLton_size`,
+  `Weak_canGet`, and `MLton_touch`).
   ** Add new `DuplicateGlobals` and `SplitTypes` SSA optimization passes.
   `DuplicateGlobals` introduces a distinct instance of a `ConApp` global for
-  each dinstict use within the program.  `SplitTypes` performs a
+  each distict use within the program.  `SplitTypes` performs a
   unification-based analysis to split a datatype into distinct instances for
   constructed values that are not unified.  Because datatypes are recursive,
   other analyses often conflate all defs and uses of `ConApp`-s; `SplitTypes`
   allows non-unified instances of a datatype to be analyzed separately.
   Undertaken by Jason Carr at RIT supported by NSF CISE Research Infrastructure
   (CRI) award.
-=======
-  ** Strengthen `Useless` optimization with respect to a number of primitives
-  (`MLton_equal`, `MLton_hash`, `MLton_eq`, `MLton_share`, `MLton_size`,
-  `Weak_canGet`, and `MLton_touch`).
->>>>>>> 5b04eb82
 
 * 2018-11-07
   ** Add support for OpenBSD 6.4, which added stack-pointer register checking to
