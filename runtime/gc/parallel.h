
#if (defined (MLTON_GC_INTERNAL_BASIS))

PRIVATE void Parallel_init (void);

PRIVATE void Parallel_lockInit (Pointer);
PRIVATE void Parallel_lockTake (Pointer);
PRIVATE void Parallel_lockRelease (Pointer);
PRIVATE bool Parallel_alreadyLockedByMe (Pointer);
PRIVATE void Parallel_dekkerTake (Bool, Pointer, Pointer, Pointer);
PRIVATE void Parallel_dekkerRelease (Bool, Pointer, Pointer, Pointer);

PRIVATE Word32 Parallel_processorNumber (void);
PRIVATE Word32 Parallel_numberOfProcessors (void);
PRIVATE Word64 Parallel_maxBytesLive (void);
PRIVATE void Parallel_resetBytesLive (void);
PRIVATE Word64 Parallel_getTimeInGC (void);

PRIVATE Int8 Parallel_fetchAndAdd8 (pointer p, Int8 v);
PRIVATE Int16 Parallel_fetchAndAdd16 (pointer p, Int16 v);
PRIVATE Int32 Parallel_fetchAndAdd32 (pointer p, Int32 v);
PRIVATE Int64 Parallel_fetchAndAdd64 (pointer p, Int64 v);

PRIVATE Int8 Parallel_arrayFetchAndAdd8 (pointer p, GC_sequenceLength i, Int8 v);
PRIVATE Int16 Parallel_arrayFetchAndAdd16 (pointer p, GC_sequenceLength i, Int16 v);
PRIVATE Int32 Parallel_arrayFetchAndAdd32 (pointer p, GC_sequenceLength i, Int32 v);
PRIVATE Int64 Parallel_arrayFetchAndAdd64 (pointer p, GC_sequenceLength i, Int64 v);

<<<<<<< HEAD
PRIVATE Int8 Parallel_compareAndSwap8 (pointer p, Int8 old, Int8 new);
PRIVATE Int16 Parallel_compareAndSwap16 (pointer p, Int16 old, Int16 new);
PRIVATE Int32 Parallel_compareAndSwap32 (pointer p, Int32 old, Int32 new);
PRIVATE Int64 Parallel_compareAndSwap64 (pointer p, Int64 old, Int64 new);

PRIVATE Int8 Parallel_arrayCompareAndSwap8 (Pointer, GC_sequenceLength, Int8, Int8);
PRIVATE Int16 Parallel_arrayCompareAndSwap16 (Pointer, GC_sequenceLength, Int16, Int16);
PRIVATE Int32 Parallel_arrayCompareAndSwap32 (Pointer, GC_sequenceLength, Int32, Int32);
PRIVATE Int64 Parallel_arrayCompareAndSwap64 (Pointer, GC_sequenceLength, Int64, Int64);

=======
>>>>>>> 0f1480c9
#endif /* (defined (MLTON_GC_INTERNAL_BASIS)) */<|MERGE_RESOLUTION|>--- conflicted
+++ resolved
@@ -26,17 +26,4 @@
 PRIVATE Int32 Parallel_arrayFetchAndAdd32 (pointer p, GC_sequenceLength i, Int32 v);
 PRIVATE Int64 Parallel_arrayFetchAndAdd64 (pointer p, GC_sequenceLength i, Int64 v);
 
-<<<<<<< HEAD
-PRIVATE Int8 Parallel_compareAndSwap8 (pointer p, Int8 old, Int8 new);
-PRIVATE Int16 Parallel_compareAndSwap16 (pointer p, Int16 old, Int16 new);
-PRIVATE Int32 Parallel_compareAndSwap32 (pointer p, Int32 old, Int32 new);
-PRIVATE Int64 Parallel_compareAndSwap64 (pointer p, Int64 old, Int64 new);
-
-PRIVATE Int8 Parallel_arrayCompareAndSwap8 (Pointer, GC_sequenceLength, Int8, Int8);
-PRIVATE Int16 Parallel_arrayCompareAndSwap16 (Pointer, GC_sequenceLength, Int16, Int16);
-PRIVATE Int32 Parallel_arrayCompareAndSwap32 (Pointer, GC_sequenceLength, Int32, Int32);
-PRIVATE Int64 Parallel_arrayCompareAndSwap64 (Pointer, GC_sequenceLength, Int64, Int64);
-
-=======
->>>>>>> 0f1480c9
 #endif /* (defined (MLTON_GC_INTERNAL_BASIS)) */