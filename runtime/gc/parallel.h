--- conflicted
+++ resolved
@@ -1,4 +1,4 @@
-
+ 
 #if (defined (MLTON_GC_INTERNAL_BASIS))
 
 PRIVATE void Parallel_init (void);
@@ -17,10 +17,6 @@
 PRIVATE void Parallel_resetBytesLive (void);
 PRIVATE Word64 Parallel_getTimeInGC (void);
 
-<<<<<<< HEAD
-PRIVATE Int32 Parallel_fetchAndAdd (pointer p, Int32 v);
-PRIVATE Int32 Parallel_compareAndSwap (pointer p, Int32 old, Int32 new);
-=======
 PRIVATE Int8 Parallel_fetchAndAdd8 (pointer p, Int8 v);
 PRIVATE Int16 Parallel_fetchAndAdd16 (pointer p, Int16 v);
 PRIVATE Int32 Parallel_fetchAndAdd32 (pointer p, Int32 v);
@@ -40,6 +36,5 @@
 PRIVATE Int16 Parallel_arrayCompareAndSwap16 (Pointer, GC_arrayLength, Int16, Int16);
 PRIVATE Int32 Parallel_arrayCompareAndSwap32 (Pointer, GC_arrayLength, Int32, Int32);
 PRIVATE Int64 Parallel_arrayCompareAndSwap64 (Pointer, GC_arrayLength, Int64, Int64);
->>>>>>> 4491b0ec
 
 #endif /* (defined (MLTON_GC_INTERNAL_BASIS)) */