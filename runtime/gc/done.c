/* Copyright (C) 2012 Matthew Fluet.
 * Copyright (C) 1999-2008 Henry Cejtin, Matthew Fluet, Suresh
 *    Jagannathan, and Stephen Weeks.
 * Copyright (C) 1997-2000 NEC Research Institute.
 *
 * MLton is released under a BSD-style license.
 * See the file MLton-LICENSE for details.
 */

static void displayCol (FILE *out, size_t width, const char *s) {
  size_t extra;
  size_t i;
  size_t len;

  len = strlen (s);
  if (len < width) {
    extra = width - len;
    for (i = 0; i < extra; i++)
      fprintf (out, " ");
  }
  fprintf (out, "%s\t", s);
}

static void displayCollectionStats (FILE *out, const char *name, struct rusage *ru,
                                    uintmax_t num, uintmax_t bytes) {
  uintmax_t ms;

  ms = rusageTime (ru);
  fprintf (out, "%s", name);
  displayCol (out, 7, uintmaxToCommaString (ms));
  displayCol (out, 7, uintmaxToCommaString (num));
  displayCol (out, 15, uintmaxToCommaString (bytes));
  displayCol (out, 15,
              (ms > 0)
              ? uintmaxToCommaString ((uintmax_t)(1000.0 * (float)bytes/(float)ms))
              : "-");
  fprintf (out, "\n");
}

void GC_done (GC_state s) {
  FILE *out;
  
  s->syncReason = SYNC_FORCE;
  ENTER0 (s);
  minorGC (s);
  out = stderr;
  if (s->controls->summary) {
<<<<<<< HEAD
    struct rusage ru_total;
    uintmax_t gcTime;
    uintmax_t totalTime;

    getrusage (RUSAGE_SELF, &ru_total);
    totalTime = rusageTime (&ru_total);
    gcTime = rusageTime (&s->cumulativeStatistics->ru_gc);
=======
    uintmax_t totalTime;
    uintmax_t gcTime;
    uintmax_t syncTime;
    //uintmax_t threadTime;
    uintmax_t rtTime;
    //uintmax_t lockTime;

    gcTime = timevalTime (&s->cumulativeStatistics->tv_gc);
    syncTime = timevalTime (&s->cumulativeStatistics->tv_sync);
    //threadTime = rusageTime (&s->cumulativeStatistics->ru_thread);
    rtTime = timevalTime (&s->cumulativeStatistics->tv_rt);
    /* lockTime = rusageTime (&s->cumulativeStatistics->ru_lock); */
>>>>>>> b01b321c
    fprintf (out, "GC type\t\ttime ms\t number\t\t  bytes\t      bytes/sec\n");
    fprintf (out, "-------------\t-------\t-------\t---------------\t---------------\n");
    displayCollectionStats
      (out, "copying\t\t",
       &s->cumulativeStatistics->ru_gcCopying,
       s->cumulativeStatistics->numCopyingGCs,
       s->cumulativeStatistics->bytesCopied);
    displayCollectionStats
      (out, "mark-compact\t",
       &s->cumulativeStatistics->ru_gcMarkCompact,
       s->cumulativeStatistics->numMarkCompactGCs,
       s->cumulativeStatistics->bytesMarkCompacted);
    displayCollectionStats
      (out, "minor\t\t",
       &s->cumulativeStatistics->ru_gcMinor,
       s->cumulativeStatistics->numMinorGCs,
       s->cumulativeStatistics->bytesCopiedMinor);
    fprintf (out, "total time: %s ms\n",
             uintmaxToCommaString (totalTime));
    fprintf (out, "total GC time: %s ms (%.1f%%)\n",
             uintmaxToCommaString (gcTime),
             (0 == totalTime)
             ? 0.0
             : 100.0 * ((double) gcTime) / (double)totalTime);
<<<<<<< HEAD
    fprintf (out, "max pause time: %s ms\n",
             uintmaxToCommaString (s->cumulativeStatistics->maxPauseTime));
    fprintf (out, "total bytes allocated: %s bytes\n",
             uintmaxToCommaString (s->cumulativeStatistics->bytesAllocated));
    fprintf (out, "max bytes live: %s bytes\n",
             uintmaxToCommaString (s->cumulativeStatistics->maxBytesLive));
    fprintf (out, "max heap size: %s bytes\n",
             uintmaxToCommaString (s->cumulativeStatistics->maxHeapSize));
    fprintf (out, "max stack size: %s bytes\n",
             uintmaxToCommaString (s->cumulativeStatistics->maxStackSize));
    fprintf (out, "num cards marked: %s\n",
             uintmaxToCommaString (s->cumulativeStatistics->numCardsMarked));
    fprintf (out, "bytes scanned: %s bytes\n",
             uintmaxToCommaString (s->cumulativeStatistics->bytesScannedMinor));
    fprintf (out, "bytes hash consed: %s bytes\n",
             uintmaxToCommaString (s->cumulativeStatistics->bytesHashConsed));
=======
    fprintf (out, "total sync time: %s ms (%.1f%%)\n",
             uintmaxToCommaString (syncTime), 
             (0 == totalTime) 
             ? 0.0 
             : 100.0 * ((double) syncTime) / (double)totalTime);
    /*
    fprintf (out, "total thread time: %s ms (%.1f%%)\n",
             uintmaxToCommaString (threadTime), 
             (0 == totalTime) 
             ? 0.0 
             : 100.0 * ((double) threadTime) / (double)totalTime);
    */
    fprintf (out, "total rt time: %s ms (%.1f%%)\n",
             uintmaxToCommaString (rtTime), 
             (0 == totalTime) 
             ? 0.0 
             : 100.0 * ((double) rtTime) / (double)totalTime);
    /* 
    fprintf (out, "total lock time: %s ms (%.1f%%)\n",
             uintmaxToCommaString (lockTime), 
             (0 == totalTime) 
             ? 0.0 
             : 100.0 * ((double) lockTime) / (double)totalTime);
    */
    fprintf (out, "max pause: %s ms\n",
             uintmaxToCommaString (s->cumulativeStatistics->maxPause));
    fprintf (out, "total allocated: %s bytes\n",
             uintmaxToCommaString (s->cumulativeStatistics->bytesAllocated));
    fprintf (out, "total filled: %s bytes\n",
             uintmaxToCommaString (s->cumulativeStatistics->bytesFilled));
    fprintf (out, "max live: %s bytes\n",
             uintmaxToCommaString (s->cumulativeStatistics->maxBytesLive));
    fprintf (out, "max semispace: %s bytes\n", 
             uintmaxToCommaString (s->cumulativeStatistics->maxHeapSizeSeen));
    fprintf (out, "max stack size: %s bytes\n", 
             uintmaxToCommaString (s->cumulativeStatistics->maxStackSizeSeen));
    fprintf (out, "marked cards: %s\n", 
             uintmaxToCommaString (s->cumulativeStatistics->markedCards));
    fprintf (out, "minor scanned: %s bytes\n",
             uintmaxToCommaString (s->cumulativeStatistics->minorBytesScanned));

    fprintf (out, "sync for old gen array: %s\n",
             uintmaxToCommaString (s->cumulativeStatistics->syncForOldGenArray));
    fprintf (out, "sync for new gen array: %s\n",
             uintmaxToCommaString (s->cumulativeStatistics->syncForNewGenArray));
    fprintf (out, "sync for stack: %s\n",
             uintmaxToCommaString (s->cumulativeStatistics->syncForStack));
    fprintf (out, "sync for heap: %s\n",
             uintmaxToCommaString (s->cumulativeStatistics->syncForHeap));
    fprintf (out, "sync misc: %s\n",
             uintmaxToCommaString (s->cumulativeStatistics->syncMisc));
>>>>>>> b01b321c
  }
  releaseHeap (s, s->heap);
  releaseHeap (s, s->secondaryHeap);
}<|MERGE_RESOLUTION|>--- conflicted
+++ resolved
@@ -39,34 +39,23 @@
 
 void GC_done (GC_state s) {
   FILE *out;
-  
+
   s->syncReason = SYNC_FORCE;
   ENTER0 (s);
   minorGC (s);
   out = stderr;
   if (s->controls->summary) {
-<<<<<<< HEAD
     struct rusage ru_total;
+    uintmax_t totalTime;
     uintmax_t gcTime;
-    uintmax_t totalTime;
+    uintmax_t syncTime;
+    uintmax_t rtTime;
 
     getrusage (RUSAGE_SELF, &ru_total);
     totalTime = rusageTime (&ru_total);
     gcTime = rusageTime (&s->cumulativeStatistics->ru_gc);
-=======
-    uintmax_t totalTime;
-    uintmax_t gcTime;
-    uintmax_t syncTime;
-    //uintmax_t threadTime;
-    uintmax_t rtTime;
-    //uintmax_t lockTime;
-
-    gcTime = timevalTime (&s->cumulativeStatistics->tv_gc);
-    syncTime = timevalTime (&s->cumulativeStatistics->tv_sync);
-    //threadTime = rusageTime (&s->cumulativeStatistics->ru_thread);
-    rtTime = timevalTime (&s->cumulativeStatistics->tv_rt);
-    /* lockTime = rusageTime (&s->cumulativeStatistics->ru_lock); */
->>>>>>> b01b321c
+    syncTime = rusageTime (&s->cumulativeStatistics->ru_sync);
+    rtTime = rusageTime (&s->cumulativeStatistics->ru_rt);
     fprintf (out, "GC type\t\ttime ms\t number\t\t  bytes\t      bytes/sec\n");
     fprintf (out, "-------------\t-------\t-------\t---------------\t---------------\n");
     displayCollectionStats
@@ -88,10 +77,16 @@
              uintmaxToCommaString (totalTime));
     fprintf (out, "total GC time: %s ms (%.1f%%)\n",
              uintmaxToCommaString (gcTime),
-             (0 == totalTime)
-             ? 0.0
-             : 100.0 * ((double) gcTime) / (double)totalTime);
-<<<<<<< HEAD
+             (0 == totalTime) ?
+             0.0 : 100.0 * ((double) gcTime) / (double)totalTime);
+    fprintf (out, "total sync time: %s ms (%.1f%%)\n",
+             uintmaxToCommaString (syncTime),
+             (0 == totalTime) ?
+             0.0 : 100.0 * ((double) syncTime) / (double)totalTime);
+    fprintf (out, "total rt time: %s ms (%.1f%%)\n",
+             uintmaxToCommaString (rtTime),
+             (0 == totalTime) ?
+             0.0 : 100.0 * ((double) rtTime) / (double)totalTime);
     fprintf (out, "max pause time: %s ms\n",
              uintmaxToCommaString (s->cumulativeStatistics->maxPauseTime));
     fprintf (out, "total bytes allocated: %s bytes\n",
@@ -108,48 +103,6 @@
              uintmaxToCommaString (s->cumulativeStatistics->bytesScannedMinor));
     fprintf (out, "bytes hash consed: %s bytes\n",
              uintmaxToCommaString (s->cumulativeStatistics->bytesHashConsed));
-=======
-    fprintf (out, "total sync time: %s ms (%.1f%%)\n",
-             uintmaxToCommaString (syncTime), 
-             (0 == totalTime) 
-             ? 0.0 
-             : 100.0 * ((double) syncTime) / (double)totalTime);
-    /*
-    fprintf (out, "total thread time: %s ms (%.1f%%)\n",
-             uintmaxToCommaString (threadTime), 
-             (0 == totalTime) 
-             ? 0.0 
-             : 100.0 * ((double) threadTime) / (double)totalTime);
-    */
-    fprintf (out, "total rt time: %s ms (%.1f%%)\n",
-             uintmaxToCommaString (rtTime), 
-             (0 == totalTime) 
-             ? 0.0 
-             : 100.0 * ((double) rtTime) / (double)totalTime);
-    /* 
-    fprintf (out, "total lock time: %s ms (%.1f%%)\n",
-             uintmaxToCommaString (lockTime), 
-             (0 == totalTime) 
-             ? 0.0 
-             : 100.0 * ((double) lockTime) / (double)totalTime);
-    */
-    fprintf (out, "max pause: %s ms\n",
-             uintmaxToCommaString (s->cumulativeStatistics->maxPause));
-    fprintf (out, "total allocated: %s bytes\n",
-             uintmaxToCommaString (s->cumulativeStatistics->bytesAllocated));
-    fprintf (out, "total filled: %s bytes\n",
-             uintmaxToCommaString (s->cumulativeStatistics->bytesFilled));
-    fprintf (out, "max live: %s bytes\n",
-             uintmaxToCommaString (s->cumulativeStatistics->maxBytesLive));
-    fprintf (out, "max semispace: %s bytes\n", 
-             uintmaxToCommaString (s->cumulativeStatistics->maxHeapSizeSeen));
-    fprintf (out, "max stack size: %s bytes\n", 
-             uintmaxToCommaString (s->cumulativeStatistics->maxStackSizeSeen));
-    fprintf (out, "marked cards: %s\n", 
-             uintmaxToCommaString (s->cumulativeStatistics->markedCards));
-    fprintf (out, "minor scanned: %s bytes\n",
-             uintmaxToCommaString (s->cumulativeStatistics->minorBytesScanned));
-
     fprintf (out, "sync for old gen array: %s\n",
              uintmaxToCommaString (s->cumulativeStatistics->syncForOldGenArray));
     fprintf (out, "sync for new gen array: %s\n",
@@ -160,7 +113,6 @@
              uintmaxToCommaString (s->cumulativeStatistics->syncForHeap));
     fprintf (out, "sync misc: %s\n",
              uintmaxToCommaString (s->cumulativeStatistics->syncMisc));
->>>>>>> b01b321c
   }
   releaseHeap (s, s->heap);
   releaseHeap (s, s->secondaryHeap);
