/* Copyright (C) 2017 Matthew Fluet.
 * Copyright (C) 1999-2005 Henry Cejtin, Matthew Fluet, Suresh
 *    Jagannathan, and Stephen Weeks.
 * Copyright (C) 1997-2000 NEC Research Institute.
 *
 * MLton is released under a HPND-style license.
 * See the file MLton-LICENSE for details.
 */

#if (defined (MLTON_GC_INTERNAL_TYPES))

struct GC_ratios {
  /* Minimum live ratio to use copying GC. */
  float copy;
  /* Only use generational GC with copying collection if the ratio of
   * heap size to live data size is below copyGenerational.
   */
  float copyGenerational;
  float grow;
  float hashCons;
  /* Desired ratio of heap size to live data. */
  float live;
  /* Minimum live ratio to use mark-compact GC. */
  float markCompact;
  /* Only use generational GC with mark-compact collection if the
   * ratio of heap size to live data size is below
   * markCompactGenerational.
   */
  float markCompactGenerational;
  /* As long as the ratio of bytes live to nursery size is greater
   * than nurseryRatio, use minor GCs.
   */
  float nursery;
  float ramSlop;
  float stackCurrentGrow;
  float stackCurrentMaxReserved;
  float stackCurrentPermitReserved;
  float stackCurrentShrink;
  float stackMaxReserved;
  float stackShrink;
  /* Limit available memory as a function of _max_live_. */
  float available;
};

/**
 * Ratios for Hierarchical Heap operations
 */
struct HM_HierarchicalHeapConfig {
  double allocatedRatio; /**< the ratio of PoolSize:AllocatedBytes under which a
                          * collection is triggered */

  double liveLCRatio; /**< minimum LCHS:LCS ratio to maintain */

  size_t initialLCHS; /**< initial LCHS, in bytes */

  size_t maxLCHS; /**< maximum LCHS, in bytes. */

};

enum HHCollectionLevel {
  ALL,
  LOCAL,
  SUPERLOCAL,
  NONE
};

enum SummaryFormat {
  HUMAN,
  JSON
};

struct GC_controls {
  size_t fixedHeap; /* If 0, then no fixed heap. */
  size_t maxHeap; /* if zero, then unlimited, else limit total heap */
  bool mayLoadWorld;
  bool mayPageHeap; /* Permit paging heap to disk during GC */
  bool mayProcessAtMLton;
  bool messages; /* Print a message at the start and end of each gc. */
<<<<<<< HEAD
  bool HMMessages; /* print messages regarding heap management */
  size_t oldGenArraySize; /* Arrays larger are allocated in old gen, if possible. */
  size_t allocChunkSize; /* Minimum size reserved for any allocation request. */
  int32_t affinityBase; /* First processor to use when setting affinity */
  int32_t affinityStride; /* Number of processors between first and second */
  bool restrictAvailableSize; /* Use smaller heaps to improve space profiling accuracy */
=======
  size_t oldGenSequenceSize; /* Sequences larger are allocated in old gen, if possible. */
>>>>>>> 324b32c1
  struct GC_ratios ratios;
  struct HM_HierarchicalHeapConfig hhConfig;
  struct ChunkPool_config chunkPoolConfig;
  bool rusageMeasureGC;
  bool summary; /* Print a summary of gc info when program exits. */
  enum SummaryFormat summaryFormat;
  FILE* summaryFile;
  enum HHCollectionLevel hhCollectionLevel;
  /* Size of the trace buffer */
  size_t traceBufferSize;
};

#endif /* (defined (MLTON_GC_INTERNAL_TYPES)) */

#if (defined (MLTON_GC_INTERNAL_FUNCS))

static inline bool detailedGCTime (GC_state s);
static inline bool needGCTime (GC_state s);

#endif /* (defined (MLTON_GC_INTERNAL_FUNCS)) */<|MERGE_RESOLUTION|>--- conflicted
+++ resolved
@@ -76,16 +76,12 @@
   bool mayPageHeap; /* Permit paging heap to disk during GC */
   bool mayProcessAtMLton;
   bool messages; /* Print a message at the start and end of each gc. */
-<<<<<<< HEAD
   bool HMMessages; /* print messages regarding heap management */
-  size_t oldGenArraySize; /* Arrays larger are allocated in old gen, if possible. */
+  size_t oldGenSequenceSize; /* Sequences larger are allocated in old gen, if possible. */
   size_t allocChunkSize; /* Minimum size reserved for any allocation request. */
   int32_t affinityBase; /* First processor to use when setting affinity */
   int32_t affinityStride; /* Number of processors between first and second */
   bool restrictAvailableSize; /* Use smaller heaps to improve space profiling accuracy */
-=======
-  size_t oldGenSequenceSize; /* Sequences larger are allocated in old gen, if possible. */
->>>>>>> 324b32c1
   struct GC_ratios ratios;
   struct HM_HierarchicalHeapConfig hhConfig;
   struct ChunkPool_config chunkPoolConfig;
