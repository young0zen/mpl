--- conflicted
+++ resolved
@@ -10,39 +10,35 @@
 
 struct GC_ratios {
   /* Minimum live ratio to use copying GC. */
-  float copy; 
+  float copy;
   /* Only use generational GC with copying collection if the ratio of
    * heap size to live data size is below copyGenerational.
    */
-  float copyGenerational; 
-  float grow; 
+  float copyGenerational;
+  float grow;
   float hashCons;
   /* Desired ratio of heap size to live data. */
-  float live; 
+  float live;
   /* Minimum live ratio to use mark-compact GC. */
-  float markCompact; 
+  float markCompact;
   /* Only use generational GC with mark-compact collection if the
    * ratio of heap size to live data size is below
    * markCompactGenerational.
    */
-  float markCompactGenerational; 
+  float markCompactGenerational;
   /* As long as the ratio of bytes live to nursery size is greater
    * than nurseryRatio, use minor GCs.
    */
-  float nursery; 
+  float nursery;
   float ramSlop;
-<<<<<<< HEAD
   float stackCurrentGrow;
   float stackCurrentMaxReserved;
   float stackCurrentPermitReserved;
   float stackCurrentShrink;
   float stackMaxReserved;
   float stackShrink;
-=======
-  float threadShrink; 
   /* Limit available memory as a function of _max_live_. */
   float available;
->>>>>>> e3021074
 };
 
 struct GC_controls {
