--- conflicted
+++ resolved
@@ -98,9 +98,9 @@
     if (NORMAL_TAG == oi.tag) {
       p += oi.bytesNonObjptrs + (oi.numObjptrs * OBJPTR_SIZE);
     }
-    else if (ARRAY_TAG == oi.tag) {
-      size_t dataBytes = getArrayLength(p) * (oi.bytesNonObjptrs + (oi.numObjptrs * OBJPTR_SIZE));
-      p += alignWithExtra (s, dataBytes, GC_ARRAY_METADATA_SIZE);
+    else if (SEQUENCE_TAG == oi.tag) {
+      size_t dataBytes = getSequenceLength(p) * (oi.bytesNonObjptrs + (oi.numObjptrs * OBJPTR_SIZE));
+      p += alignWithExtra (s, dataBytes, GC_SEQUENCE_METADATA_SIZE);
     }
     else if (STACK_TAG == oi.tag) {
       p += sizeof (struct GC_stack) + ((GC_stack)p)->reserved;
@@ -248,15 +248,9 @@
         fprintf (stderr, "  top = "FMTPTR"  return address = "FMTRA"\n",
                  (uintptr_t)top, returnAddress);
       }
-<<<<<<< HEAD
-      frameLayout = getFrameLayoutFromReturnAddress (s, returnAddress);
-      frameOffsets = frameLayout->offsets; // index zero of this array is size
-      top -= frameLayout->size;
-=======
       frameInfo = getFrameInfoFromReturnAddress (s, returnAddress);
-      frameOffsets = frameInfo->offsets;
+      frameOffsets = frameInfo->offsets; // index zero of this array is size
       top -= frameInfo->size;
->>>>>>> 6af29f6c
       for (i = 0 ; i < frameOffsets[0] ; ++i) {
         if (DEBUG) {
           fprintf(stderr, "  offset %"PRIx16"  address "FMTOBJPTR"\n",
