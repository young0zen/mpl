<<<<<<< HEAD
/* Copyright (C) 2016 Matthew Fluet.
=======
/* Copyright (C) 2016,2019 Matthew Fluet.
>>>>>>> 324b32c1
 * Copyright (C) 1999-2007 Henry Cejtin, Matthew Fluet, Suresh
 *    Jagannathan, and Stephen Weeks.
 * Copyright (C) 1997-2000 NEC Research Institute.
 *
 * MLton is released under a HPND-style license.
 * See the file MLton-LICENSE for details.
 */

/******************************/
/* Static Function Prototypes */
/******************************/
pointer nextValidPointer(pointer* end,
                         GC_state s,
                         pointer p,
                         struct GlobalHeapHole* holes);

/************************/
/* Function Definitions */
/************************/

void callIfIsObjptr (GC_state s,
                     ForeachObjptrFunction f,
                     objptr *opp,
                     void* fArgs) {
  if (isObjptr (*opp)) {
    LOG(LM_FOREACH, LL_DEBUG,
        "Calling for opp "FMTPTR" op "FMTOBJPTR,
        ((uintptr_t)(opp)),
        *opp);
    f(s, opp, fArgs);
  }
}

/* foreachGlobalObjptr (s, f)
 *
 * Apply f to each global object pointer into the heap.
 */
void foreachGlobalObjptr (GC_state s,
                          ForeachObjptrFunction f,
                          void* fArgs) {
  for (unsigned int i = 0; i < s->globalsLength; ++i) {
    if (DEBUG_DETAILED)
      fprintf (stderr, "foreachGlobal %u\n", i);
    callIfIsObjptr (s, f, &s->globals [i], fArgs);
  }
  if (DEBUG_DETAILED)
    fprintf (stderr, "foreachGlobal threads\n");
  if (s->procStates) {
    for (uint32_t proc = 0; proc < s->numberOfProcs; proc++) {
      callIfIsObjptr (s, f, &s->procStates[proc].callFromCHandlerThread, fArgs);
      callIfIsObjptr (s, f, &s->procStates[proc].currentThread, fArgs);
      callIfIsObjptr (s, f, &s->procStates[proc].wsQueue, fArgs);
      callIfIsObjptr (s, f, &s->procStates[proc].wsQueueLock, fArgs);
      callIfIsObjptr (s, f, &s->procStates[proc].savedThread, fArgs);
      callIfIsObjptr (s, f, &s->procStates[proc].signalHandlerThread, fArgs);

      if (s->procStates[proc].roots) {
        for (uint32_t i = 0; i < s->procStates[proc].rootsLength; i++) {
          callIfIsObjptr (s, f, &s->procStates[proc].roots[i], fArgs);
        }
      }
    }
  } else {
    callIfIsObjptr (s, f, &s->callFromCHandlerThread, fArgs);
    callIfIsObjptr (s, f, &s->currentThread, fArgs);
    callIfIsObjptr (s, f, &s->wsQueue, fArgs);
    callIfIsObjptr (s, f, &s->wsQueueLock, fArgs);
    callIfIsObjptr (s, f, &s->savedThread, fArgs);
    callIfIsObjptr (s, f, &s->signalHandlerThread, fArgs);
  }
}



/* foreachObjptrInObject (s, p, f, skipWeaks)
 *
 * Applies f to each object pointer in the object pointed to by p.
 * Returns pointer to the end of object, i.e. just past object.
 *
 * If skipWeaks, then the object pointer in weak objects is skipped.
 */
pointer foreachObjptrInObject (GC_state s,
                               pointer p,
                               bool skipWeaks,
                               ObjptrPredicateFunction predicate,
                               void* pArgs,
                               ForeachObjptrFunction f,
                               void* fArgs) {
  GC_header header;
  uint16_t bytesNonObjptrs;
  uint16_t numObjptrs;
  GC_objectTypeTag tag;

  bool skip = !predicate(s, p, pArgs);

  header = getHeader (p);
  splitHeader(s, header, &tag, NULL, &bytesNonObjptrs, &numObjptrs);
  if (DEBUG_DETAILED)
    fprintf (stderr,
             "foreachObjptrInObject ("FMTPTR")"
             "  header = "FMTHDR
             "  tag = %s"
             "  bytesNonObjptrs = %d"
             "  numObjptrs = %d\n",
             (uintptr_t)p, header, objectTypeTagToString (tag),
             bytesNonObjptrs, numObjptrs);
  if (NORMAL_TAG == tag) {
    p += bytesNonObjptrs;
    pointer max = p + (numObjptrs * OBJPTR_SIZE);

    if (skip) {
      p = max;
      goto DONE;
    }

    /* Apply f to all internal pointers. */
    for ( ; p < max; p += OBJPTR_SIZE) {
      if (DEBUG_DETAILED)
        fprintf (stderr,
                 "  p = "FMTPTR"  *p = "FMTOBJPTR"\n",
                 (uintptr_t)p, *(objptr*)p);
      callIfIsObjptr (s, f, ((objptr*)(p)), fArgs);
    }
  } else if (WEAK_TAG == tag) {
    p += bytesNonObjptrs;
    if (1 == numObjptrs) {
      if ((!skipWeaks) && (!skip)) {
        callIfIsObjptr (s, f, ((objptr*)(p)), fArgs);
      }
      p += OBJPTR_SIZE;
    }
  } else if (SEQUENCE_TAG == tag) {
    size_t bytesPerElement;
    size_t dataBytes;
    pointer last;
    GC_sequenceLength numElements;

    numElements = getSequenceLength (p);
    bytesPerElement = bytesNonObjptrs + (numObjptrs * OBJPTR_SIZE);
    dataBytes = numElements * bytesPerElement;
    if (0 == numObjptrs) {
      /* No objptrs to process. */
      ;
    } else {
      last = p + dataBytes;
<<<<<<< HEAD

      if (skip) {
        goto ARRAY_DOME;
      }

      if (0 == bytesNonObjptrs) {
        /* Array with only pointers. */
        for ( ; p < last; p += OBJPTR_SIZE) {
          callIfIsObjptr (s, f, ((objptr*)(p)), fArgs);
        }
      } else {
        /* Array with a mix of pointers and non-pointers. */
=======
      if (0 == bytesNonObjptrs)
        /* Sequence with only pointers. */
        for ( ; p < last; p += OBJPTR_SIZE)
          callIfIsObjptr (s, f, (objptr*)p);
      else {
        /* Sequence with a mix of pointers and non-pointers. */
>>>>>>> 324b32c1
        size_t bytesObjptrs;

        bytesObjptrs = numObjptrs * OBJPTR_SIZE;

        /* For each sequence element. */
        for ( ; p < last; ) {
          pointer next;

          /* Skip the non-pointers. */
          p += bytesNonObjptrs;
          next = p + bytesObjptrs;
          /* For each internal pointer. */
          for ( ; p < next; p += OBJPTR_SIZE) {
            callIfIsObjptr (s, f, ((objptr*)(p)), fArgs);
          }
        }
      }
      assert (p == last);
      p -= dataBytes;
    }
<<<<<<< HEAD

 ARRAY_DOME:
    p += alignWithExtra (s, dataBytes, GC_ARRAY_METADATA_SIZE);
  } else if (STACK_TAG == tag) {
    GC_stack stack;
    pointer top, bottom;
    unsigned int i;
    GC_returnAddress returnAddress;
    GC_frameLayout frameLayout;
=======
    p += alignWithExtra (s, dataBytes, GC_SEQUENCE_METADATA_SIZE);
  } else { /* stack */
    GC_stack stack; 
    pointer top, bottom; 
    unsigned int i;
    GC_returnAddress returnAddress; 
    GC_frameInfo frameInfo;
>>>>>>> 324b32c1
    GC_frameOffsets frameOffsets;


    stack = (GC_stack)p;
    bottom = getStackBottom (s, stack);
    top = getStackTop (s, stack);
    if (DEBUG) {
      fprintf (stderr, "  bottom = "FMTPTR"  top = "FMTPTR"\n",
               (uintptr_t)bottom, (uintptr_t)top);
    }

    if (skip) {
      goto STACK_DONE;
    }

    assert (stack->used <= stack->reserved);
    while (top > bottom) {
      /* Invariant: top points just past a "return address". */
      returnAddress = *((GC_returnAddress*)(top - GC_RETURNADDRESS_SIZE));
      if (DEBUG) {
        fprintf (stderr, "  top = "FMTPTR"  return address = "FMTRA"\n",
                 (uintptr_t)top, returnAddress);
      }
      frameInfo = getFrameInfoFromReturnAddress (s, returnAddress);
      frameOffsets = frameInfo->offsets;
      top -= frameInfo->size;
      for (i = 0 ; i < frameOffsets[0] ; ++i) {
        if (DEBUG) {
          fprintf(stderr, "  offset %"PRIx16"  address "FMTOBJPTR"\n",
                  frameOffsets[i + 1], *(objptr*)(top + frameOffsets[i + 1]));
        }

        callIfIsObjptr (s, f, ((objptr*)(top + frameOffsets[i + 1])), fArgs);
      }
    }
    assert(top == bottom);

 STACK_DONE:
    p += sizeof (struct GC_stack) + stack->reserved;
  } else if (HEADER_ONLY_TAG == tag) {
    /* do nothing for header-only objects */
  } else if (FILL_TAG == tag) {
    GC_smallGapSize bytes;
    bytes = *((GC_smallGapSize *)p);
    p += GC_SMALL_GAP_SIZE_SIZE;
    p += bytes;
  } else {
    assert (0 and "unknown object tag type");
  }

DONE:
  return p;
}

/* foreachObjptrInRange (s, front, back, f, skipWeaks)
 *
 * Apply f to each pointer between front and *back, which should be a
 * contiguous sequence of objects, where front points at the beginning
 * of the first object and *back points just past the end of the last
 * object.  f may increase *back (for example, this is done by
 * forward).  foreachObjptrInRange returns a pointer to the end of
 * the last object it visits.
 *
 * If skipWeaks, then the object pointer in weak objects is skipped.
 */

pointer foreachObjptrInRange (GC_state s,
                              pointer front,
                              pointer *back,
                              bool skipWeaks,
                              struct GlobalHeapHole* holes,
                              ObjptrPredicateFunction predicate,
                              void* pArgs,
                              ForeachObjptrFunction f,
                              void* fArgs) {
  pointer b;
  pointer end;

  assert (isFrontierAligned (s, front));
  if (DEBUG_DETAILED)
    fprintf (stderr,
             "foreachObjptrInRange  front = "FMTPTR"  *back = "FMTPTR"\n",
             (uintptr_t)front, (uintptr_t)(*back));
  b = *back;
  if (NULL != holes) {
    /* advance front until I am not in the middle of a per-proc nursery */
    front = nextValidPointer(&end, s, front, holes);
  }

  assert (front <= b);
  while (front < b) {
    while (((NULL == holes) || (front < end)) && (front < b)) {
      assert (isAligned ((size_t)front, GC_MODEL_MINALIGN));
      if (DEBUG_DETAILED) {
        fprintf (stderr,
                 "  front = "FMTPTR"  *back = "FMTPTR"\n",
                 (uintptr_t)front, (uintptr_t)(*back));
      }
      LOG(LM_FOREACH, LL_DEBUG,
          "front = "FMTPTR"  *back = "FMTPTR,
          (uintptr_t)front, (uintptr_t)(*back));

      pointer p = advanceToObjectData (s, front);
      assert (isAligned ((size_t)p, s->alignment));
      front =
          foreachObjptrInObject (s, p, skipWeaks, predicate, pArgs, f, fArgs);
    }
    b = *back;
    if (NULL != holes) {
      /* advance front until I am not in the middle of a per-proc nursery */
      front = nextValidPointer(&end, s, front, holes);
    }
  }
  return front;
}


/* Apply f to the frame index of each frame in the current thread's stack. */
void foreachStackFrame (GC_state s, GC_foreachStackFrameFun f) {
  pointer bottom;
  GC_frameIndex frameIndex;
  GC_frameInfo frameInfo;
  GC_returnAddress returnAddress;
  pointer top;

  if (DEBUG_PROFILE)
    fprintf (stderr, "foreachStackFrame\n");
  bottom = getStackBottom (s, getStackCurrent(s));
  if (DEBUG_PROFILE)
    fprintf (stderr, "  bottom = "FMTPTR"  top = "FMTPTR".\n",
             (uintptr_t)bottom, (uintptr_t)s->stackTop);
  for (top = s->stackTop; top > bottom; top -= frameInfo->size) {
    returnAddress = *((GC_returnAddress*)(top - GC_RETURNADDRESS_SIZE));
    frameIndex = getFrameIndexFromReturnAddress (s, returnAddress);
    if (DEBUG_PROFILE)
      fprintf (stderr, "top = "FMTPTR"  frameIndex = "FMTFI"\n",
               (uintptr_t)top, frameIndex);
    unless (frameIndex < s->frameInfosLength)
      die ("top = "FMTPTR"  returnAddress = "FMTRA"  frameIndex = "FMTFI"\n",
           (uintptr_t)top, (uintptr_t)returnAddress, frameIndex);
    f (s, frameIndex);
    frameInfo = &(s->frameInfos[frameIndex]);
    assert (frameInfo->size > 0);
  }
  if (DEBUG_PROFILE)
    fprintf (stderr, "done foreachStackFrame\n");
}

bool trueObjptrPredicate(GC_state s, pointer p, void* args) {
  /* silence warnings */
  ((void)(s));
  ((void)(p));
  ((void)(args));

  return TRUE;
}

/*******************************/
/* Static Function Definitions */
/*******************************/
pointer nextValidPointer(pointer* end,
                         GC_state s,
                         pointer p,
                         struct GlobalHeapHole* holes) {
  pointer nextP = p;
  bool modified;

  /* find nextP */
  do {
    modified = FALSE;

    /* can only be as many holes as processors */
    for (uint32_t i = 0; i < s->numberOfProcs; i++) {
      if (nextP >= holes[i].start && nextP < holes[i].end) {
        LOG(LM_FOREACH, LL_DEBUG,
            "Skipping hole nextP = %p holeProc = %" PRIu32 " holeStart = %p "
            "holeEnd = %p",
            ((void*)(nextP)),
            i,
            ((void*)(holes[i].start)),
            ((void*)(holes[i].end)));
        nextP = holes[i].end;
        modified = TRUE;
      }
    }
  } while (modified);

  /* find end */
  *end = ((pointer)(UINTPTR_MAX));
  for (uint32_t i = 0; i < s->numberOfProcs; i++) {
    pointer candidate = holes[i].start;

    if ((nextP <= candidate) && (candidate < *end)) {
      *end = candidate;
    }
  }

  return nextP;
}<|MERGE_RESOLUTION|>--- conflicted
+++ resolved
@@ -1,8 +1,4 @@
-<<<<<<< HEAD
-/* Copyright (C) 2016 Matthew Fluet.
-=======
 /* Copyright (C) 2016,2019 Matthew Fluet.
->>>>>>> 324b32c1
  * Copyright (C) 1999-2007 Henry Cejtin, Matthew Fluet, Suresh
  *    Jagannathan, and Stephen Weeks.
  * Copyright (C) 1997-2000 NEC Research Institute.
@@ -148,27 +144,17 @@
       ;
     } else {
       last = p + dataBytes;
-<<<<<<< HEAD
 
       if (skip) {
         goto ARRAY_DOME;
       }
 
-      if (0 == bytesNonObjptrs) {
-        /* Array with only pointers. */
-        for ( ; p < last; p += OBJPTR_SIZE) {
-          callIfIsObjptr (s, f, ((objptr*)(p)), fArgs);
-        }
-      } else {
-        /* Array with a mix of pointers and non-pointers. */
-=======
       if (0 == bytesNonObjptrs)
         /* Sequence with only pointers. */
         for ( ; p < last; p += OBJPTR_SIZE)
-          callIfIsObjptr (s, f, (objptr*)p);
+          callIfIsObjptr (s, f, ((objptr*)(p)), fArgs);
       else {
         /* Sequence with a mix of pointers and non-pointers. */
->>>>>>> 324b32c1
         size_t bytesObjptrs;
 
         bytesObjptrs = numObjptrs * OBJPTR_SIZE;
@@ -189,25 +175,15 @@
       assert (p == last);
       p -= dataBytes;
     }
-<<<<<<< HEAD
 
  ARRAY_DOME:
-    p += alignWithExtra (s, dataBytes, GC_ARRAY_METADATA_SIZE);
+    p += alignWithExtra (s, dataBytes, GC_SEQUENCE_METADATA_SIZE);
   } else if (STACK_TAG == tag) {
     GC_stack stack;
     pointer top, bottom;
     unsigned int i;
     GC_returnAddress returnAddress;
-    GC_frameLayout frameLayout;
-=======
-    p += alignWithExtra (s, dataBytes, GC_SEQUENCE_METADATA_SIZE);
-  } else { /* stack */
-    GC_stack stack; 
-    pointer top, bottom; 
-    unsigned int i;
-    GC_returnAddress returnAddress; 
     GC_frameInfo frameInfo;
->>>>>>> 324b32c1
     GC_frameOffsets frameOffsets;
 
 
