/* Copyright (C) 2012,2016 Matthew Fluet.
 * Copyright (C) 1999-2008 Henry Cejtin, Matthew Fluet, Suresh
 *    Jagannathan, and Stephen Weeks.
 * Copyright (C) 1997-2000 NEC Research Institute.
 *
 * MLton is released under a BSD-style license.
 * See the file MLton-LICENSE for details.
 */

/* newObject (s, header, bytesRequested, allocInOldGen)
 *
 * Allocate a new object in the heap.
 * bytesRequested includes the size of the header.
 */
/* SPOONHOWER_NOTE: must hold the runtime lock if allocInOldGen is true! */
pointer newObject (GC_state s,
                   GC_header header,
                   size_t bytesRequested,
                   bool allocInOldGen) {
  pointer frontier;
  pointer result;

  assert (isAligned (bytesRequested, s->alignment));
  assert (allocInOldGen
          ? hasHeapBytesFree (s, bytesRequested, 0)
          : hasHeapBytesFree (s, 0, bytesRequested));
  if (allocInOldGen) {
    /* NB you must have exclusive access to the runtime state
       if you are allocating in the older generation! */
    assert(HM_inGlobalHeap(s));
    frontier = s->heap->start + s->heap->oldGenSize;
    s->heap->oldGenSize += bytesRequested;
    s->cumulativeStatistics->bytesAllocated += bytesRequested;
  } else {
    if (DEBUG_DETAILED)
      fprintf (stderr, "frontier changed from "FMTPTR" to "FMTPTR"\n",
               (uintptr_t)s->frontier,
               (uintptr_t)(s->frontier + bytesRequested));
    frontier = s->frontier;
    s->frontier += bytesRequested;
  }
  /* SPOONHOWER_NOTE: unprotected concurrent access */
  GC_profileAllocInc (s, bytesRequested);
  *((GC_header*)(frontier)) = header;
  frontier = frontier + GC_HEADER_SIZE;
  *((objptr*)(frontier)) = BOGUS_OBJPTR;
  frontier = frontier + OBJPTR_SIZE;
  result = frontier;
  assert (isAligned ((size_t)result, s->alignment));
  if (DEBUG)
    fprintf (stderr, FMTPTR " = newObject ("FMTHDR", %"PRIuMAX", %s)\n",
             (uintptr_t)result,
             header,
             (uintmax_t)bytesRequested,
             boolToString (allocInOldGen));
  return result;
}

GC_stack newStack (GC_state s,
                   size_t reserved,
                   bool allocInOldGen) {
  GC_stack stack;

  assert (isStackReservedAligned (s, reserved));
  if (reserved > s->cumulativeStatistics->maxStackSize)
    s->cumulativeStatistics->maxStackSize = reserved;
  stack = (GC_stack)(newObject (s, GC_STACK_HEADER,
                                sizeofStackWithMetaData (s, reserved),
                                allocInOldGen));
  stack->reserved = reserved;
  stack->used = 0;
  if (DEBUG_STACKS)
    fprintf (stderr, FMTPTR " = newStack (%"PRIuMAX")\n",
             (uintptr_t)stack,
             (uintmax_t)reserved);

  return stack;
}

GC_thread newThread (GC_state s, size_t reserved) {
  GC_stack stack;
  GC_thread thread;
  pointer res;

  assert (isStackReservedAligned (s, reserved));
<<<<<<< HEAD
  if (HM_inGlobalHeap(s)) {
    ensureHasHeapBytesFreeAndOrInvariantForMutator (
        s, FALSE, FALSE, FALSE,
        0, sizeofStackWithHeader (s, reserved) + sizeofThread (s));
  } else {
    HM_ensureHierarchicalHeapAssurances(s,
                                        FALSE,
                                        sizeofStackWithHeader (s, reserved) +
                                        sizeofThread (s),
                                        FALSE);
  }
=======
  ensureHasHeapBytesFreeAndOrInvariantForMutator (s, FALSE, FALSE, FALSE, 0, sizeofStackWithMetaData (s, reserved) + sizeofThread (s));
>>>>>>> 012f5012
  stack = newStack (s, reserved, FALSE);
  res = newObject (s, GC_THREAD_HEADER,
                   sizeofThread (s),
                   FALSE);
  thread = (GC_thread)(res + offsetofThread (s));
  thread->inGlobalHeapCounter = 0;
  thread->useHierarchicalHeap = FALSE;
  thread->bytesNeeded = 0;
  thread->exnStack = BOGUS_EXN_STACK;
  thread->stack = pointerToObjptr((pointer)stack, s->heap->start);
  thread->hierarchicalHeap = BOGUS_OBJPTR;
  if (DEBUG_THREADS)
    fprintf (stderr, FMTPTR" = newThreadOfSize (%"PRIuMAX")\n",
             (uintptr_t)thread, (uintmax_t)reserved);;
  LOG(LM_ALLOCATION, LL_INFO,
      FMTPTR" = newThreadOfSize (%"PRIuMAX")",
      (uintptr_t)thread,
      (uintmax_t)reserved);

  return thread;
}

pointer HM_newHierarchicalHeap (GC_state s) {
  /* allocate the object */
  ensureHasHeapBytesFreeAndOrInvariantForMutator(s,
                                                 FALSE,
                                                 FALSE,
                                                 FALSE,
                                                 0,
                                                 HM_HH_sizeof(s));
  pointer hhObject = newObject (s,
                                GC_HIERARCHICAL_HEAP_HEADER,
                                HM_HH_sizeof(s),
                                FALSE);
  struct HM_HierarchicalHeap* hh =
      ((struct HM_HierarchicalHeap*)(hhObject +
                                     HM_HH_offsetof(s)));

  hh->lastAllocatedChunk = NULL;
  hh->lock = HM_HH_LOCK_INITIALIZER;
  hh->state = LIVE;
  hh->level = 0;
  hh->stealLevel = HM_HH_INVALID_LEVEL;
  hh->id = 0;
  hh->levelList = NULL;
  hh->newLevelList = NULL;
  hh->locallyCollectibleSize = 0;
  hh->locallyCollectibleHeapSize = s->controls->hhConfig.initialLCHS;
  hh->retVal = NULL;
  hh->parentHH = BOGUS_OBJPTR;
  hh->nextChildHH = BOGUS_OBJPTR;
  hh->childHHList = BOGUS_OBJPTR;
  hh->thread = BOGUS_OBJPTR;

  if (DEBUG_HEAP_MANAGEMENT) {
    fprintf (stderr, "%p = newHierarchicalHeap ()\n", ((void*)(hh)));
  }

  return hhObject;
}

static inline void setFrontier (GC_state s, pointer p,
                                ARG_USED_FOR_ASSERT size_t bytes) {
  p = alignFrontier (s, p);
  assert ((size_t)(p - s->frontier) <= bytes);
  GC_profileAllocInc (s, (size_t)(p - s->frontier));
  /* SPOONHOWER_NOTE: unsafe concurrent access */
  s->cumulativeStatistics->bytesAllocated += (size_t)(p - s->frontier);
  s->frontier = p;
  assert (s->frontier <= s->limitPlusSlop);
  assert (s->start <= s->frontier);
}<|MERGE_RESOLUTION|>--- conflicted
+++ resolved
@@ -83,21 +83,17 @@
   pointer res;
 
   assert (isStackReservedAligned (s, reserved));
-<<<<<<< HEAD
   if (HM_inGlobalHeap(s)) {
     ensureHasHeapBytesFreeAndOrInvariantForMutator (
         s, FALSE, FALSE, FALSE,
-        0, sizeofStackWithHeader (s, reserved) + sizeofThread (s));
+        0, sizeofStackWithMetaData (s, reserved) + sizeofThread (s));
   } else {
     HM_ensureHierarchicalHeapAssurances(s,
                                         FALSE,
-                                        sizeofStackWithHeader (s, reserved) +
+                                        sizeofStackWithMetaData (s, reserved) +
                                         sizeofThread (s),
                                         FALSE);
   }
-=======
-  ensureHasHeapBytesFreeAndOrInvariantForMutator (s, FALSE, FALSE, FALSE, 0, sizeofStackWithMetaData (s, reserved) + sizeofThread (s));
->>>>>>> 012f5012
   stack = newStack (s, reserved, FALSE);
   res = newObject (s, GC_THREAD_HEADER,
                    sizeofThread (s),
