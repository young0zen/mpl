/* Copyright (C) 2012 Matthew Fluet.
 * Copyright (C) 1999-2008 Henry Cejtin, Matthew Fluet, Suresh
 *    Jagannathan, and Stephen Weeks.
 * Copyright (C) 1997-2000 NEC Research Institute.
 *
 * MLton is released under a BSD-style license.
 * See the file MLton-LICENSE for details.
 */

/* newObject (s, header, bytesRequested, allocInOldGen)
 *
 * Allocate a new object in the heap.
 * bytesRequested includes the size of the header.
 */
pointer newObject (GC_state s,
                   GC_header header,
                   size_t bytesRequested,
                   bool allocInOldGen) {
  pointer frontier;
  pointer result;

  assert (isAligned (bytesRequested, s->alignment));
  assert (allocInOldGen
          ? hasHeapBytesFree (s, bytesRequested, 0)
          : hasHeapBytesFree (s, 0, bytesRequested));
  if (allocInOldGen) {
    /* NB you must have exclusive access to the runtime state
       if you are allocating in the older generation! */
    frontier = s->heap->start + s->heap->oldGenSize;
    s->heap->oldGenSize += bytesRequested;
    s->cumulativeStatistics->bytesAllocated += bytesRequested;
  } else {
    if (DEBUG_DETAILED)
      fprintf (stderr, "frontier changed from "FMTPTR" to "FMTPTR"\n",
               (uintptr_t)s->frontier,
               (uintptr_t)(s->frontier + bytesRequested));
    frontier = s->frontier;
    s->frontier += bytesRequested;
  }
  GC_profileAllocInc (s, bytesRequested);
  *((GC_header*)frontier) = header;
  result = frontier + GC_NORMAL_HEADER_SIZE;
  assert (isAligned ((size_t)result, s->alignment));
  if (DEBUG)
    fprintf (stderr, FMTPTR " = newObject ("FMTHDR", %"PRIuMAX", %s)\n",
             (uintptr_t)result,
             header,
             (uintmax_t)bytesRequested,
             boolToString (allocInOldGen));
  return result;
}

GC_stack newStack (GC_state s,
                   size_t reserved,
                   bool allocInOldGen) {
  GC_stack stack;

<<<<<<< HEAD
  assert (isStackReservedAligned (s, reserved));
  if (reserved > s->cumulativeStatistics.maxStackSize)
    s->cumulativeStatistics.maxStackSize = reserved;
  stack = (GC_stack)(newObject (s, GC_STACK_HEADER,
                                sizeofStackWithHeader (s, reserved),
=======
  reserved = alignStackReserved (s, reserved);
  /* XXX unsafe concurrent access */
  if (reserved > s->cumulativeStatistics->maxStackSizeSeen)
    s->cumulativeStatistics->maxStackSizeSeen = reserved;
  stack = (GC_stack)(newObject (s, GC_STACK_HEADER, 
                                sizeofStackWithHeaderAligned (s, reserved),
>>>>>>> 21fb01b5
                                allocInOldGen));
  stack->reserved = reserved;
  stack->used = 0;
  if (DEBUG_STACKS)
    fprintf (stderr, FMTPTR " = newStack (%"PRIuMAX")\n",
             (uintptr_t)stack,
             (uintmax_t)reserved);
  return stack;
}

GC_thread newThread (GC_state s, size_t reserved) {
  GC_stack stack;
  GC_thread thread;
  pointer res;

  assert (isStackReservedAligned (s, reserved));
  ensureHasHeapBytesFree (s, 0, sizeofStackWithHeader (s, reserved) + sizeofThread (s));
  stack = newStack (s, reserved, FALSE);
  res = newObject (s, GC_THREAD_HEADER,
                   sizeofThread (s),
                   FALSE);
  thread = (GC_thread)(res + offsetofThread (s));
  thread->bytesNeeded = 0;
  thread->exnStack = BOGUS_EXN_STACK;
  thread->stack = pointerToObjptr((pointer)stack, s->heap->start);
  if (DEBUG_THREADS)
    fprintf (stderr, FMTPTR" = newThreadOfSize (%"PRIuMAX")\n",
             (uintptr_t)thread, (uintmax_t)reserved);;
  return thread;
}

static inline void setFrontier (GC_state s, pointer p,
                                ARG_USED_FOR_ASSERT size_t bytes) {
  p = alignFrontier (s, p);
  assert ((size_t)(p - s->frontier) <= bytes);
<<<<<<< HEAD
  GC_profileAllocInc (s, (size_t)(p - s->frontier));
  s->cumulativeStatistics.bytesAllocated += (size_t)(p - s->frontier);
=======
  GC_profileAllocInc (s, p - s->frontier);
  /* XXX unsafe concurrent access */
  s->cumulativeStatistics->bytesAllocated += p - s->frontier;
>>>>>>> 21fb01b5
  s->frontier = p;
  assert (s->frontier <= s->limitPlusSlop);
  assert (s->start <= s->frontier);
}<|MERGE_RESOLUTION|>--- conflicted
+++ resolved
@@ -55,20 +55,11 @@
                    bool allocInOldGen) {
   GC_stack stack;
 
-<<<<<<< HEAD
   assert (isStackReservedAligned (s, reserved));
-  if (reserved > s->cumulativeStatistics.maxStackSize)
+  if (reserved > s->cumulativeStatistics->maxStackSize)
     s->cumulativeStatistics.maxStackSize = reserved;
   stack = (GC_stack)(newObject (s, GC_STACK_HEADER,
                                 sizeofStackWithHeader (s, reserved),
-=======
-  reserved = alignStackReserved (s, reserved);
-  /* XXX unsafe concurrent access */
-  if (reserved > s->cumulativeStatistics->maxStackSizeSeen)
-    s->cumulativeStatistics->maxStackSizeSeen = reserved;
-  stack = (GC_stack)(newObject (s, GC_STACK_HEADER, 
-                                sizeofStackWithHeaderAligned (s, reserved),
->>>>>>> 21fb01b5
                                 allocInOldGen));
   stack->reserved = reserved;
   stack->used = 0;
@@ -104,14 +95,9 @@
                                 ARG_USED_FOR_ASSERT size_t bytes) {
   p = alignFrontier (s, p);
   assert ((size_t)(p - s->frontier) <= bytes);
-<<<<<<< HEAD
   GC_profileAllocInc (s, (size_t)(p - s->frontier));
-  s->cumulativeStatistics.bytesAllocated += (size_t)(p - s->frontier);
-=======
-  GC_profileAllocInc (s, p - s->frontier);
-  /* XXX unsafe concurrent access */
-  s->cumulativeStatistics->bytesAllocated += p - s->frontier;
->>>>>>> 21fb01b5
+  /* SPOONHOWER_NOTE: unsafe concurrent access */
+  s->cumulativeStatistics->bytesAllocated += (size_t)(p - s->frontier);
   s->frontier = p;
   assert (s->frontier <= s->limitPlusSlop);
   assert (s->start <= s->frontier);
