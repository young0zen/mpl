--- conflicted
+++ resolved
@@ -62,16 +62,13 @@
 
   assert(thread != NULL);
   thread->currentDepth = depth;
-<<<<<<< HEAD
   // printf("%s %d\n", "setting thread depth to ", depth);
   // printf("%s %d\n", "HH depth = ", thread->hierarchicalHeap->depth);
-=======
 
   if (thread->currentDepth <= (uint32_t)thread->disentangledDepth) {
     thread->disentangledDepth = INT32_MAX;
   }
 
->>>>>>> 3b807857
   /* SAM_NOTE: not super relevant here, but if we do eventually decide to
    * control the "use ancestor chunk" optimization, a good sanity check. */
   assert(inSameBlock(s->frontier, s->limitPlusSlop-1));
