/* Copyright (C) 1999-2005 Henry Cejtin, Matthew Fluet, Suresh
 *    Jagannathan, and Stephen Weeks.
 * Copyright (C) 1997-2000 NEC Research Institute.
 *
 * MLton is released under a BSD-style license.
 * See the file MLton-LICENSE for details.
 */

#if (defined (MLTON_GC_INTERNAL_TYPES))

struct GC_callStackState {
  uint32_t numStackFrames;
  uint32_t *callStack;
};

#endif /* (defined (MLTON_GC_INTERNAL_TYPES)) */

#if (defined (MLTON_GC_INTERNAL_FUNCS))

static inline void numStackFramesAux (GC_state s, GC_frameIndex i);
static inline void callStackAux (GC_state s, GC_frameIndex i);

#endif /* (defined (MLTON_GC_INTERNAL_FUNCS)) */


#if (defined (MLTON_GC_INTERNAL_BASIS))

<<<<<<< HEAD
PRIVATE uint32_t GC_numStackFrames (GC_state s);
PRIVATE void GC_callStack (GC_state s, pointer p);
PRIVATE uint32_t* GC_frameIndexSourceSeq (GC_state s, GC_frameIndex frameIndex);
=======
uint32_t GC_numStackFrames (GC_state *gs);
void GC_callStack (GC_state *gs, pointer p);
uint32_t* GC_frameIndexSourceSeq (GC_state *gs, GC_frameIndex frameIndex);
>>>>>>> 21fb01b5

#endif /* (defined (MLTON_GC_INTERNAL_BASIS)) */<|MERGE_RESOLUTION|>--- conflicted
+++ resolved
@@ -25,14 +25,8 @@
 
 #if (defined (MLTON_GC_INTERNAL_BASIS))
 
-<<<<<<< HEAD
-PRIVATE uint32_t GC_numStackFrames (GC_state s);
-PRIVATE void GC_callStack (GC_state s, pointer p);
-PRIVATE uint32_t* GC_frameIndexSourceSeq (GC_state s, GC_frameIndex frameIndex);
-=======
-uint32_t GC_numStackFrames (GC_state *gs);
-void GC_callStack (GC_state *gs, pointer p);
-uint32_t* GC_frameIndexSourceSeq (GC_state *gs, GC_frameIndex frameIndex);
->>>>>>> 21fb01b5
+PRIVATE uint32_t GC_numStackFrames (GC_state* states);
+PRIVATE void GC_callStack (GC_state* states, pointer p);
+PRIVATE uint32_t* GC_frameIndexSourceSeq (GC_state* states, GC_frameIndex frameIndex);
 
 #endif /* (defined (MLTON_GC_INTERNAL_BASIS)) */