/* Copyright (C) 2012 Matthew Fluet.
 * Copyright (C) 1999-2006 Henry Cejtin, Matthew Fluet, Suresh
 *    Jagannathan, and Stephen Weeks.
 * Copyright (C) 1997-2000 NEC Research Institute.
 *
 * MLton is released under a BSD-style license.
 * See the file MLton-LICENSE for details.
 */

#if (defined (MLTON_GC_INTERNAL_TYPES))

typedef enum {
  PROFILE_ALLOC,
  PROFILE_COUNT,
  PROFILE_NONE,
  PROFILE_TIME_FIELD,
  PROFILE_TIME_LABEL
} GC_profileKind;

/* If profileStack, then there is one struct GC_profileStack for each
 * function.
 */
typedef struct GC_profileStack {
  /* ticks counts ticks while the function was on the stack. */
  uintmax_t ticks;
  /* ticksGC counts ticks in GC while the function was on the stack. */
  uintmax_t ticksGC; 
  /* lastTotal is the value of total when the oldest occurrence of f
   * on the stack was pushed, i.e., the most recent time that
   * numTimesOnStack changed from 0 to 1.  lastTotal is used to
   * compute the amount to attribute to f when the oldest occurrence
   * is finally popped.
   */
  uintmax_t lastTotal;
  /* lastTotalGC is like lastTotal, but for GC ticks. */
  uintmax_t lastTotalGC;
  /* numOccurrences is the number of times this function is on the
   * stack.
   */
  uintmax_t numOccurrences;
} *GC_profileStack;

typedef uint32_t GC_profileMasterIndex;

/* GC_profileData is used for both time and allocation profiling.
 * In the comments below, "ticks" mean clock ticks with time profiling and
 * bytes allocated with allocation profiling.
 *
 * All of the arrays in GC_profileData are of length sourcesLength + sourceNamesLength.
 * The first sourceLength entries are for handling the duplicate copies of 
 * functions, and the next sourceNamesLength entries are for the master versions.
 */
typedef struct GC_profileData {
  /* countTop is an array that counts for each function the number of
   * ticks that occurred while the function was on top of the stack.
   */
  uintmax_t *countTop;
  /* stack is an array that gives stack info for each function.  
   * It is only used if profileStack.
   */
  struct GC_profileStack *stack;
  /* The total number of mutator ticks. */
  uintmax_t total;
  /* The total number of GC ticks. */
  uintmax_t totalGC;
} *GC_profileData;

struct GC_profiling {
  GC_profileData data;
  bool isOn;
  GC_profileKind kind;
  bool stack;
};

#else

struct GC_profileData;
typedef struct GC_profileData *GC_profileData;

#endif /* (defined (MLTON_GC_INTERNAL_TYPES)) */

#if (defined (MLTON_GC_INTERNAL_FUNCS))

static inline GC_profileMasterIndex sourceIndexToProfileMasterIndex (GC_state s, GC_sourceIndex i);
static inline GC_sourceNameIndex profileMasterIndexToSourceNameIndex (GC_state s, GC_profileMasterIndex i);
static inline GC_profileStack getProfileStackInfo (GC_state s, GC_profileMasterIndex i);

static inline void addToStackForProfiling (GC_state s, GC_profileMasterIndex i);
static inline void enterSourceForProfiling (GC_state s, GC_profileMasterIndex i);
static inline void enterForProfiling (GC_state s, GC_sourceSeqIndex sourceSeqIndex);
static inline void enterFrameForProfiling (GC_state s, GC_frameIndex i);

static inline void removeFromStackForProfiling (GC_state s, GC_profileMasterIndex i);
static inline void leaveSourceForProfiling (GC_state s, GC_profileMasterIndex i);
static inline void leaveForProfiling (GC_state s, GC_sourceSeqIndex sourceSeqIndex);

static inline void incForProfiling (GC_state s, size_t amount, GC_sourceSeqIndex sourceSeqIndex);

static inline char* profileIndexSourceName (GC_state s, GC_sourceIndex i);

static void writeProfileCount (GC_state s, FILE *f, GC_profileData p, GC_profileMasterIndex i);

PRIVATE GC_profileData profileMalloc (GC_state s);
PRIVATE void profileWrite (GC_state s, GC_profileData p, const char* fileName);
PRIVATE void profileFree (GC_state s, GC_profileData p);

static void setProfTimer (suseconds_t usec);
static void initProfilingTime (GC_state s);
static void atexitForProfiling (void);
static void initProfiling (GC_state s);

#endif /* (defined (MLTON_GC_INTERNAL_FUNCS)) */

#if (defined (MLTON_GC_INTERNAL_BASIS))

PRIVATE void GC_profileEnter (GC_state s);
PRIVATE void GC_profileLeave (GC_state s);
PRIVATE void GC_profileInc (GC_state s, size_t amount);
PRIVATE void GC_profileAllocInc (GC_state s, size_t amount);

<<<<<<< HEAD
PRIVATE GC_profileData GC_getProfileCurrent (GC_state s);
PRIVATE void GC_setProfileCurrent (GC_state s, GC_profileData p);

PRIVATE GC_profileData GC_profileMalloc (GC_state s);
PRIVATE void GC_profileWrite (GC_state s, GC_profileData p, NullString8_t fileName);
PRIVATE void GC_profileFree (GC_state s, GC_profileData p);

PRIVATE void GC_profileDone (GC_state s);
=======
GC_profileData GC_getProfileCurrent (GC_state *gs);
void GC_setProfileCurrent (GC_state *gs, GC_profileData p);

GC_profileData GC_profileMalloc (GC_state *gs);
void GC_profileWrite (GC_state *gs, GC_profileData p, NullString8_t fileName);
void GC_profileFree (GC_state *gs, GC_profileData p);

void GC_profileDisable (void);
void GC_profileEnable (void);

void GC_profileDone (GC_state *gs);
>>>>>>> 21fb01b5

#endif /* (defined (MLTON_GC_INTERNAL_BASIS)) */

PRIVATE void GC_handleSigProf (code_pointer pc);
<|MERGE_RESOLUTION|>--- conflicted
+++ resolved
@@ -24,7 +24,7 @@
   /* ticks counts ticks while the function was on the stack. */
   uintmax_t ticks;
   /* ticksGC counts ticks in GC while the function was on the stack. */
-  uintmax_t ticksGC; 
+  uintmax_t ticksGC;
   /* lastTotal is the value of total when the oldest occurrence of f
    * on the stack was pushed, i.e., the most recent time that
    * numTimesOnStack changed from 0 to 1.  lastTotal is used to
@@ -47,7 +47,7 @@
  * bytes allocated with allocation profiling.
  *
  * All of the arrays in GC_profileData are of length sourcesLength + sourceNamesLength.
- * The first sourceLength entries are for handling the duplicate copies of 
+ * The first sourceLength entries are for handling the duplicate copies of
  * functions, and the next sourceNamesLength entries are for the master versions.
  */
 typedef struct GC_profileData {
@@ -55,7 +55,7 @@
    * ticks that occurred while the function was on top of the stack.
    */
   uintmax_t *countTop;
-  /* stack is an array that gives stack info for each function.  
+  /* stack is an array that gives stack info for each function.
    * It is only used if profileStack.
    */
   struct GC_profileStack *stack;
@@ -118,29 +118,18 @@
 PRIVATE void GC_profileInc (GC_state s, size_t amount);
 PRIVATE void GC_profileAllocInc (GC_state s, size_t amount);
 
-<<<<<<< HEAD
-PRIVATE GC_profileData GC_getProfileCurrent (GC_state s);
-PRIVATE void GC_setProfileCurrent (GC_state s, GC_profileData p);
+PRIVATE GC_profileData GC_getProfileCurrent (void);
+PRIVATE void GC_setProfileCurrent (GC_profileData p);
 
-PRIVATE GC_profileData GC_profileMalloc (GC_state s);
-PRIVATE void GC_profileWrite (GC_state s, GC_profileData p, NullString8_t fileName);
-PRIVATE void GC_profileFree (GC_state s, GC_profileData p);
+PRIVATE GC_profileData GC_profileMalloc (void);
+PRIVATE void GC_profileWrite (GC_profileData p, NullString8_t fileName);
+PRIVATE void GC_profileFree (GC_profileData p);
 
-PRIVATE void GC_profileDone (GC_state s);
-=======
-GC_profileData GC_getProfileCurrent (GC_state *gs);
-void GC_setProfileCurrent (GC_state *gs, GC_profileData p);
+PRIVATE void GC_profileDisable (void);
+PRIVATE void GC_profileEnable (void);
 
-GC_profileData GC_profileMalloc (GC_state *gs);
-void GC_profileWrite (GC_state *gs, GC_profileData p, NullString8_t fileName);
-void GC_profileFree (GC_state *gs, GC_profileData p);
-
-void GC_profileDisable (void);
-void GC_profileEnable (void);
-
-void GC_profileDone (GC_state *gs);
->>>>>>> 21fb01b5
+PRIVATE void GC_profileDone (void);
 
 #endif /* (defined (MLTON_GC_INTERNAL_BASIS)) */
 
-PRIVATE void GC_handleSigProf (code_pointer pc);
+PRIVATE void GC_handleSigProf (code_pointer pc);