/* Copyright (C) 1999-2008 Henry Cejtin, Matthew Fluet, Suresh
 *    Jagannathan, and Stephen Weeks.
 * Copyright (C) 1997-2000 NEC Research Institute.
 *
 * MLton is released under a HPND-style license.
 * See the file MLton-LICENSE for details.
 */

#if (defined (MLTON_GC_INTERNAL_TYPES))

#include <stdio.h>

enum {
  SYNC_NONE = 0,
  SYNC_OLD_GEN_ARRAY,
  SYNC_NEW_GEN_ARRAY,
  SYNC_STACK,
  SYNC_HEAP,
  SYNC_FORCE,
  SYNC_PACK,
  SYNC_SAVE_WORLD,
};

struct GC_globalCumulativeStatistics {
  size_t maxHeapOccupancy;
};

struct GC_cumulativeStatistics {
  uintmax_t bytesAllocated;
  uintmax_t bytesPromoted;
  uintmax_t bytesFilled; /* i.e. unused gaps */
  uintmax_t bytesCopied;
  uintmax_t bytesCopiedMinor;
  uintmax_t bytesHashConsed;
  uintmax_t bytesMarkCompacted;
  uintmax_t bytesScannedMinor;
  uintmax_t bytesHHLocaled;
  uintmax_t bytesReclaimedByLocal;
  uintmax_t bytesReclaimedByRootCC;
  uintmax_t bytesReclaimedByInternalCC;

  size_t maxBytesLive;
  size_t maxBytesLiveSinceReset;
  size_t maxHeapSize;

  size_t maxHHLCS;
  size_t maxHHLCHS;

  uintmax_t maxPauseTime;
  size_t maxStackSize;

  uintmax_t syncForOldGenArray;
  uintmax_t syncForNewGenArray;
  uintmax_t syncForStack;
  uintmax_t syncForHeap;
  uintmax_t syncMisc;

  uintmax_t numCardsMarked; /* Number of marked cards seen during minor GCs. */

  uintmax_t numGCs;
  uintmax_t numCopyingGCs;
  uintmax_t numHashConsGCs;
  uintmax_t numMarkCompactGCs;
  uintmax_t numMinorGCs;
  uintmax_t numHHLocalGCs;
<<<<<<< HEAD
  uintmax_t numRootCCs;
  uintmax_t numInternalCCs;
=======
  uintmax_t numDisentanglementChecks;
  uintmax_t numEntanglementsDetected;
>>>>>>> 3b807857

  struct timespec timeLocalGC;
  struct timespec timeLocalPromo;

  struct timespec timeRootCC;
  struct timespec timeInternalCC;

  struct rusage ru_gc; /* total resource usage in gc. */
  struct rusage ru_gcCopying; /* resource usage in major copying gcs. */
  struct rusage ru_gcMarkCompact; /* resource usage in major mark-compact gcs. */
  struct rusage ru_gcMinor; /* resource usage in minor copying gcs. */
  struct rusage ru_gcHHLocal; /**< Resource usage during Hierachical Heap local
                               * collections */

  struct rusage ru_crit; /* total time in critical sections */
  struct rusage ru_sync; /* total time synchronizing for critical sections */
  struct rusage ru_bsp; /* total time in BSP rounds */
};

struct GC_lastMajorStatistics {
  size_t bytesHashConsed;
  size_t bytesLive; /* Number of bytes live at most recent major GC. */
  GC_majorKind kind;
  uintmax_t numMinorGCs;
};

#endif /* (defined (MLTON_GC_INTERNAL_TYPES)) */

#if (defined (MLTON_GC_INTERNAL_FUNCS))

struct GC_globalCumulativeStatistics* newGlobalCumulativeStatistics(void);
struct GC_cumulativeStatistics* newCumulativeStatistics(void);
struct GC_lastMajorStatistics* newLastMajorStatistics(void);

void S_outputCumulativeStatisticsJSON(
    FILE* out, struct GC_cumulativeStatistics* statistics);

#endif /* (defined (MLTON_GC_INTERNAL_FUNCS)) */<|MERGE_RESOLUTION|>--- conflicted
+++ resolved
@@ -63,13 +63,10 @@
   uintmax_t numMarkCompactGCs;
   uintmax_t numMinorGCs;
   uintmax_t numHHLocalGCs;
-<<<<<<< HEAD
   uintmax_t numRootCCs;
   uintmax_t numInternalCCs;
-=======
   uintmax_t numDisentanglementChecks;
   uintmax_t numEntanglementsDetected;
->>>>>>> 3b807857
 
   struct timespec timeLocalGC;
   struct timespec timeLocalPromo;
