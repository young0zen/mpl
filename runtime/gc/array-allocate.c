--- conflicted
+++ resolved
@@ -20,15 +20,9 @@
   bool holdLock;
 
   splitHeader(s, header, NULL, NULL, &bytesNonObjptrs, &numObjptrs);
-<<<<<<< HEAD
-  if (DEBUG)
-    fprintf (stderr, "GC_arrayAllocate (%"PRIuMAX", "FMTARRLEN", "FMTHDR")\n",
-             (uintmax_t)ensureBytesFree, numElements, header);
-=======
   if (DEBUG or s->controls->messages)
-    fprintf (stderr, "GC_arrayAllocate (%zu, "FMTARRLEN", "FMTHDR") [%d]\n",
-             ensureBytesFree, numElements, header, Proc_processorNumber (s));
->>>>>>> 7a5e6576
+    fprintf (stderr, "GC_arrayAllocate (%"PRIuMAX", "FMTARRLEN", "FMTHDR") [%d]\n",
+             (uintmax_t)ensureBytesFree, numElements, header, Proc_processorNumber (s));
   bytesPerElement = bytesNonObjptrs + (numObjptrs * OBJPTR_SIZE);
   /* Check for overflow when computing arraySize.
    * Note: bytesPerElement > 0
@@ -60,10 +54,6 @@
              uintmaxToCommaString(arraySize),
              uintmaxToCommaString(arraySizeAligned),
              uintmaxToCommaString(ensureBytesFree));
-<<<<<<< HEAD
-  if (arraySizeAligned >= s->controls->oldGenArraySize) {
-=======
-
   /* Determine whether we will perform this allocation locally or not */
   holdLock = arraySizeAligned >= s->controls->oldGenArraySize;
 
@@ -71,26 +61,19 @@
     /* Global alloc */
     s->syncReason = SYNC_OLD_GEN_ARRAY;
     ENTER0 (s);
->>>>>>> 7a5e6576
     if (not hasHeapBytesFree (s, arraySizeAligned, ensureBytesFree)) {
       performGC (s, arraySizeAligned, ensureBytesFree, FALSE, TRUE);
     }
-<<<<<<< HEAD
-    frontier = s->heap->start + s->heap->oldGenSize;
-    s->heap->oldGenSize += arraySizeAligned;
-    s->cumulativeStatistics->bytesAllocated += arraySizeAligned;
-=======
     assert (hasHeapBytesFree (s, arraySizeAligned, ensureBytesFree));
     frontier = s->heap->start + s->heap->oldGenSize;
     assert (isFrontierAligned (s, frontier));
 
-    /* This must be updated while holding the lock! */
+    /* SPOONHOWER_NOTE: This must be updated while holding the lock! */
     s->heap->oldGenSize += arraySizeAligned;
     assert (s->heap->start + s->heap->oldGenSize <= s->heap->nursery);
     s->cumulativeStatistics->bytesAllocated += arraySizeAligned;
     /* NB LEAVE appears below since no heap invariant holds while the
        oldGenSize has been updated but the array remains uninitialized. */
->>>>>>> 7a5e6576
   } else {
     /* Local alloc */
     size_t bytesRequested;
