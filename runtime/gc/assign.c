--- conflicted
+++ resolved
@@ -1,8 +1,4 @@
-<<<<<<< HEAD
 /* Copyright (C) 2019-2021 Sam Westrick
-=======
-/* Copyright (C) 2019-2020 Sam Westrick
->>>>>>> 3b807857
  * Copyright (C) 1999-2017 Henry Cejtin, Matthew Fluet, Suresh
  *    Jagannathan, and Stephen Weeks.
  * Copyright (C) 1997-2000 NEC Research Institute.
@@ -11,11 +7,6 @@
  * See the file MLton-LICENSE for details.
  */
 
-<<<<<<< HEAD
-// #define cas(F, O, N) ((__sync_val_compare_and_swap(F, O, N)))
-
-void Assignable_writeBarrier(GC_state s, objptr dst, objptr* field, objptr src) {
-=======
 void Assignable_decheckObjptr(objptr op)
 {
   GC_state s = pthread_getspecific(gcstate_key);
@@ -40,10 +31,8 @@
   ARG_USED_FOR_ASSERT objptr* field,
   objptr src)
 {
->>>>>>> 3b807857
   assert(isObjptr(dst));
   pointer dstp = objptrToPointer(dst, NULL);
-  pointer srcp = objptrToPointer(src, NULL);
 
 #if ASSERT
   // check that field is actually inside this object
@@ -99,12 +88,11 @@
   if (!isObjptr(src))
     return;
 
-<<<<<<< HEAD
-  pointer srcp = objptrToPointer(src, NULL);
-=======
   /* deque down-pointers are handled separately during collection. */
   if (dst == s->wsQueue)
     return;
+
+  pointer srcp = objptrToPointer(src, NULL);
 
   if (s->controls->manageEntanglement &&
       getThreadCurrent(s)->decheckState.bits != DECHECK_BOGUS_BITS &&
@@ -137,15 +125,12 @@
     return;
   }
 
-  HM_HierarchicalHeap dstHH = HM_getLevelHeadPathCompress(HM_getChunkOf(dstp));
->>>>>>> 3b807857
   HM_HierarchicalHeap srcHH = HM_getLevelHeadPathCompress(HM_getChunkOf(srcp));
 
   /* Up-pointer. */
   if (dstHH->depth > srcHH->depth)
     return;
 
-<<<<<<< HEAD
   /* Internal pointer. It's safe to ignore an internal pointer if:
    *   1. it's contained entirely within one subheap, or
    *   2. the pointed-to object (src) lives in an already snapshotted subregion
@@ -164,14 +149,7 @@
     return;
   }
 
-  /* deque down-pointers are handled separately during collection. */
-  if (dst == s->wsQueue)
-    return;
-
   /* Otherwise, remember the pointer! */
-=======
-  /* Otherwise, remember the down-pointer! */
->>>>>>> 3b807857
   uint32_t d = srcHH->depth;
   GC_thread thread = getThreadCurrent(s);
 
@@ -185,34 +163,29 @@
 
   HM_HierarchicalHeap hh = HM_HH_getHeapAtDepth(s, thread, d);
   assert(NULL != hh);
-  if (HM_HH_getConcurrentPack(hh)->ccstate == CC_UNREG) {
-    HM_rememberAtLevel(hh, dst, field, src);
-  }
-  else {
-    /** This special subheap is guaranteed to exist while at least one CC
-      * is registered or in-progress. Its sole purpose is to contain new
-      * remembered-set entries. We can't use the remembered-set of the heap
-      * that is undergoing CC, because the CC will be concurrently accessing
-      * that remset.
-      *
-      * It's a bit strange... a bit of a hack... because this subheap is
-      * always "empty" and is only used for its remset.
-      */
-    assert(NULL != hh->subHeapCompletedCC);
-    HM_rememberAtLevel(hh->subHeapCompletedCC, dst, field, src);
-  }
-<<<<<<< HEAD
-=======
-
   if (pinObject(src, dstHH->depth)) {
-    HM_rememberAtLevel(hh, src);
+    if (HM_HH_getConcurrentPack(hh)->ccstate == CC_UNREG) {
+      HM_rememberAtLevel(hh, src);
+    }
+    else {
+      /** This special subheap is guaranteed to exist while at least one CC
+        * is registered or in-progress. Its sole purpose is to contain new
+        * remembered-set entries. We can't use the remembered-set of the heap
+        * that is undergoing CC, because the CC will be concurrently accessing
+        * that remset.
+        *
+        * It's a bit strange... a bit of a hack... because this subheap is
+        * always "empty" and is only used for its remset.
+        */
+      assert(NULL != hh->subHeapCompletedCC);
+      HM_rememberAtLevel(hh->subHeapCompletedCC, src);
+    }
   }
 
   LOG(LM_HH_PROMOTION, LL_INFO,
     "remembered downptr %"PRIu32"->%"PRIu32" from "FMTOBJPTR" to "FMTOBJPTR,
     dstHH->depth, srcHH->depth,
     dst, src);
->>>>>>> 3b807857
 
   /* SAM_NOTE: TODO: track bytes allocated here in
    * thread->bytesAllocatedSinceLast...? */
