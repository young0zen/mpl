/* Copyright (C) 2009,2012,2015,2017,2019 Matthew Fluet.
 * Copyright (C) 1999-2008 Henry Cejtin, Matthew Fluet, Suresh
 *    Jagannathan, and Stephen Weeks.
 * Copyright (C) 1997-2000 NEC Research Institute.
 *
 * MLton is released under a HPND-style license.
 * See the file MLton-LICENSE for details.
 */

/* ---------------------------------------------------------------- */
/*                          Initialization                          */
/* ---------------------------------------------------------------- */

#include <stdlib.h>
#include <strings.h>

static bool stringToBool (char *s) {
  if (0 == strcmp (s, "false"))
    return FALSE;
  if (0 == strcmp (s, "true"))
    return TRUE;
  die ("Invalid @MLton bool: %s.", s);
}

// From gdtoa/gdtoa.h.
// Can't include the whole thing because it brings in too much junk.
float gdtoa__strtof (const char *, char **);

static float stringToFloat (char *s) {
  char *endptr;
  float f;

  f = gdtoa__strtof (s, &endptr);
  if (s == endptr)
    die ("Invalid @MLton float: %s.", s);
  return f;
}

static int32_t stringToInt (char *s) {
  char *endptr;
  int i;

  i = strtol (s, &endptr, 10);
  if (s == endptr)
    die ("Invalid @MLton int: %s.", s);
  return i;
}

static size_t stringToBytes (const char *s) {
  double d;
  char *endptr;
  size_t factor;

  d = strtod (s, &endptr);
  if (s == endptr)
    goto bad;
  switch (*endptr++) {
  case 'g':
  case 'G':
    factor = 1024 * 1024 * 1024;
    break;
  case 'k':
  case 'K':
    factor = 1024;
    break;
  case 'm':
  case 'M':
    factor = 1024 * 1024;
    break;
  default:
    goto bad;
  }
  d *= factor;
  unless (*endptr == '\0'
          and 0.0 <= d
          and d <= (double)SIZE_MAX)
    goto bad;
  return (size_t)d;
bad:
  die ("Invalid @MLton memory amount: %s.", s);
}

/* ---------------------------------------------------------------- */
/*                             GC_init                              */
/* ---------------------------------------------------------------- */

int processAtMLton (GC_state s, int start, int argc, char **argv,
                    char **worldFile) {
  int i;

  i = start;
  while (s->controls->mayProcessAtMLton
         and i < argc
         and (0 == strcmp (argv [i], "@MLton"))) {
    bool done;

    i++;
    done = FALSE;
    while (!done) {
      if (i == argc)
        die ("Missing -- at end of @MLton args.");
      else {
        char *arg;

        arg = argv[i];
        if (0 == strcmp (arg, "gc-messages")) {
          i++;
          s->controls->messages = TRUE;
        } else if (0 == strcmp (arg, "hm-messages")) {
          i++;
          s->controls->HMMessages = TRUE;
        } else if (0 == strcmp (arg, "gc-summary")) {
          i++;
          s->controls->summary = TRUE;
        } else if (0 == strcmp (arg, "gc-summary-file")) {
          i++;
          if (i == argc || (0 == strcmp (argv[i], "--")))
            die ("@MLton gc-summary-file missing argument.");
          const char* filePath = argv[i++];
          if (0 == strcmp(filePath, "-")) {
            s->controls->summaryFile = stdout;
          } else {
            s->controls->summaryFile = fopen(filePath, "w");
            if (s->controls->summaryFile == NULL) {
              die ("Invalid @MLton gc-summary-file %s (%s).", filePath, strerror(errno));
            }
          }
        } else if (0 == strcmp (arg, "gc-summary-format")) {
          i++;

          if (i == argc || (0 == strcmp (argv[i], "--"))) {
            die ("@MLton gc-summary-format missing argument.");
          }

          const char* format = argv[i++];
          if (0 == strcmp (format, "human")) {
            s->controls->summaryFormat = HUMAN;
          } else if (0 == strcmp (format, "json")) {
            s->controls->summaryFormat = JSON;
          } else {
            die ("@MLton gc-summary-format \"%s\" invalid. Must be one of "
                 "human or json.",
                 format);
          }
        } else if (0 == strcmp (arg, "set-affinity")) {
          i++;
          s->controls->setAffinity = TRUE;
        } else if (0 == strcmp (arg, "affinity-base")) {
          i++;
          if (i == argc || (0 == strcmp (argv[i], "--")))
            die ("@MLton affinity-base missing argument.");
          s->controls->affinityBase = stringToInt (argv[i++]);
        } else if (0 == strcmp (arg, "affinity-stride")) {
          i++;
          if (i == argc || (0 == strcmp (argv[i], "--")))
            die ("@MLton affinity-stride missing argument.");
          s->controls->affinityStride = stringToInt (argv[i++]);
        } else if (0 == strcmp (arg, "load-world")) {
          unless (s->controls->mayLoadWorld)
            die ("May not load world.");
          i++;
          s->amOriginal = FALSE;
          if (i == argc || 0 == strcmp (argv[i], "--"))
            die ("@MLton load-world missing argument.");
          *worldFile = argv[i++];
        } else if (0 == strcmp(arg, "log-file")) {
          i++;
          if (i == argc || (0 == strcmp (argv[i], "--"))) {
            die("@MLton log-file missing argument.");
          }

          const char* filePath = argv[i++];
          if (0 == strcmp(filePath, "-")) {
            L_setFile(stdout);
          } else {
            FILE* file = fopen(filePath, "w");
            if (NULL == file) {
              diee("@MLton Could not open specified log file.");
            } else {
              L_setFile(file);
            }
          }
        } else if (0 == strcmp(arg, "log-level")) {
          i++;
          if (i == argc || (0 == strcmp (argv[i], "--"))) {
            die("@MLton log-level missing argument.");
          }

          char* levelString = argv[i++];
          if (!initLogLevels(levelString)) {
            die ("@MLton log-level invalid argument");
          }
        } else if (0 == strcmp (arg, "no-load-world")) {
          i++;
          s->controls->mayLoadWorld = FALSE;
        } else if (0 == strcmp (arg, "ram-slop")) {
          i++;
          if (i == argc || 0 == strcmp (argv[i], "--"))
            die ("@MLton ram-slop missing argument.");
          s->controls->ratios.ramSlop = stringToFloat (argv[i++]);
        } else if (0 == strcmp (arg, "show-sources")) {
          showSources (s);
          exit (0);
        } else if (0 == strcmp (arg, "stop")) {
          i++;
          s->controls->mayProcessAtMLton = FALSE;
        } else if (0 == strcmp (arg, "stack-current-grow-ratio")) {
          i++;
          if (i == argc || 0 == strcmp (argv[i], "--"))
            die ("@MLton stack-current-grow-ratio missing argument.");
          s->controls->ratios.stackCurrentGrow = stringToFloat (argv[i++]);
          unless (1.0 < s->controls->ratios.stackCurrentGrow)
            die ("@MLton stack-current-grow-ratio argument must greater than 1.0.");
        } else if (0 == strcmp (arg, "stack-current-max-reserved-ratio")) {
          i++;
          if (i == argc || 0 == strcmp (argv[i], "--"))
            die ("@MLton stack-current-max-reserved-ratio missing argument.");
          s->controls->ratios.stackCurrentMaxReserved = stringToFloat (argv[i++]);
          unless (1.0 < s->controls->ratios.stackCurrentMaxReserved)
            die ("@MLton stack-current-max-reserved-ratio argument must greater than 1.0.");
        } else if (0 == strcmp (arg, "stack-current-permit-reserved-ratio")) {
          i++;
          if (i == argc || 0 == strcmp (argv[i], "--"))
            die ("@MLton stack-current-permit-reserved-ratio missing argument.");
          s->controls->ratios.stackCurrentPermitReserved = stringToFloat (argv[i++]);
          unless (1.0 < s->controls->ratios.stackCurrentPermitReserved)
            die ("@MLton stack-current-permit-reserved-ratio argument must greater than 1.0.");
        } else if (0 == strcmp (arg, "stack-current-shrink-ratio")) {
          i++;
          if (i == argc || 0 == strcmp (argv[i], "--"))
            die ("@MLton stack-current-shrink-ratio missing argument.");
          s->controls->ratios.stackCurrentShrink = stringToFloat (argv[i++]);
          unless (0.0 <= s->controls->ratios.stackCurrentShrink
                  and s->controls->ratios.stackCurrentShrink <= 1.0)
            die ("@MLton stack-current-shrink-ratio argument must be between 0.0 and 1.0.");
        } else if (0 == strcmp (arg, "stack-max-reserved-ratio")) {
          i++;
          if (i == argc || 0 == strcmp (argv[i], "--"))
            die ("@MLton stack-max-reserved-ratio missing argument.");
          s->controls->ratios.stackMaxReserved = stringToFloat (argv[i++]);
          unless (1.0 < s->controls->ratios.stackMaxReserved)
            die ("@MLton stack-max-reserved-ratio argument must greater than 1.0.");
        } else if (0 == strcmp (arg, "stack-shrink-ratio")) {
          i++;
          if (i == argc || 0 == strcmp (argv[i], "--"))
            die ("@MLton stack-shrink-ratio missing argument.");
          s->controls->ratios.stackShrink = stringToFloat (argv[i++]);
          unless (0.0 <= s->controls->ratios.stackShrink
                  and s->controls->ratios.stackShrink <= 1.0)
            die ("@MLton stack-shrink-ratio argument must be between 0.0 and 1.0.");
        } else if (0 == strcmp (arg, "use-mmap")) {
          i++;
          if (i == argc || 0 == strcmp (argv[i], "--"))
            die ("@MLton use-mmap missing argument.");
          GC_setCygwinUseMmap (stringToBool (argv[i++]));
        } else if (0 == strcmp (arg, "number-processors")) {
          i++;
          if (i == argc || (0 == strcmp (argv[i], "--")))
            die ("@MLton number-processors missing argument.");
          if (!s->amOriginal)
            die ("@MLton number-processors incompatible with loaded worlds.");
          s->numberOfProcs = stringToFloat (argv[i++]);
          /* Turn off loaded worlds -- they are unsuppoed in multi-proc mode */
          s->controls->mayLoadWorld = FALSE;
        } else if (0 == strcmp(arg, "min-chunk")) {
          i++;
          if (i == argc || (0 == strcmp (argv[i], "--"))) {
            die ("@MLton min-chunk missing argument.");
          }
          s->controls->minChunkSize = stringToBytes(argv[i++]);
        } else if (0 == strcmp(arg, "alloc-chunk")) {
          i++;
          if (i == argc || (0 == strcmp (argv[i], "--"))) {
            die ("@MLton alloc-chunk missing argument.");
          }
          s->controls->allocChunkSize = stringToBytes(argv[i++]);
        } else if (0 == strcmp (arg, "disable-ancestor-chunk-opt")) {
          i++;
          s->controls->mayUseAncestorChunk = FALSE;
        } else if (0 == strcmp(arg, "hh-allocated-ratio")) {
          i++;
          if (i == argc || (0 == strcmp (argv[i], "--"))) {
            die ("@MLton hh-allocated-ratio missing argument.");
          }

          s->controls->hhConfig.allocatedRatio = stringToFloat(argv[i++]);
          if (s->controls->hhConfig.allocatedRatio < 2.0) {
            die("@MLton hh-allocated-ratio must be at least 2.0");
          }
        } else if (0 == strcmp (arg, "hh-collection-level")) {
          i++;
          if (i == argc || (0 == strcmp (argv[i], "--"))) {
            die ("@MLton hh-collection-level missing argument.");
          }
          const char* level = argv[i++];
          if (0 == strcmp (level, "none")) {
            s->controls->hhCollectionLevel = NONE;
          } else if (0 == strcmp (level, "superlocal")) {
            s->controls->hhCollectionLevel = SUPERLOCAL;
          } else if (0 == strcmp (level, "local")) {
            s->controls->hhCollectionLevel = LOCAL;
          } else {
            die ("@MLton hh-collection-level \"%s\" invalid. Must be one of "
                 "none, superlocal, or local.",
                 level);
          }
        } else if (0 == strcmp(arg, "hh-live-lc-ratio")) {
          i++;
          if (i == argc || (0 == strcmp (argv[i], "--"))) {
            die ("@MLton hh-live-lc-ratio missing argument.");
          }

          s->controls->hhConfig.liveLCRatio = stringToFloat(argv[i++]);
          if (s->controls->hhConfig.liveLCRatio < 1.0) {
            die("@MLton hh-live-lc-ratio must be at least 2.0");
          }
        } else if (0 == strcmp(arg, "hh-initial-lc-heap-size")) {
          i++;
          if (i == argc || (0 == strcmp (argv[i], "--"))) {
            die ("@MLton hh-initial-lc-heap-size missing argument.");
          }

          s->controls->hhConfig.initialLCHS = stringToBytes(argv[i++]);
        } else if (0 == strcmp(arg, "hh-max-lc-heap-size")) {
          i++;
          if (i == argc || (0 == strcmp (argv[i], "--"))) {
            die ("@MLton hh-max-lc-heap-size missing argument.");
          }

          s->controls->hhConfig.maxLCHS = stringToBytes(argv[i++]);
        } else if (0 == strcmp(arg, "trace-buffer-size")) {
          i++;
          if (i == argc || (0 == strcmp (argv[i], "--"))) {
            die ("@MLton trace-buffer-size missing argument.");
          }

          s->controls->traceBufferSize = stringToInt(argv[i++]);
        } else if (0 == strcmp(arg, "disable-coalesce")) {
          i++;
          s->controls->freeListCoalesce = FALSE;
        } else if (0 == strcmp(arg, "disable-promotion")) {
          i++;
          s->controls->deferredPromotion = FALSE;
        } else if (0 == strcmp(arg, "use-old-hh-gc-policy")) {
          i++;
          s->controls->oldHHGCPolicy = TRUE;
        } else if (0 == strcmp (arg, "--")) {
          i++;
          done = TRUE;
        } else if (i > 1)
          die ("Strange @MLton arg: %s", argv[i]);
        else done = TRUE;
      }
    }
  }

  return i;
}

int GC_init (GC_state s, int argc, char **argv) {
  int res;

  assert (s->alignment >= GC_MODEL_MINALIGN);
  assert (isAligned (sizeof (struct GC_stack), s->alignment));
  // While the following asserts are manifestly true,
  // they check the asserts in sizeofThread and sizeofWeak.
  assert (sizeofThread (s) == sizeofThread (s));
  assert (sizeofWeak (s) == sizeofWeak (s));

  s->amInGC = TRUE;
  s->amOriginal = TRUE;
  s->atomicState = 0;
  s->callFromCHandlerThread = BOGUS_OBJPTR;

  s->controls = (struct GC_controls *) malloc (sizeof (struct GC_controls));
  s->controls->mayLoadWorld = TRUE;
  s->controls->mayProcessAtMLton = TRUE;
  s->controls->messages = FALSE;
  s->controls->HMMessages = FALSE;
  s->controls->setAffinity = FALSE;
  s->controls->affinityBase = 0;
  s->controls->affinityStride = 1;
  s->controls->ratios.ramSlop = 0.5f;
  s->controls->ratios.stackCurrentGrow = 2.0f;
  s->controls->ratios.stackCurrentMaxReserved = 32.0f;
  s->controls->ratios.stackCurrentPermitReserved = 4.0f;
  s->controls->ratios.stackCurrentShrink = 0.5f;
  s->controls->ratios.stackMaxReserved = 8.0f;
  s->controls->ratios.stackShrink = 0.5f;
  s->controls->hhConfig.allocatedRatio = 2.0; /* RAM_NOTE: Arbitrary! */
  s->controls->hhConfig.liveLCRatio = 8.0; /* RAM_NOTE: Arbitrary! */
  s->controls->hhConfig.initialLCHS = 1 * 1024 * 1024; /* RAM_NOTE: Arbitrary! */
  s->controls->hhConfig.maxLCHS = MAX_LCHS_INFINITE;
  s->controls->rusageMeasureGC = FALSE;
  s->controls->summary = FALSE;
  s->controls->summaryFormat = HUMAN;
  s->controls->summaryFile = stderr;
  s->controls->hhCollectionLevel = ALL;
  s->controls->traceBufferSize = 10000;

  /* Not arbitrary; should be at least the page size and must also respect the
   * limit check coalescing amount in the compiler. */
  s->controls->minChunkSize = max(GC_pageSize(), 4096);
  s->controls->allocChunkSize = 16 * s->controls->minChunkSize;

  s->controls->mayUseAncestorChunk = TRUE;
  s->controls->freeListCoalesce = TRUE;
  s->controls->deferredPromotion = TRUE;
  s->controls->oldHHGCPolicy = FALSE;

  s->globalCumulativeStatistics = newGlobalCumulativeStatistics();
  s->cumulativeStatistics = newCumulativeStatistics();

  s->currentThread = BOGUS_OBJPTR;
  s->wsQueue = BOGUS_OBJPTR;
<<<<<<< HEAD
  s->ffiArgs = NULL;
=======
  s->wsQueueLock = BOGUS_OBJPTR;
  s->globalFrontier = NULL;
  s->globalLimitPlusSlop = NULL;
  s->hashConsDuringGC = FALSE;

  s->heap = (GC_heap) malloc (sizeof (struct GC_heap));
  initHeap (s, s->heap);
>>>>>>> 406a16cd

  s->lastMajorStatistics = newLastMajorStatistics();

  s->numberOfProcs = 1;
  s->procStates = NULL;
  s->roots = NULL;
  s->rootsLength = 0;
  s->savedThread = BOGUS_OBJPTR;

  s->signalHandlerThread = BOGUS_OBJPTR;
  s->signalsInfo.amInSignalHandler = FALSE;
  s->signalsInfo.gcSignalHandled = FALSE;
  s->signalsInfo.gcSignalPending = FALSE;
  s->signalsInfo.signalIsPending = FALSE;
  sigemptyset (&s->signalsInfo.signalsHandled);
  sigemptyset (&s->signalsInfo.signalsPending);
  s->self = pthread_self();
  s->terminationLeader = INVALID_PROCESSOR_NUMBER;
  s->sysvals.pageSize = GC_pageSize ();
  s->sysvals.physMem = GC_physMem ();
  s->weaks = NULL;
  s->saveWorldStatus = true;
  s->trace = NULL;
  srand48_r(0, &(s->tlsObjects.drand48_data));

  /* RAM_NOTE: Why is this not found in the Spoonhower copy? */
  initIntInf (s);
  initSignalStack (s);
  s->worldFile = NULL;

  L_setFile(stderr);
  processAtMLton (s, 0, s->atMLtonsLength, s->atMLtons, &s->worldFile);
  res = processAtMLton (s, 1, argc, argv, &s->worldFile);
  unless (s->controls->ratios.stackCurrentPermitReserved
          <= s->controls->ratios.stackCurrentMaxReserved)
    die ("Ratios must satisfy stack-current-permit-reserved <= stack-current-max-reserved.");

  /* SAM_NOTE: no longer used, but seems like this code may be useful in the
   * future, so I'm leaving it.
   *
   * OLD COMMNENT:
   * We align s->sysvals.ram by s->sysvals.pageSize so that we can
   * test whether or not we we are using mark-compact by comparing
   * heap size to ram size.  If we didn't round, the size might be
   * slightly off.
   */
  uintmax_t ram;
  ram = alignMax ((uintmax_t)(s->controls->ratios.ramSlop * (double)(s->sysvals.physMem)),
                  (uintmax_t)(s->sysvals.pageSize));
  ram = min (ram, alignMaxDown((uintmax_t)SIZE_MAX, (uintmax_t)(s->sysvals.pageSize)));
  s->sysvals.ram = (size_t)ram;
  if (DEBUG or DEBUG_RESIZING or s->controls->messages)
    fprintf (stderr, "[GC: Found %s bytes of RAM; using %s bytes (%.1f%% of RAM).]\n",
             uintmaxToCommaString(s->sysvals.physMem),
             uintmaxToCommaString(s->sysvals.ram),
             100.0 * ((double)ram / (double)(s->sysvals.physMem)));
  if (DEBUG_SOURCES or DEBUG_PROFILE) {
    uint32_t i;
    for (i = 0; i < s->frameInfosLength; i++) {
      uint32_t j;
      uint32_t *sourceSeq;
      fprintf (stderr, "%"PRIu32"\n", i);
      sourceSeq = s->sourceMaps.sourceSeqs[s->frameInfos[i].sourceSeqIndex];
      for (j = 1; j <= sourceSeq[0]; j++)
        fprintf (stderr, "\t%s\n",
                 s->sourceMaps.sourceNames[
                 s->sourceMaps.sources[sourceSeq[j]].sourceNameIndex
                 ]);
    }
  }

  unless (isAligned(s->controls->minChunkSize, s->sysvals.pageSize))
    die ("min-chunk must be a multiple of the system page size, %zu", s->sysvals.pageSize);

  unless (isAligned(s->controls->allocChunkSize, s->controls->minChunkSize))
    die ("alloc-chunk must be a multiple of the minimum chunk size, %zu", s->controls->minChunkSize);

  HM_configChunks(s);

  s->freeListSmall = HM_newChunkList(NULL, CHUNK_INVALID_LEVEL);
  s->freeListLarge = HM_newChunkList(NULL, CHUNK_INVALID_LEVEL);
  s->nextChunkAllocSize = s->controls->allocChunkSize;

  return res;
}

void GC_lateInit (GC_state s) {
  /* Initialize profiling.  This must occur after processing
   * command-line arguments, because those may just be doing a
   * show-sources, in which case we don't want to initialize the
   * atExit.
   */
  initProfiling (s);
  if (s->amOriginal) {
    initWorld (s);
  } else {
    DIE("loading world from file unsupported");
  }
  s->amInGC = FALSE;
}

void GC_duplicate (GC_state d, GC_state s) {
  // GC_init
  d->amInGC = s->amInGC;
  d->amOriginal = s->amOriginal;
  d->atomicState = 0;
  d->callFromCHandlerThread = BOGUS_OBJPTR;
  d->controls = s->controls;
  d->globalCumulativeStatistics = s->globalCumulativeStatistics;
  d->cumulativeStatistics = newCumulativeStatistics();
  d->currentThread = BOGUS_OBJPTR;
  d->wsQueue = BOGUS_OBJPTR;
  d->freeListSmall = HM_newChunkList(NULL, CHUNK_INVALID_LEVEL);
  d->freeListLarge = HM_newChunkList(NULL, CHUNK_INVALID_LEVEL);
  d->nextChunkAllocSize = s->nextChunkAllocSize;
  d->lastMajorStatistics = newLastMajorStatistics();
  d->numberOfProcs = s->numberOfProcs;
  d->roots = NULL;
  d->rootsLength = 0;
  d->savedThread = BOGUS_OBJPTR;
  d->signalHandlerThread = BOGUS_OBJPTR;
  d->signalsInfo.amInSignalHandler = FALSE;
  d->signalsInfo.gcSignalHandled = FALSE;
  d->signalsInfo.gcSignalPending = FALSE;
  d->signalsInfo.signalIsPending = FALSE;
  sigemptyset (&d->signalsInfo.signalsHandled);
  sigemptyset (&d->signalsInfo.signalsPending);
  d->self = s->self;
  d->terminationLeader = INVALID_PROCESSOR_NUMBER;
  d->sysvals.pageSize = s->sysvals.pageSize;
  d->sysvals.physMem = s->sysvals.physMem;
  d->weaks = s->weaks;
  d->saveWorldStatus = s->saveWorldStatus;
  d->trace = NULL;
  srand48_r(0, &(d->tlsObjects.drand48_data));

  // SPOONHOWER_NOTE: better duplicate?
  //initSignalStack (d);

  d->sysvals.ram = s->sysvals.ram;

  // SPOONHOWER_NOTE: better duplicate
  //initProfiling (d);

  // Multi-processor support is incompatible with saved-worlds
  assert(d->amOriginal);
  duplicateWorld(d, s);
  s->amInGC = FALSE;
}

// AG_NOTE: is this the proper place for this function?
void GC_traceInit(ARG_USED_FOR_TRACING GC_state s) {
#ifdef ENABLE_TRACING
  char filename[256];
  const char *dir;

  dir = getenv("MLTON_TRACE_DIR");
  if (dir == NULL)
    return;

  snprintf(filename, 256, "%s/%d.%d.trace", dir, getpid(), s->procNumber);
  s->trace = TracingNewContext(filename, s->controls->traceBufferSize,
                               s->procNumber);
#endif
}

void GC_traceFinish(ARG_USED_FOR_TRACING GC_state s) {
#ifdef ENABLE_TRACING
  TracingCloseAndFreeContext(&s->trace);
#endif
}<|MERGE_RESOLUTION|>--- conflicted
+++ resolved
@@ -413,17 +413,6 @@
 
   s->currentThread = BOGUS_OBJPTR;
   s->wsQueue = BOGUS_OBJPTR;
-<<<<<<< HEAD
-  s->ffiArgs = NULL;
-=======
-  s->wsQueueLock = BOGUS_OBJPTR;
-  s->globalFrontier = NULL;
-  s->globalLimitPlusSlop = NULL;
-  s->hashConsDuringGC = FALSE;
-
-  s->heap = (GC_heap) malloc (sizeof (struct GC_heap));
-  initHeap (s, s->heap);
->>>>>>> 406a16cd
 
   s->lastMajorStatistics = newLastMajorStatistics();
 
