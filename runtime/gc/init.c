--- conflicted
+++ resolved
@@ -437,13 +437,10 @@
   s->controls->summaryFile = stderr;
   s->controls->collectionType = ALL;
   s->controls->traceBufferSize = 10000;
-<<<<<<< HEAD
   s->controls->emptinessFraction = 0.25;
   s->controls->superblockThreshold = 7;  // superblocks of 128 blocks
   s->controls->megablockThreshold = 18;
-=======
   s->controls->manageEntanglement = FALSE;
->>>>>>> 3b807857
 
   /* Not arbitrary; should be at least the page size and must also respect the
    * limit check coalescing amount in the compiler. */
@@ -472,16 +469,9 @@
   s->rootsLength = 0;
   s->savedThread = BOGUS_OBJPTR;
 
-<<<<<<< HEAD
   initFixedSizeAllocator(getHHAllocator(s), sizeof(struct HM_HierarchicalHeap));
   initFixedSizeAllocator(getUFAllocator(s), sizeof(struct HM_UnionFindNode));
-=======
   s->numberDisentanglementChecks = 0;
-
-  HM_initChunkList(getFreeListSmall(s));
-  HM_initChunkList(getFreeListLarge(s));
-  HM_initChunkList(getFreeListExtraSmall(s));
->>>>>>> 3b807857
 
   s->signalHandlerThread = BOGUS_OBJPTR;
   s->signalsInfo.amInSignalHandler = FALSE;
