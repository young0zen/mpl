/* Copyright (C) 2012 Matthew Fluet.
 * Copyright (C) 1999-2008 Henry Cejtin, Matthew Fluet, Suresh
 *    Jagannathan, and Stephen Weeks.
 * Copyright (C) 1997-2000 NEC Research Institute.
 *
 * MLton is released under a BSD-style license.
 * See the file MLton-LICENSE for details.
 */

#if ASSERT
bool isPointerInToSpace (GC_state s, pointer p) {
  return (not (isPointer (p))
          or (s->forwardState.toStart <= p and p < s->forwardState.toLimit));
}

bool isObjptrInToSpace (GC_state s, objptr op) {
  pointer p;

  if (not (isObjptr (op)))
    return TRUE;
  p = objptrToPointer (op, s->forwardState.toStart);
  return isPointerInToSpace (s, p);
}
#endif

/* forward (s, opp)
 * Forwards the object pointed to by *opp and updates *opp to point to
 * the new object.
 */
void forwardObjptr (GC_state s, objptr *opp) {
  objptr op;
  pointer p;
  GC_header header;

  op = *opp;
  p = objptrToPointer (op, s->heap->start);
  if (DEBUG_DETAILED)
    fprintf (stderr,
             "forwardObjptr  opp = "FMTPTR"  op = "FMTOBJPTR"  p = "FMTPTR"\n",
             (uintptr_t)opp, op, (uintptr_t)p);
  assert (isObjptrInFromSpace (s, *opp));
  header = getHeader (p);
  if (DEBUG_DETAILED and header == GC_FORWARDED)
    fprintf (stderr, "  already FORWARDED\n");
  if (header != GC_FORWARDED) { /* forward the object */
    size_t size, skip;

    size_t headerBytes, objectBytes;
    GC_objectTypeTag tag;
    uint16_t bytesNonObjptrs, numObjptrs;

    splitHeader(s, header, &tag, NULL, &bytesNonObjptrs, &numObjptrs);

    /* Compute the space taken by the header and object body. */
    if ((NORMAL_TAG == tag) or (WEAK_TAG == tag)) { /* Fixed size object. */
      headerBytes = GC_NORMAL_HEADER_SIZE;
      objectBytes = bytesNonObjptrs + (numObjptrs * OBJPTR_SIZE);
      skip = 0;
    } else if (ARRAY_TAG == tag) {
      headerBytes = GC_ARRAY_HEADER_SIZE;
      objectBytes = sizeofArrayNoHeader (s, getArrayLength (p),
                                         bytesNonObjptrs, numObjptrs);
      skip = 0;
    } else { /* Stack. */
      bool current;
      size_t reservedNew;
      GC_stack stack;

      assert (STACK_TAG == tag);
      headerBytes = GC_STACK_HEADER_SIZE;
      stack = (GC_stack)p;
      current = getStackCurrent(s) == stack;

      reservedNew = sizeofStackShrinkReserved (s, stack, current);
      if (reservedNew < stack->reserved) {
        if (DEBUG_STACKS or s->controls->messages)
          fprintf (stderr,
                   "[GC: Shrinking stack of size %s bytes to size %s bytes, using %s bytes.]\n",
                   uintmaxToCommaString(stack->reserved),
                   uintmaxToCommaString(reservedNew),
                   uintmaxToCommaString(stack->used));
        stack->reserved = reservedNew;
      }
      objectBytes = sizeof (struct GC_stack) + stack->used;
      skip = stack->reserved - stack->used;
    }
    size = headerBytes + objectBytes;
    assert (s->forwardState.back + size + skip <= s->forwardState.toLimit);
    /* Copy the object. */
    GC_memcpy (p - headerBytes, s->forwardState.back, size);
    /* If the object has a valid weak pointer, link it into the weaks
     * for update after the copying GC is done.
     */
    if ((WEAK_TAG == tag) and (numObjptrs == 1)) {
      GC_weak w;

      w = (GC_weak)(s->forwardState.back + GC_NORMAL_HEADER_SIZE + offsetofWeak (s));
      if (DEBUG_WEAK)
        fprintf (stderr, "forwarding weak "FMTPTR" ",
                 (uintptr_t)w);
      if (isObjptr (w->objptr)
          and (not s->forwardState.amInMinorGC
               or isObjptrInNursery (s, w->objptr))) {
        if (DEBUG_WEAK)
          fprintf (stderr, "linking\n");
        w->link = s->weaks;
        s->weaks = w;
      } else {
        if (DEBUG_WEAK)
          fprintf (stderr, "not linking\n");
      }
    }
    /* Store the forwarding pointer in the old object. */
    *((GC_header*)(p - GC_HEADER_SIZE)) = GC_FORWARDED;
    *((objptr*)p) = pointerToObjptr (s->forwardState.back + headerBytes,
                                     s->forwardState.toStart);
    /* Update the back of the queue. */
    s->forwardState.back += size + skip;
    assert (isAligned ((size_t)s->forwardState.back + GC_NORMAL_HEADER_SIZE,
                       s->alignment));
  }
  *opp = *((objptr*)p);
  if (DEBUG_DETAILED)
    fprintf (stderr,
             "forwardObjptr --> *opp = "FMTPTR"\n",
             (uintptr_t)*opp);
  assert (isObjptrInToSpace (s, *opp));
}

void forwardObjptrIfInNursery (GC_state s, objptr *opp) {
  objptr op;
  pointer p;

  op = *opp;
  p = objptrToPointer (op, s->heap->start);
  if (p < s->heap->nursery)
    return;
  if (DEBUG_GENERATIONAL)
    fprintf (stderr,
             "forwardObjptrIfInNursery  opp = "FMTPTR"  op = "FMTOBJPTR"  p = "FMTPTR"\n",
             (uintptr_t)opp, op, (uintptr_t)p);
<<<<<<< HEAD
  assert (s->heap->nursery <= p and p < s->limitPlusSlop);
=======
  assert (s->heap->nursery <= p and p < s->heap->frontier);
>>>>>>> 7782076a
  forwardObjptr (s, opp);
}

/* Walk through all the cards and forward all intergenerational pointers. */
void forwardInterGenerationalObjptrs (GC_state s) {
  GC_cardMapElem *cardMap;
  GC_crossMapElem *crossMap;
  pointer oldGenStart, oldGenEnd;

  size_t cardIndex, maxCardIndex;
  pointer cardStart, cardEnd;
  pointer objectStart;

  if (DEBUG_GENERATIONAL)
    fprintf (stderr, "Forwarding inter-generational pointers.\n");
  updateCrossMap (s);
  /* Constants. */
  cardMap = s->generationalMaps.cardMap;
  crossMap = s->generationalMaps.crossMap;
  maxCardIndex = sizeToCardMapIndex (align (s->heap->oldGenSize, CARD_SIZE));
  oldGenStart = s->heap->start;
  oldGenEnd = oldGenStart + s->heap->oldGenSize;
  /* Loop variables*/
  objectStart = alignFrontier (s, s->heap->start);
  cardIndex = 0;
  cardStart = oldGenStart;
checkAll:
  assert (cardIndex <= maxCardIndex);
  assert (isFrontierAligned (s, objectStart));
  if (cardIndex == maxCardIndex)
    goto done;
checkCard:
  if (DEBUG_GENERATIONAL)
    fprintf (stderr, "checking card %"PRIuMAX"  objectStart = "FMTPTR"\n",
             (uintmax_t)cardIndex, (uintptr_t)objectStart);
  assert (objectStart < oldGenStart + cardMapIndexToSize (cardIndex + 1));
  if (cardMap[cardIndex]) {
    pointer lastObject;

    s->cumulativeStatistics->numCardsMarked++;
    if (DEBUG_GENERATIONAL)
      fprintf (stderr, "card %"PRIuMAX" is marked  objectStart = "FMTPTR"\n",
               (uintmax_t)cardIndex, (uintptr_t)objectStart);
    assert (isFrontierAligned (s, objectStart));
    cardEnd = cardStart + CARD_SIZE;
    if (oldGenEnd < cardEnd)
      cardEnd = oldGenEnd;
    assert (objectStart < cardEnd);
    lastObject = objectStart;
    /* If we ever add Weak.set, then there could be intergenerational
     * weak pointers, in which case we would need to link the weak
     * objects into s->weaks.  But for now, since there is no
     * Weak.set, the foreachObjptrInRange will do the right thing on
     * weaks, since the weak pointer will never be into the nursery.
     */
    objectStart = foreachObjptrInRange (s, objectStart, &cardEnd,
                                        forwardObjptrIfInNursery, FALSE);
    s->cumulativeStatistics->bytesScannedMinor += (uintmax_t)(objectStart - lastObject);
    if (objectStart == oldGenEnd)
      goto done;
    cardIndex = sizeToCardMapIndex ((size_t)(objectStart - oldGenStart));
    cardStart = oldGenStart + cardMapIndexToSize (cardIndex);
    goto checkCard;
  } else {
    unless (CROSS_MAP_EMPTY == crossMap[cardIndex])
      objectStart = cardStart + (size_t)(crossMap[cardIndex] * CROSS_MAP_OFFSET_SCALE);
    if (DEBUG_GENERATIONAL)
      fprintf (stderr,
               "card %"PRIuMAX" is not marked"
               "  crossMap[%"PRIuMAX"] == %"PRIuMAX""
               "  objectStart = "FMTPTR"\n",
               (uintmax_t)cardIndex, (uintmax_t)cardIndex,
               (uintmax_t)(crossMap[cardIndex] * CROSS_MAP_OFFSET_SCALE),
               (uintptr_t)objectStart);
    cardIndex++;
    cardStart += CARD_SIZE;
    goto checkAll;
  }
  assert (FALSE);
done:
  if (DEBUG_GENERATIONAL)
    fprintf (stderr, "Forwarding inter-generational pointers done.\n");
}<|MERGE_RESOLUTION|>--- conflicted
+++ resolved
@@ -139,11 +139,8 @@
     fprintf (stderr,
              "forwardObjptrIfInNursery  opp = "FMTPTR"  op = "FMTOBJPTR"  p = "FMTPTR"\n",
              (uintptr_t)opp, op, (uintptr_t)p);
-<<<<<<< HEAD
-  assert (s->heap->nursery <= p and p < s->limitPlusSlop);
-=======
+#warning Should this just be limitPlusSlop like in upstream?
   assert (s->heap->nursery <= p and p < s->heap->frontier);
->>>>>>> 7782076a
   forwardObjptr (s, opp);
 }
 
