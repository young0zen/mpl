--- conflicted
+++ resolved
@@ -12,8 +12,7 @@
  * Returns a pointer to the forwarding pointer for the object pointed to by p.
  */
 objptr* getFwdPtrp (pointer p) {
-  return (objptr*)(p
-                   - OBJPTR_SIZE);
+  return (objptr*)(getHeaderp(p));
 }
 
 /* getFwdPtr (p)
@@ -31,247 +30,5 @@
  * Returns true if the object pointed to by p has a valid forwarding pointer.
  */
 bool hasFwdPtr (pointer p) {
-<<<<<<< HEAD
-  return (0 == (getHeader(p) & GC_VALID_HEADER_MASK));
-=======
-  return (getFwdPtr (p) != BOGUS_OBJPTR);
-}
-
-/* forward (s, opp)
- * Forwards the object pointed to by *opp and updates *opp to point to
- * the new object.
- */
-void forwardObjptr (GC_state s, objptr *opp, void* ignored) {
-  objptr op;
-  pointer p;
-
-  /* silence compiler warning */
-  ((void)(ignored));
-
-  op = *opp;
-  p = objptrToPointer (op, s->heap->start);
-  if (DEBUG_DETAILED)
-    fprintf (stderr,
-             "forwardObjptr  opp = "FMTPTR"  op = "FMTOBJPTR"  p = "FMTPTR"\n",
-             (uintptr_t)opp, op, (uintptr_t)p);
-
-  if (HM_HH_objptrInHierarchicalHeap(s, *opp)) {
-    /*
-     * We do not support collecting the global heap while the hierarchical
-     * heaps are in play
-     */
-    DIE("Found HH object while collecting global heap");
-  }
-
-  assert (isObjptrInFromSpace (s, *opp));
-  if (DEBUG_DETAILED and hasFwdPtr(p))
-    fprintf (stderr, "  already FORWARDED\n");
-  if (not (hasFwdPtr(p))) { /* forward the object */
-    size_t size, skip;
-
-    size_t metaDataBytes, objectBytes;
-    GC_objectTypeTag tag;
-    uint16_t bytesNonObjptrs, numObjptrs;
-
-    splitHeader(s, getHeader(p), &tag, NULL, &bytesNonObjptrs, &numObjptrs);
-
-    /* Compute the space taken by the metadata and object body. */
-    if ((NORMAL_TAG == tag) or (WEAK_TAG == tag)) { /* Fixed size object. */
-      metaDataBytes = GC_NORMAL_METADATA_SIZE;
-      objectBytes = bytesNonObjptrs + (numObjptrs * OBJPTR_SIZE);
-      skip = 0;
-    } else if (SEQUENCE_TAG == tag) {
-      metaDataBytes = GC_SEQUENCE_METADATA_SIZE;
-      objectBytes = sizeofSequenceNoMetaData (s, getSequenceLength (p),
-                                              bytesNonObjptrs, numObjptrs);
-      skip = 0;
-    } else { /* Stack. */
-      bool current;
-      size_t reservedNew;
-      GC_stack stack;
-
-      assert (STACK_TAG == tag);
-      metaDataBytes = GC_STACK_METADATA_SIZE;
-      stack = (GC_stack)p;
-
-      /* Check if the pointer is the current stack of any processor. */
-      current = false;
-      for (uint32_t proc = 0; proc < s->numberOfProcs; proc++) {
-        current = current || (getStackCurrent(&s->procStates[proc]) == stack);
-      }
-      /* If the primary thread invokes a GC before the secondary
-       * threads begin executing, then their initial stacks are empty
-       * and should be treated as inactive.
-       */
-      current = current && not isStackEmpty(stack);
-
-      reservedNew = sizeofStackShrinkReserved (s, stack, current);
-      if (reservedNew < stack->reserved) {
-        if (DEBUG_STACKS or s->controls->messages)
-          fprintf (stderr,
-                   "[GC: Shrinking stack at "FMTPTR" of size %s bytes to size %s bytes, using %s bytes.]\n",
-                   ((uintptr_t)(stack)),
-                   uintmaxToCommaString(stack->reserved),
-                   uintmaxToCommaString(reservedNew),
-                   uintmaxToCommaString(stack->used));
-        stack->reserved = reservedNew;
-      }
-      objectBytes = sizeof (struct GC_stack) + stack->used;
-      skip = stack->reserved - stack->used;
-    }
-    size = metaDataBytes + objectBytes;
-    assert (s->forwardState.back + size + skip <= s->forwardState.toLimit);
-    /* Copy the object. */
-    GC_memcpy (p - metaDataBytes, s->forwardState.back, size);
-    /* If the object has a valid weak pointer, link it into the weaks
-     * for update after the copying GC is done.
-     */
-    if ((WEAK_TAG == tag) and (numObjptrs == 1)) {
-      GC_weak w;
-
-      w = (GC_weak)(s->forwardState.back + GC_NORMAL_METADATA_SIZE + offsetofWeak (s));
-      if (DEBUG_WEAK)
-        fprintf (stderr, "forwarding weak "FMTPTR" ",
-                 (uintptr_t)w);
-      if (isObjptr (w->objptr)
-          and (not s->forwardState.amInMinorGC
-               or isObjptrInNursery (s, w->objptr))) {
-        if (DEBUG_WEAK)
-          fprintf (stderr, "linking\n");
-        w->link = s->weaks;
-        s->weaks = w;
-      } else {
-        if (DEBUG_WEAK)
-          fprintf (stderr, "not linking\n");
-      }
-    }
-    /* Store the forwarding pointer in the old object header. */
-    *(getFwdPtrp(p)) = pointerToObjptr (s->forwardState.back + metaDataBytes,
-                                        s->forwardState.toStart);
-    assert (hasFwdPtr(p));
-    /* Update the back of the queue. */
-    s->forwardState.back += size + skip;
-    assert (isAligned ((size_t)s->forwardState.back + GC_NORMAL_METADATA_SIZE,
-                       s->alignment));
-
-    if (GC_HIERARCHICAL_HEAP_HEADER == getHeader(p)) {
-      /* update level chunk head containingHH pointers */
-      HM_HH_updateLevelListPointers(getFwdPtr(p));
-    }
-  }
-  *opp = getFwdPtr(p);
-  if (DEBUG_DETAILED)
-    fprintf (stderr,
-             "forwardObjptr --> *opp = "FMTPTR"\n",
-             (uintptr_t)*opp);
-  assert (isObjptrInToSpace (s, *opp));
-}
-
-void forwardObjptrIfInNursery (GC_state s, objptr *opp, void* ignored) {
-  objptr op;
-  pointer p;
-
-  /* silence compiler warning */
-  ((void)(ignored));
-
-  op = *opp;
-  p = objptrToPointer (op, s->heap->start);
-  if (p < s->heap->nursery)
-    return;
-  if (DEBUG_GENERATIONAL)
-    fprintf (stderr,
-             "forwardObjptrIfInNursery  opp = "FMTPTR"  op = "FMTOBJPTR"  p = "FMTPTR"\n",
-             (uintptr_t)opp, op, (uintptr_t)p);
-  /* RAM_NOTE: Should this just be limitPlusSlop like in upstream? */
-  assert (s->heap->nursery <= p and p < s->heap->frontier);
-  forwardObjptr (s, opp, NULL);
-}
-
-/* Walk through all the cards and forward all intergenerational pointers. */
-void forwardInterGenerationalObjptrs (GC_state s) {
-  GC_cardMapElem *cardMap;
-  GC_crossMapElem *crossMap;
-  pointer oldGenStart, oldGenEnd;
-
-  size_t cardIndex, maxCardIndex;
-  pointer cardStart, cardEnd;
-  pointer objectStart;
-
-  if (DEBUG_GENERATIONAL)
-    fprintf (stderr, "Forwarding inter-generational pointers.\n");
-  updateCrossMap (s);
-  /* Constants. */
-  cardMap = s->generationalMaps.cardMap;
-  crossMap = s->generationalMaps.crossMap;
-  maxCardIndex = sizeToCardMapIndex (align (s->heap->oldGenSize, CARD_SIZE));
-  oldGenStart = s->heap->start;
-  oldGenEnd = oldGenStart + s->heap->oldGenSize;
-  /* Loop variables*/
-  objectStart = alignFrontier (s, s->heap->start);
-  cardIndex = 0;
-  cardStart = oldGenStart;
-checkAll:
-  assert (cardIndex <= maxCardIndex);
-  assert (isFrontierAligned (s, objectStart));
-  if (cardIndex == maxCardIndex)
-    goto done;
-checkCard:
-  if (DEBUG_GENERATIONAL)
-    fprintf (stderr, "checking card %"PRIuMAX"  objectStart = "FMTPTR"\n",
-             (uintmax_t)cardIndex, (uintptr_t)objectStart);
-  assert (objectStart < oldGenStart + cardMapIndexToSize (cardIndex + 1));
-  if (cardMap[cardIndex]) {
-    pointer lastObject;
-
-    s->cumulativeStatistics->numCardsMarked++;
-    if (DEBUG_GENERATIONAL)
-      fprintf (stderr, "card %"PRIuMAX" is marked  objectStart = "FMTPTR"\n",
-               (uintmax_t)cardIndex, (uintptr_t)objectStart);
-    assert (isFrontierAligned (s, objectStart));
-    cardEnd = cardStart + CARD_SIZE;
-    if (oldGenEnd < cardEnd)
-      cardEnd = oldGenEnd;
-    assert (objectStart < cardEnd);
-    lastObject = objectStart;
-    /* If we ever add Weak.set, then there could be intergenerational
-     * weak pointers, in which case we would need to link the weak
-     * objects into s->weaks.  But for now, since there is no
-     * Weak.set, the foreachObjptrInRange will do the right thing on
-     * weaks, since the weak pointer will never be into the nursery.
-     */
-    objectStart = foreachObjptrInRange (s,
-                                        objectStart,
-                                        &cardEnd,
-                                        FALSE,
-                                        NULL,
-                                        trueObjptrPredicate,
-                                        NULL,
-                                        forwardObjptrIfInNursery,
-                                        NULL);
-    s->cumulativeStatistics->bytesScannedMinor += (uintmax_t)(objectStart - lastObject);
-    if (objectStart == oldGenEnd)
-      goto done;
-    cardIndex = sizeToCardMapIndex ((size_t)(objectStart - oldGenStart));
-    cardStart = oldGenStart + cardMapIndexToSize (cardIndex);
-    goto checkCard;
-  } else {
-    unless (CROSS_MAP_EMPTY == crossMap[cardIndex])
-      objectStart = cardStart + (size_t)(crossMap[cardIndex] * CROSS_MAP_OFFSET_SCALE);
-    if (DEBUG_GENERATIONAL)
-      fprintf (stderr,
-               "card %"PRIuMAX" is not marked"
-               "  crossMap[%"PRIuMAX"] == %"PRIuMAX""
-               "  objectStart = "FMTPTR"\n",
-               (uintmax_t)cardIndex, (uintmax_t)cardIndex,
-               (uintmax_t)(crossMap[cardIndex] * CROSS_MAP_OFFSET_SCALE),
-               (uintptr_t)objectStart);
-    cardIndex++;
-    cardStart += CARD_SIZE;
-    goto checkAll;
-  }
-  assert (FALSE);
-done:
-  if (DEBUG_GENERATIONAL)
-    fprintf (stderr, "Forwarding inter-generational pointers done.\n");
->>>>>>> 6af29f6c
+  return (not (GC_VALID_HEADER_MASK & getHeader(p)));
 }