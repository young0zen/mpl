/* Copyright (C) 2012 Matthew Fluet.
 * Copyright (C) 1999-2008 Henry Cejtin, Matthew Fluet, Suresh
 *    Jagannathan, and Stephen Weeks.
 * Copyright (C) 1997-2000 NEC Research Institute.
 *
 * MLton is released under a BSD-style license.
 * See the file MLton-LICENSE for details.
 */

#if ASSERT
bool isPointerInToSpace (GC_state s, pointer p) {
  return (not (isPointer (p))
          or (s->forwardState.toStart <= p and p < s->forwardState.toLimit));
}

bool isObjptrInToSpace (GC_state s, objptr op) {
  pointer p;

  if (not (isObjptr (op)))
    return TRUE;
  p = objptrToPointer (op, s->forwardState.toStart);
  return isPointerInToSpace (s, p);
}
#endif

/* forward (s, opp)
 * Forwards the object pointed to by *opp and updates *opp to point to
 * the new object.
 */
void forwardObjptr (GC_state s, objptr *opp) {
  objptr op;
  pointer p;
  GC_header header;

  op = *opp;
  p = objptrToPointer (op, s->heap->start);
  if (DEBUG_DETAILED)
    fprintf (stderr,
             "forwardObjptr  opp = "FMTPTR"  op = "FMTOBJPTR"  p = "FMTPTR"\n",
             (uintptr_t)opp, op, (uintptr_t)p);
  assert (isObjptrInFromSpace (s, *opp));
  header = getHeader (p);
  if (DEBUG_DETAILED and header == GC_FORWARDED)
    fprintf (stderr, "  already FORWARDED\n");
  if (header != GC_FORWARDED) { /* forward the object */
    size_t size, skip;

    size_t headerBytes, objectBytes;
    GC_objectTypeTag tag;
    uint16_t bytesNonObjptrs, numObjptrs;

    splitHeader(s, header, &tag, NULL, &bytesNonObjptrs, &numObjptrs);

    /* Compute the space taken by the header and object body. */
    if ((NORMAL_TAG == tag) or (WEAK_TAG == tag)) { /* Fixed size object. */
      headerBytes = GC_NORMAL_HEADER_SIZE;
      objectBytes = bytesNonObjptrs + (numObjptrs * OBJPTR_SIZE);
      skip = 0;
    } else if (ARRAY_TAG == tag) {
      headerBytes = GC_ARRAY_HEADER_SIZE;
      objectBytes = sizeofArrayNoHeader (s, getArrayLength (p),
                                         bytesNonObjptrs, numObjptrs);
      skip = 0;
    } else { /* Stack. */
      bool current;
      size_t reservedNew;
      GC_stack stack;
      bool isCurrentStack = false;

      assert (STACK_TAG == tag);
      headerBytes = GC_STACK_HEADER_SIZE;
      stack = (GC_stack)p;
<<<<<<< HEAD
      current = getStackCurrent(s) == stack;

      reservedNew = sizeofStackShrinkReserved (s, stack, current);
      if (reservedNew < stack->reserved) {
        if (DEBUG_STACKS or s->controls->messages)
          fprintf (stderr,
                   "[GC: Shrinking stack of size %s bytes to size %s bytes, using %s bytes.]\n",
                   uintmaxToCommaString(stack->reserved),
                   uintmaxToCommaString(reservedNew),
                   uintmaxToCommaString(stack->used));
        stack->reserved = reservedNew;
=======

      /* Check if the pointer is the current stack of any processor. */
      for (int proc = 0; proc < s->numberOfProcs; proc++) {
        isCurrentStack |= (getStackCurrentObjptr(&s->procStates[proc]) == op
                           && not isStackEmpty(stack));
      }

      if (isCurrentStack) {
        /* Shrink stacks that don't use a lot of their reserved space;
         * but don't violate the stack invariant.
         */
        if (stack->used <= stack->reserved / 4) {
          size_t new = 
            alignStackReserved
            (s, max (stack->reserved / 2, 
                     sizeofStackMinimumReserved (s, stack)));
          /* It's possible that new > stack->reserved if the stack
           * invariant is violated. In that case, we want to leave the
           * stack alone, because some other part of the gc will grow
           * the stack.  We cannot do any growing here because we may
           * run out of to space.
           */
          if (new <= stack->reserved) {
            stack->reserved = new;
            if (DEBUG_STACKS)
              fprintf (stderr, "Shrinking stack to size %s.\n",
                       uintmaxToCommaString(stack->reserved));
          }
        }
      } else {
        /* Shrink heap stacks. */
        stack->reserved = 
          alignStackReserved 
          (s, max((size_t)(s->controls->ratios.threadShrink * stack->reserved), 
                  stack->used));
        if (DEBUG_STACKS)
          fprintf (stderr, "Shrinking stack to size %s.\n",
                   uintmaxToCommaString(stack->reserved));
>>>>>>> d22df922
      }
      objectBytes = sizeof (struct GC_stack) + stack->used;
      skip = stack->reserved - stack->used;
    }
    size = headerBytes + objectBytes;
    assert (s->forwardState.back + size + skip <= s->forwardState.toLimit);
    /* Copy the object. */
    GC_memcpy (p - headerBytes, s->forwardState.back, size);
    /* If the object has a valid weak pointer, link it into the weaks
     * for update after the copying GC is done.
     */
    if ((WEAK_TAG == tag) and (numObjptrs == 1)) {
      GC_weak w;

      w = (GC_weak)(s->forwardState.back + GC_NORMAL_HEADER_SIZE + offsetofWeak (s));
      if (DEBUG_WEAK)
        fprintf (stderr, "forwarding weak "FMTPTR" ",
                 (uintptr_t)w);
      if (isObjptr (w->objptr)
          and (not s->forwardState.amInMinorGC
               or isObjptrInNursery (s, w->objptr))) {
        if (DEBUG_WEAK)
          fprintf (stderr, "linking\n");
        w->link = s->weaks;
        s->weaks = w;
      } else {
        if (DEBUG_WEAK)
          fprintf (stderr, "not linking\n");
      }
    }
    /* Store the forwarding pointer in the old object. */
    *((GC_header*)(p - GC_HEADER_SIZE)) = GC_FORWARDED;
    *((objptr*)p) = pointerToObjptr (s->forwardState.back + headerBytes,
                                     s->forwardState.toStart);
    /* Update the back of the queue. */
    s->forwardState.back += size + skip;
    assert (isAligned ((size_t)s->forwardState.back + GC_NORMAL_HEADER_SIZE,
                       s->alignment));
  }
  *opp = *((objptr*)p);
  if (DEBUG_DETAILED)
    fprintf (stderr,
             "forwardObjptr --> *opp = "FMTPTR"\n",
             (uintptr_t)*opp);
  assert (isObjptrInToSpace (s, *opp));
}

void forwardObjptrIfInNursery (GC_state s, objptr *opp) {
  objptr op;
  pointer p;

  op = *opp;
  p = objptrToPointer (op, s->heap->start);
  if (p < s->heap->nursery)
    return;
  if (DEBUG_GENERATIONAL)
    fprintf (stderr,
             "forwardObjptrIfInNursery  opp = "FMTPTR"  op = "FMTOBJPTR"  p = "FMTPTR"\n",
             (uintptr_t)opp, op, (uintptr_t)p);
#warning Should this just be limitPlusSlop like in upstream?
  assert (s->heap->nursery <= p and p < s->heap->frontier);
  forwardObjptr (s, opp);
}

/* Walk through all the cards and forward all intergenerational pointers. */
void forwardInterGenerationalObjptrs (GC_state s) {
  GC_cardMapElem *cardMap;
  GC_crossMapElem *crossMap;
  pointer oldGenStart, oldGenEnd;

  size_t cardIndex, maxCardIndex;
  pointer cardStart, cardEnd;
  pointer objectStart;

  if (DEBUG_GENERATIONAL)
    fprintf (stderr, "Forwarding inter-generational pointers.\n");
  updateCrossMap (s);
  /* Constants. */
  cardMap = s->generationalMaps.cardMap;
  crossMap = s->generationalMaps.crossMap;
  maxCardIndex = sizeToCardMapIndex (align (s->heap->oldGenSize, CARD_SIZE));
  oldGenStart = s->heap->start;
  oldGenEnd = oldGenStart + s->heap->oldGenSize;
  /* Loop variables*/
  objectStart = alignFrontier (s, s->heap->start);
  cardIndex = 0;
  cardStart = oldGenStart;
checkAll:
  assert (cardIndex <= maxCardIndex);
  assert (isFrontierAligned (s, objectStart));
  if (cardIndex == maxCardIndex)
    goto done;
checkCard:
  if (DEBUG_GENERATIONAL)
    fprintf (stderr, "checking card %"PRIuMAX"  objectStart = "FMTPTR"\n",
             (uintmax_t)cardIndex, (uintptr_t)objectStart);
  assert (objectStart < oldGenStart + cardMapIndexToSize (cardIndex + 1));
  if (cardMap[cardIndex]) {
    pointer lastObject;

    s->cumulativeStatistics->numCardsMarked++;
    if (DEBUG_GENERATIONAL)
      fprintf (stderr, "card %"PRIuMAX" is marked  objectStart = "FMTPTR"\n",
               (uintmax_t)cardIndex, (uintptr_t)objectStart);
    assert (isFrontierAligned (s, objectStart));
    cardEnd = cardStart + CARD_SIZE;
    if (oldGenEnd < cardEnd)
      cardEnd = oldGenEnd;
    assert (objectStart < cardEnd);
    lastObject = objectStart;
    /* If we ever add Weak.set, then there could be intergenerational
     * weak pointers, in which case we would need to link the weak
     * objects into s->weaks.  But for now, since there is no
     * Weak.set, the foreachObjptrInRange will do the right thing on
     * weaks, since the weak pointer will never be into the nursery.
     */
    objectStart = foreachObjptrInRange (s, objectStart, &cardEnd,
                                        forwardObjptrIfInNursery, FALSE);
    s->cumulativeStatistics->bytesScannedMinor += (uintmax_t)(objectStart - lastObject);
    if (objectStart == oldGenEnd)
      goto done;
    cardIndex = sizeToCardMapIndex ((size_t)(objectStart - oldGenStart));
    cardStart = oldGenStart + cardMapIndexToSize (cardIndex);
    goto checkCard;
  } else {
    unless (CROSS_MAP_EMPTY == crossMap[cardIndex])
      objectStart = cardStart + (size_t)(crossMap[cardIndex] * CROSS_MAP_OFFSET_SCALE);
    if (DEBUG_GENERATIONAL)
      fprintf (stderr,
               "card %"PRIuMAX" is not marked"
               "  crossMap[%"PRIuMAX"] == %"PRIuMAX""
               "  objectStart = "FMTPTR"\n",
               (uintmax_t)cardIndex, (uintmax_t)cardIndex,
               (uintmax_t)(crossMap[cardIndex] * CROSS_MAP_OFFSET_SCALE),
               (uintptr_t)objectStart);
    cardIndex++;
    cardStart += CARD_SIZE;
    goto checkAll;
  }
  assert (FALSE);
done:
  if (DEBUG_GENERATIONAL)
    fprintf (stderr, "Forwarding inter-generational pointers done.\n");
}<|MERGE_RESOLUTION|>--- conflicted
+++ resolved
@@ -65,13 +65,17 @@
       bool current;
       size_t reservedNew;
       GC_stack stack;
-      bool isCurrentStack = false;
 
       assert (STACK_TAG == tag);
       headerBytes = GC_STACK_HEADER_SIZE;
       stack = (GC_stack)p;
-<<<<<<< HEAD
-      current = getStackCurrent(s) == stack;
+
+      /* Check if the pointer is the current stack of any processor. */
+      current = false;
+      for (int proc = 0; proc < s->numberOfProcs; proc++) {
+        current = current || (getStackCurrent(&s->procStates[proc]) == stack);
+      }
+#warning used to be current &&= not isStackEmpty(stack) here
 
       reservedNew = sizeofStackShrinkReserved (s, stack, current);
       if (reservedNew < stack->reserved) {
@@ -82,46 +86,6 @@
                    uintmaxToCommaString(reservedNew),
                    uintmaxToCommaString(stack->used));
         stack->reserved = reservedNew;
-=======
-
-      /* Check if the pointer is the current stack of any processor. */
-      for (int proc = 0; proc < s->numberOfProcs; proc++) {
-        isCurrentStack |= (getStackCurrentObjptr(&s->procStates[proc]) == op
-                           && not isStackEmpty(stack));
-      }
-
-      if (isCurrentStack) {
-        /* Shrink stacks that don't use a lot of their reserved space;
-         * but don't violate the stack invariant.
-         */
-        if (stack->used <= stack->reserved / 4) {
-          size_t new = 
-            alignStackReserved
-            (s, max (stack->reserved / 2, 
-                     sizeofStackMinimumReserved (s, stack)));
-          /* It's possible that new > stack->reserved if the stack
-           * invariant is violated. In that case, we want to leave the
-           * stack alone, because some other part of the gc will grow
-           * the stack.  We cannot do any growing here because we may
-           * run out of to space.
-           */
-          if (new <= stack->reserved) {
-            stack->reserved = new;
-            if (DEBUG_STACKS)
-              fprintf (stderr, "Shrinking stack to size %s.\n",
-                       uintmaxToCommaString(stack->reserved));
-          }
-        }
-      } else {
-        /* Shrink heap stacks. */
-        stack->reserved = 
-          alignStackReserved 
-          (s, max((size_t)(s->controls->ratios.threadShrink * stack->reserved), 
-                  stack->used));
-        if (DEBUG_STACKS)
-          fprintf (stderr, "Shrinking stack to size %s.\n",
-                   uintmaxToCommaString(stack->reserved));
->>>>>>> d22df922
       }
       objectBytes = sizeof (struct GC_stack) + stack->used;
       skip = stack->reserved - stack->used;
