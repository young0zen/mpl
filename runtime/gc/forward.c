/* Copyright (C) 2012 Matthew Fluet.
 * Copyright (C) 1999-2008 Henry Cejtin, Matthew Fluet, Suresh
 *    Jagannathan, and Stephen Weeks.
 * Copyright (C) 1997-2000 NEC Research Institute.
 *
 * MLton is released under a BSD-style license.
 * See the file MLton-LICENSE for details.
 */

#if ASSERT
bool isPointerInToSpace (GC_state s, pointer p) {
  return (not (isPointer (p))
          or (s->forwardState.toStart <= p and p < s->forwardState.toLimit));
}

bool isObjptrInToSpace (GC_state s, objptr op) {
  pointer p;

  if (not (isObjptr (op)))
    return TRUE;
  p = objptrToPointer (op, s->forwardState.toStart);
  return isPointerInToSpace (s, p);
}
#endif

/* forward (s, opp)
 * Forwards the object pointed to by *opp and updates *opp to point to
 * the new object.
 */
void forwardObjptr (GC_state s, objptr *opp) {
  objptr op;
  pointer p;
  GC_header header;

  op = *opp;
  p = objptrToPointer (op, s->heap->start);
  if (DEBUG_DETAILED)
    fprintf (stderr,
             "forwardObjptr  opp = "FMTPTR"  op = "FMTOBJPTR"  p = "FMTPTR"\n",
             (uintptr_t)opp, op, (uintptr_t)p);
  assert (isObjptrInFromSpace (s, *opp));
  header = getHeader (p);
  if (DEBUG_DETAILED and header == GC_FORWARDED)
    fprintf (stderr, "  already FORWARDED\n");
  if (header != GC_FORWARDED) { /* forward the object */
    size_t size, skip;

    size_t headerBytes, objectBytes;
    GC_objectTypeTag tag;
    uint16_t bytesNonObjptrs, numObjptrs;

    splitHeader(s, header, &tag, NULL, &bytesNonObjptrs, &numObjptrs);

    /* Compute the space taken by the header and object body. */
    if ((NORMAL_TAG == tag) or (WEAK_TAG == tag)) { /* Fixed size object. */
      headerBytes = GC_NORMAL_HEADER_SIZE;
      objectBytes = bytesNonObjptrs + (numObjptrs * OBJPTR_SIZE);
      skip = 0;
    } else if (ARRAY_TAG == tag) {
      headerBytes = GC_ARRAY_HEADER_SIZE;
      objectBytes = sizeofArrayNoHeader (s, getArrayLength (p),
                                         bytesNonObjptrs, numObjptrs);
      skip = 0;
    } else { /* Stack. */
      bool current;
      size_t reservedNew;
      GC_stack stack;

      assert (STACK_TAG == tag);
      headerBytes = GC_STACK_HEADER_SIZE;
      stack = (GC_stack)p;
      current = getStackCurrent(s) == stack;

      reservedNew = sizeofStackShrinkReserved (s, stack, current);
      if (reservedNew < stack->reserved) {
        if (DEBUG_STACKS or s->controls.messages)
          fprintf (stderr,
                   "[GC: Shrinking stack of size %s bytes to size %s bytes, using %s bytes.]\n",
                   uintmaxToCommaString(stack->reserved),
                   uintmaxToCommaString(reservedNew),
                   uintmaxToCommaString(stack->used));
        stack->reserved = reservedNew;
      }
      objectBytes = sizeof (struct GC_stack) + stack->used;
      skip = stack->reserved - stack->used;
    }
    size = headerBytes + objectBytes;
    assert (s->forwardState.back + size + skip <= s->forwardState.toLimit);
    /* Copy the object. */
    GC_memcpy (p - headerBytes, s->forwardState.back, size);
    /* If the object has a valid weak pointer, link it into the weaks
     * for update after the copying GC is done.
     */
    if ((WEAK_TAG == tag) and (numObjptrs == 1)) {
      GC_weak w;

      w = (GC_weak)(s->forwardState.back + GC_NORMAL_HEADER_SIZE + offsetofWeak (s));
      if (DEBUG_WEAK)
        fprintf (stderr, "forwarding weak "FMTPTR" ",
                 (uintptr_t)w);
      if (isObjptr (w->objptr)
          and (not s->forwardState.amInMinorGC
               or isObjptrInNursery (s, w->objptr))) {
        if (DEBUG_WEAK)
          fprintf (stderr, "linking\n");
        w->link = s->weaks;
        s->weaks = w;
      } else {
        if (DEBUG_WEAK)
          fprintf (stderr, "not linking\n");
      }
    }
    /* Store the forwarding pointer in the old object. */
    *((GC_header*)(p - GC_HEADER_SIZE)) = GC_FORWARDED;
    *((objptr*)p) = pointerToObjptr (s->forwardState.back + headerBytes,
                                     s->forwardState.toStart);
    /* Update the back of the queue. */
    s->forwardState.back += size + skip;
    assert (isAligned ((size_t)s->forwardState.back + GC_NORMAL_HEADER_SIZE,
                       s->alignment));
  }
  *opp = *((objptr*)p);
  if (DEBUG_DETAILED)
    fprintf (stderr,
             "forwardObjptr --> *opp = "FMTPTR"\n",
             (uintptr_t)*opp);
  assert (isObjptrInToSpace (s, *opp));
}

void forwardObjptrIfInNursery (GC_state s, objptr *opp) {
  objptr op;
  pointer p;

  op = *opp;
  p = objptrToPointer (op, s->heap->start);
  if (p < s->heap->nursery)
    return;
  if (DEBUG_GENERATIONAL)
    fprintf (stderr,
             "forwardObjptrIfInNursery  opp = "FMTPTR"  op = "FMTOBJPTR"  p = "FMTPTR"\n",
             (uintptr_t)opp, op, (uintptr_t)p);
  assert (s->heap.nursery <= p and p < s->limitPlusSlop);
  forwardObjptr (s, opp);
}

/* Walk through all the cards and forward all intergenerational pointers. */
void forwardInterGenerationalObjptrs (GC_state s) {
  GC_cardMapElem *cardMap;
  GC_crossMapElem *crossMap;
  pointer oldGenStart, oldGenEnd;

  size_t cardIndex, maxCardIndex;
  pointer cardStart, cardEnd;
  pointer objectStart;

  if (DEBUG_GENERATIONAL)
    fprintf (stderr, "Forwarding inter-generational pointers.\n");
  updateCrossMap (s);
  /* Constants. */
  cardMap = s->generationalMaps.cardMap;
  crossMap = s->generationalMaps.crossMap;
  maxCardIndex = sizeToCardMapIndex (align (s->heap.oldGenSize, CARD_SIZE));
  oldGenStart = s->heap.start;
  oldGenEnd = oldGenStart + s->heap.oldGenSize;
  /* Loop variables*/
  objectStart = alignFrontier (s, s->heap.start);
  cardIndex = 0;
  cardStart = oldGenStart;
checkAll:
  assert (cardIndex <= maxCardIndex);
  assert (isFrontierAligned (s, objectStart));
  if (cardIndex == maxCardIndex)
    goto done;
checkCard:
  if (DEBUG_GENERATIONAL)
    fprintf (stderr, "checking card %"PRIuMAX"  objectStart = "FMTPTR"\n",
             (uintmax_t)cardIndex, (uintptr_t)objectStart);
  assert (objectStart < oldGenStart + cardMapIndexToSize (cardIndex + 1));
  if (cardMap[cardIndex]) {
    pointer lastObject;

<<<<<<< HEAD
    s->cumulativeStatistics.numCardsMarked++;
=======
    s->cumulativeStatistics->markedCards++;
>>>>>>> 21fb01b5
    if (DEBUG_GENERATIONAL)
      fprintf (stderr, "card %"PRIuMAX" is marked  objectStart = "FMTPTR"\n",
               (uintmax_t)cardIndex, (uintptr_t)objectStart);
    assert (isFrontierAligned (s, objectStart));
    cardEnd = cardStart + CARD_SIZE;
    if (oldGenEnd < cardEnd)
      cardEnd = oldGenEnd;
    assert (objectStart < cardEnd);
    lastObject = objectStart;
    /* If we ever add Weak.set, then there could be intergenerational
     * weak pointers, in which case we would need to link the weak
     * objects into s->weaks.  But for now, since there is no
     * Weak.set, the foreachObjptrInRange will do the right thing on
     * weaks, since the weak pointer will never be into the nursery.
     */
    objectStart = foreachObjptrInRange (s, objectStart, &cardEnd,
                                        forwardObjptrIfInNursery, FALSE);
<<<<<<< HEAD
    s->cumulativeStatistics.bytesScannedMinor += (uintmax_t)(objectStart - lastObject);
=======
    s->cumulativeStatistics->minorBytesScanned += objectStart - lastObject;
>>>>>>> 21fb01b5
    if (objectStart == oldGenEnd)
      goto done;
    cardIndex = sizeToCardMapIndex ((size_t)(objectStart - oldGenStart));
    cardStart = oldGenStart + cardMapIndexToSize (cardIndex);
    goto checkCard;
  } else {
    unless (CROSS_MAP_EMPTY == crossMap[cardIndex])
      objectStart = cardStart + (size_t)(crossMap[cardIndex] * CROSS_MAP_OFFSET_SCALE);
    if (DEBUG_GENERATIONAL)
      fprintf (stderr,
               "card %"PRIuMAX" is not marked"
               "  crossMap[%"PRIuMAX"] == %"PRIuMAX""
               "  objectStart = "FMTPTR"\n",
               (uintmax_t)cardIndex, (uintmax_t)cardIndex,
               (uintmax_t)(crossMap[cardIndex] * CROSS_MAP_OFFSET_SCALE),
               (uintptr_t)objectStart);
    cardIndex++;
    cardStart += CARD_SIZE;
    goto checkAll;
  }
  assert (FALSE);
done:
  if (DEBUG_GENERATIONAL)
    fprintf (stderr, "Forwarding inter-generational pointers done.\n");
}<|MERGE_RESOLUTION|>--- conflicted
+++ resolved
@@ -179,11 +179,7 @@
   if (cardMap[cardIndex]) {
     pointer lastObject;
 
-<<<<<<< HEAD
-    s->cumulativeStatistics.numCardsMarked++;
-=======
-    s->cumulativeStatistics->markedCards++;
->>>>>>> 21fb01b5
+    s->cumulativeStatistics->numCardsMarked++;
     if (DEBUG_GENERATIONAL)
       fprintf (stderr, "card %"PRIuMAX" is marked  objectStart = "FMTPTR"\n",
                (uintmax_t)cardIndex, (uintptr_t)objectStart);
@@ -201,11 +197,7 @@
      */
     objectStart = foreachObjptrInRange (s, objectStart, &cardEnd,
                                         forwardObjptrIfInNursery, FALSE);
-<<<<<<< HEAD
-    s->cumulativeStatistics.bytesScannedMinor += (uintmax_t)(objectStart - lastObject);
-=======
-    s->cumulativeStatistics->minorBytesScanned += objectStart - lastObject;
->>>>>>> 21fb01b5
+    s->cumulativeStatistics->bytesScannedMinor += (uintmax_t)(objectStart - lastObject);
     if (objectStart == oldGenEnd)
       goto done;
     cardIndex = sizeToCardMapIndex ((size_t)(objectStart - oldGenStart));
