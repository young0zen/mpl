--- conflicted
+++ resolved
@@ -195,43 +195,4 @@
 
 Int64 Parallel_arrayFetchAndAdd64 (Pointer p, GC_sequenceLength i, Int64 v) {
   return __sync_fetch_and_add (((Int64*)p)+i, v);
-<<<<<<< HEAD
-}
-
-// compareAndSwap implementations
-
-Int8 Parallel_compareAndSwap8 (pointer p, Int8 old, Int8 new) {
-  return __sync_val_compare_and_swap ((Int8 *)p, old, new);
-}
-
-Int16 Parallel_compareAndSwap16 (pointer p, Int16 old, Int16 new) {
-  return __sync_val_compare_and_swap ((Int16 *)p, old, new);
-}
-
-Int32 Parallel_compareAndSwap32 (pointer p, Int32 old, Int32 new) {
-  return __sync_val_compare_and_swap ((Int32 *)p, old, new);
-}
-
-Int64 Parallel_compareAndSwap64 (pointer p, Int64 old, Int64 new) {
-  return __sync_val_compare_and_swap ((Int64 *)p, old, new);
-}
-
-// arrayCompareAndSwap implementations
-
-Int8 Parallel_arrayCompareAndSwap8 (Pointer p, GC_sequenceLength i, Int8 old, Int8 new) {
-  return __sync_val_compare_and_swap (((Int8*)p)+i, old, new);
-}
-
-Int16 Parallel_arrayCompareAndSwap16 (Pointer p, GC_sequenceLength i, Int16 old, Int16 new) {
-  return __sync_val_compare_and_swap (((Int16*)p)+i, old, new);
-}
-
-Int32 Parallel_arrayCompareAndSwap32 (Pointer p, GC_sequenceLength i, Int32 old, Int32 new) {
-  return __sync_val_compare_and_swap (((Int32*)p)+i, old, new);
-}
-
-Int64 Parallel_arrayCompareAndSwap64 (Pointer p, GC_sequenceLength i, Int64 old, Int64 new) {
-  return __sync_val_compare_and_swap (((Int64*)p)+i, old, new);
-=======
->>>>>>> 0f1480c9
 }