--- conflicted
+++ resolved
@@ -11,21 +11,7 @@
   if (!Proc_isInitialized (s)) {
     Parallel_mutexes = (int32_t *) malloc (s->numberOfProcs * sizeof (int32_t));
 
-<<<<<<< HEAD
-    /* Set up call-back state in each worker thread */
-    /*
-     * SPOONHOWER_NOTE: hack copy the call-from-c-handler into the worker
-     * threads assumes this is called by the primary thread
-     */
-    for (uint32_t proc = 0; proc < s->numberOfProcs; proc++) {
-      s->procStates[proc].callFromCHandlerThread = pointerToObjptr(
-        GC_copyThread (s, objptrToPointer(s->callFromCHandlerThread,
-                                          s->heap->start)),
-        s->heap->start);
-
-=======
     for (int proc = 0; proc < s->numberOfProcs; proc++) {
->>>>>>> a11c1dd3
       Parallel_mutexes[proc] = -1;
     }
     /* Now wake them up! */
