#include <pthread.h>
#include <time.h>
#include "platform.h"
#include <signal.h>

/* num of holding thread or -1 if no one*/
volatile int32_t *Parallel_mutexes;

void Parallel_init (void) {
  GC_state s = pthread_getspecific (gcstate_key);

  if (!Proc_isInitialized (s)) {
    Parallel_mutexes = (int32_t *) malloc (s->numberOfProcs * sizeof (int32_t));

    for (int proc = 0; proc < s->numberOfProcs; proc++) {
      Parallel_mutexes[proc] = -1;
    }
    /* Now wake them up! */
    Proc_signalInitialization (s);
  }
}

void Parallel_yield (void) {
  if (Proc_threadInSection ()) {
    GC_state s = pthread_getspecific (gcstate_key);
    ENTER0 (s);
    LEAVE0 (s);
  }
}

/* lock = int* >= 0 if held or -1 if no one */

void Parallel_lockInit (Pointer arg) {
  spinlock_t* lock = ((spinlock_t*)(arg));
  spinlock_init(lock);
}

void Parallel_lockTake (Pointer arg) {
  spinlock_t* lock = ((spinlock_t*)(arg));
  uint32_t lockValue = Proc_processorNumber(pthread_getspecific(gcstate_key));
  GC_state s = pthread_getspecific (gcstate_key);
  size_t cpoll = 0;

  LOG(LM_PARALLEL, LL_DEBUG,
      "trying to lock %p to %u",
      ((volatile void*)(lock)),
      lockValue);
  Trace1(EVENT_LOCK_TAKE_ENTER, (EventInt)lock);

  do {
    if (GC_MightCheckForTerminationRequest(s, &cpoll)) {
      Trace1(EVENT_LOCK_TAKE_LEAVE, (EventInt)lock);
      GC_TerminateThread(s);
    }

    if (Proc_threadInSection ()) {
      ENTER1(s, arg);
      LEAVE1(s, arg);
      lock = ((spinlock_t*)(arg));
    }
  } while (!spinlock_trylock(lock, lockValue));

  LOG(LM_PARALLEL, LL_DEBUG,
      "locked");
  Trace1(EVENT_LOCK_TAKE_LEAVE, (EventInt)lock);
}

void Parallel_lockRelease (Pointer arg) {
  spinlock_t* lock = ((spinlock_t*)(arg));

  LOG(LM_PARALLEL, LL_DEBUG,
      "releasing %p",
      ((volatile void*)(lock)));
  WITH_GCSTATE(Trace1(EVENT_LOCK_RELEASE, (EventInt)lock));

  spinlock_unlock(lock);
}

bool Parallel_alreadyLockedByMe (Pointer arg) {
  spinlock_t* lock = ((spinlock_t*)(arg));
  uint32_t lockValue = Proc_processorNumber(pthread_getspecific(gcstate_key));

  return (lockValue == spinlock_value(lock));
}

void Parallel_dekkerTake (Bool amLeft, Pointer left, Pointer right, Pointer leftsTurn_)
{
  Bool *mine, *other, *leftsTurn;
  GC_state s = pthread_getspecific (gcstate_key);
  size_t cpoll = 0;

  if (amLeft) {
    mine = (Bool *)left;
    other = (Bool *)right;
  }
  else {
    mine = (Bool *)right;
    other = (Bool *)left;
  }
  leftsTurn = (Bool *)leftsTurn_;

  //__sync_synchronize ();
  //*mine = 1;
  ////__sync_synchronize ();
  //if (__sync_lock_test_and_set (mine, 1)) {
  if (!__sync_bool_compare_and_swap (mine, 0, 1)) {
    fprintf (stderr, "failed lock!\n");
  }
  while (*other) {
    if (GC_MightCheckForTerminationRequest(s, &cpoll))
      GC_TerminateThread(s);

    //__sync_synchronize ();
    if (amLeft != *leftsTurn) {
      //__sync_synchronize ();
      //*mine = 0;
      ////__sync_synchronize ();
      //__sync_lock_release (mine);
      __sync_bool_compare_and_swap (mine, 1, 0);
      while (amLeft != *leftsTurn) {
        //__sync_synchronize ();
        if (Proc_threadInSection ()) {
          Pointer mine_ = (Pointer)mine,
            other_ = (Pointer)other;
          leftsTurn_ = (Pointer)leftsTurn;
          ENTER3 (s, mine_, other_, leftsTurn_);
          LEAVE3 (s, mine_, other_, leftsTurn_);
          mine = (Bool *)mine_;
          other = (Bool *)other_;
          leftsTurn = (Bool *)leftsTurn_;
        }
      }
      //*mine = 1;
      //if (__sync_lock_test_and_set (mine, 1)) {
      if (!__sync_bool_compare_and_swap (mine, 0, 1)) {
        fprintf (stderr, "failed lock!\n");
      }
    }
    //__sync_synchronize ();
  }
}

void Parallel_dekkerRelease (Bool amLeft, Pointer left, Pointer right, Pointer leftsTurn_)
{
  Bool *mine, *leftsTurn;
  if (amLeft) {
    mine = (Bool *)left;
  }
  else {
    mine = (Bool *)right;
  }
  leftsTurn = (Bool *)leftsTurn_;

  //__sync_synchronize ();
  *leftsTurn = amLeft ? 0 : 1;
  //__sync_synchronize ();
  //*mine = 0;
  ////__sync_synchronize ();
  //__sync_lock_release (mine);
  __sync_bool_compare_and_swap (mine, 1, 0);
}

Word32 Parallel_processorNumber (void) {
  GC_state s = pthread_getspecific (gcstate_key);
  return Proc_processorNumber (s);
}

Word32 Parallel_numberOfProcessors (void) {
  GC_state s = pthread_getspecific (gcstate_key);
  return s->numberOfProcs;
}


Word64 Parallel_maxBytesLive (void) {
  GC_state s = pthread_getspecific (gcstate_key);
  return (uint64_t)s->cumulativeStatistics->maxBytesLiveSinceReset;
}

void Parallel_resetBytesLive (void) {
  GC_state s = pthread_getspecific (gcstate_key);
  s->cumulativeStatistics->maxBytesLiveSinceReset = 0;
}

uint64_t Parallel_getTimeInGC (void) {
  GC_state s = pthread_getspecific (gcstate_key);
  uint64_t gcTime = rusageTime (&s->cumulativeStatistics->ru_gc);
  return gcTime;
}

<<<<<<< HEAD
inline Int32 Parallel_fetchAndAdd (pointer p, Int32 v) {
  return __sync_fetch_and_add ((Int32 *)p, v);
}

inline Int32 Parallel_compareAndSwap (pointer p, Int32 old, Int32 new) {
  if(__sync_bool_compare_and_swap ((Int32 *)p, old, new)) {
    //printf("cas(%d, %d, %d) succeeded\n", p, old, new);
    return 1;
  } else {
    //printf("cas(%d, %d, %d) failed\n", p, old, new);
    return 0;
  }
}

void Parallel_block_sig (int sig) {
  sigset_t s;
  sigemptyset(&s);
  sigaddset(&s, sig);
  pthread_sigmask (SIG_BLOCK, &s, NULL);
}
void Parallel_unblock_sig (int sig) {
  sigset_t s;
  sigemptyset(&s);
  sigaddset(&s, sig);
  pthread_sigmask (SIG_UNBLOCK, &s, NULL);
}

Int32 Parallel_check_blocked (int sig) {
  sigset_t s;
  sigemptyset(&s);
  pthread_sigmask (SIG_SETMASK, NULL, &s);
  return sigismember(&s, sig);
}

int refToInt (int *p) {
  return ((int) p);
=======
// fetchAndAdd implementations

Int8 Parallel_fetchAndAdd8 (pointer p, Int8 v) {
  return __sync_fetch_and_add ((Int8 *)p, v);
}

Int16 Parallel_fetchAndAdd16 (pointer p, Int16 v) {
  return __sync_fetch_and_add ((Int16 *)p, v);
}

Int32 Parallel_fetchAndAdd32 (pointer p, Int32 v) {
  return __sync_fetch_and_add ((Int32 *)p, v);
}

Int64 Parallel_fetchAndAdd64 (pointer p, Int64 v) {
  return __sync_fetch_and_add ((Int64 *)p, v);
}

// arrayFetchAndAdd implementations

Int8 Parallel_arrayFetchAndAdd8 (Pointer p, GC_arrayLength i, Int8 v) {
  return __sync_fetch_and_add (((Int8*)p)+i, v);
}

Int16 Parallel_arrayFetchAndAdd16 (Pointer p, GC_arrayLength i, Int16 v) {
  return __sync_fetch_and_add (((Int16*)p)+i, v);
}

Int32 Parallel_arrayFetchAndAdd32 (Pointer p, GC_arrayLength i, Int32 v) {
  return __sync_fetch_and_add (((Int32*)p)+i, v);
}

Int64 Parallel_arrayFetchAndAdd64 (Pointer p, GC_arrayLength i, Int64 v) {
  return __sync_fetch_and_add (((Int64*)p)+i, v);
}

// compareAndSwap implementations

Int8 Parallel_compareAndSwap8 (pointer p, Int8 old, Int8 new) {
  return __sync_val_compare_and_swap ((Int8 *)p, old, new);
}

Int16 Parallel_compareAndSwap16 (pointer p, Int16 old, Int16 new) {
  return __sync_val_compare_and_swap ((Int16 *)p, old, new);
}

Int32 Parallel_compareAndSwap32 (pointer p, Int32 old, Int32 new) {
  return __sync_val_compare_and_swap ((Int32 *)p, old, new);
}

Int64 Parallel_compareAndSwap64 (pointer p, Int64 old, Int64 new) {
  return __sync_val_compare_and_swap ((Int64 *)p, old, new);
}

// arrayCompareAndSwap implementations

Int8 Parallel_arrayCompareAndSwap8 (Pointer p, GC_arrayLength i, Int8 old, Int8 new) {
  return __sync_val_compare_and_swap (((Int8*)p)+i, old, new);
}

Int16 Parallel_arrayCompareAndSwap16 (Pointer p, GC_arrayLength i, Int16 old, Int16 new) {
  return __sync_val_compare_and_swap (((Int16*)p)+i, old, new);
}

Int32 Parallel_arrayCompareAndSwap32 (Pointer p, GC_arrayLength i, Int32 old, Int32 new) {
  return __sync_val_compare_and_swap (((Int32*)p)+i, old, new);
}

Int64 Parallel_arrayCompareAndSwap64 (Pointer p, GC_arrayLength i, Int64 old, Int64 new) {
  return __sync_val_compare_and_swap (((Int64*)p)+i, old, new);
>>>>>>> 4491b0ec
}<|MERGE_RESOLUTION|>--- conflicted
+++ resolved
@@ -187,19 +187,76 @@
   return gcTime;
 }
 
-<<<<<<< HEAD
-inline Int32 Parallel_fetchAndAdd (pointer p, Int32 v) {
+// fetchAndAdd implementations
+
+Int8 Parallel_fetchAndAdd8 (pointer p, Int8 v) {
+  return __sync_fetch_and_add ((Int8 *)p, v);
+}
+
+Int16 Parallel_fetchAndAdd16 (pointer p, Int16 v) {
+  return __sync_fetch_and_add ((Int16 *)p, v);
+}
+
+Int32 Parallel_fetchAndAdd32 (pointer p, Int32 v) {
   return __sync_fetch_and_add ((Int32 *)p, v);
 }
 
-inline Int32 Parallel_compareAndSwap (pointer p, Int32 old, Int32 new) {
-  if(__sync_bool_compare_and_swap ((Int32 *)p, old, new)) {
-    //printf("cas(%d, %d, %d) succeeded\n", p, old, new);
-    return 1;
-  } else {
-    //printf("cas(%d, %d, %d) failed\n", p, old, new);
-    return 0;
-  }
+Int64 Parallel_fetchAndAdd64 (pointer p, Int64 v) {
+  return __sync_fetch_and_add ((Int64 *)p, v);
+}
+
+// arrayFetchAndAdd implementations
+
+Int8 Parallel_arrayFetchAndAdd8 (Pointer p, GC_arrayLength i, Int8 v) {
+  return __sync_fetch_and_add (((Int8*)p)+i, v);
+}
+
+Int16 Parallel_arrayFetchAndAdd16 (Pointer p, GC_arrayLength i, Int16 v) {
+  return __sync_fetch_and_add (((Int16*)p)+i, v);
+}
+
+Int32 Parallel_arrayFetchAndAdd32 (Pointer p, GC_arrayLength i, Int32 v) {
+  return __sync_fetch_and_add (((Int32*)p)+i, v);
+}
+
+Int64 Parallel_arrayFetchAndAdd64 (Pointer p, GC_arrayLength i, Int64 v) {
+  return __sync_fetch_and_add (((Int64*)p)+i, v);
+}
+
+// compareAndSwap implementations
+
+Int8 Parallel_compareAndSwap8 (pointer p, Int8 old, Int8 new) {
+  return __sync_val_compare_and_swap ((Int8 *)p, old, new);
+}
+
+Int16 Parallel_compareAndSwap16 (pointer p, Int16 old, Int16 new) {
+  return __sync_val_compare_and_swap ((Int16 *)p, old, new);
+}
+
+Int32 Parallel_compareAndSwap32 (pointer p, Int32 old, Int32 new) {
+  return __sync_val_compare_and_swap ((Int32 *)p, old, new);
+}
+
+Int64 Parallel_compareAndSwap64 (pointer p, Int64 old, Int64 new) {
+  return __sync_val_compare_and_swap ((Int64 *)p, old, new);
+}
+
+// arrayCompareAndSwap implementations
+
+Int8 Parallel_arrayCompareAndSwap8 (Pointer p, GC_arrayLength i, Int8 old, Int8 new) {
+  return __sync_val_compare_and_swap (((Int8*)p)+i, old, new);
+}
+
+Int16 Parallel_arrayCompareAndSwap16 (Pointer p, GC_arrayLength i, Int16 old, Int16 new) {
+  return __sync_val_compare_and_swap (((Int16*)p)+i, old, new);
+}
+
+Int32 Parallel_arrayCompareAndSwap32 (Pointer p, GC_arrayLength i, Int32 old, Int32 new) {
+  return __sync_val_compare_and_swap (((Int32*)p)+i, old, new);
+}
+
+Int64 Parallel_arrayCompareAndSwap64 (Pointer p, GC_arrayLength i, Int64 old, Int64 new) {
+  return __sync_val_compare_and_swap (((Int64*)p)+i, old, new);
 }
 
 void Parallel_block_sig (int sig) {
@@ -224,76 +281,4 @@
 
 int refToInt (int *p) {
   return ((int) p);
-=======
-// fetchAndAdd implementations
-
-Int8 Parallel_fetchAndAdd8 (pointer p, Int8 v) {
-  return __sync_fetch_and_add ((Int8 *)p, v);
-}
-
-Int16 Parallel_fetchAndAdd16 (pointer p, Int16 v) {
-  return __sync_fetch_and_add ((Int16 *)p, v);
-}
-
-Int32 Parallel_fetchAndAdd32 (pointer p, Int32 v) {
-  return __sync_fetch_and_add ((Int32 *)p, v);
-}
-
-Int64 Parallel_fetchAndAdd64 (pointer p, Int64 v) {
-  return __sync_fetch_and_add ((Int64 *)p, v);
-}
-
-// arrayFetchAndAdd implementations
-
-Int8 Parallel_arrayFetchAndAdd8 (Pointer p, GC_arrayLength i, Int8 v) {
-  return __sync_fetch_and_add (((Int8*)p)+i, v);
-}
-
-Int16 Parallel_arrayFetchAndAdd16 (Pointer p, GC_arrayLength i, Int16 v) {
-  return __sync_fetch_and_add (((Int16*)p)+i, v);
-}
-
-Int32 Parallel_arrayFetchAndAdd32 (Pointer p, GC_arrayLength i, Int32 v) {
-  return __sync_fetch_and_add (((Int32*)p)+i, v);
-}
-
-Int64 Parallel_arrayFetchAndAdd64 (Pointer p, GC_arrayLength i, Int64 v) {
-  return __sync_fetch_and_add (((Int64*)p)+i, v);
-}
-
-// compareAndSwap implementations
-
-Int8 Parallel_compareAndSwap8 (pointer p, Int8 old, Int8 new) {
-  return __sync_val_compare_and_swap ((Int8 *)p, old, new);
-}
-
-Int16 Parallel_compareAndSwap16 (pointer p, Int16 old, Int16 new) {
-  return __sync_val_compare_and_swap ((Int16 *)p, old, new);
-}
-
-Int32 Parallel_compareAndSwap32 (pointer p, Int32 old, Int32 new) {
-  return __sync_val_compare_and_swap ((Int32 *)p, old, new);
-}
-
-Int64 Parallel_compareAndSwap64 (pointer p, Int64 old, Int64 new) {
-  return __sync_val_compare_and_swap ((Int64 *)p, old, new);
-}
-
-// arrayCompareAndSwap implementations
-
-Int8 Parallel_arrayCompareAndSwap8 (Pointer p, GC_arrayLength i, Int8 old, Int8 new) {
-  return __sync_val_compare_and_swap (((Int8*)p)+i, old, new);
-}
-
-Int16 Parallel_arrayCompareAndSwap16 (Pointer p, GC_arrayLength i, Int16 old, Int16 new) {
-  return __sync_val_compare_and_swap (((Int16*)p)+i, old, new);
-}
-
-Int32 Parallel_arrayCompareAndSwap32 (Pointer p, GC_arrayLength i, Int32 old, Int32 new) {
-  return __sync_val_compare_and_swap (((Int32*)p)+i, old, new);
-}
-
-Int64 Parallel_arrayCompareAndSwap64 (Pointer p, GC_arrayLength i, Int64 old, Int64 new) {
-  return __sync_val_compare_and_swap (((Int64*)p)+i, old, new);
->>>>>>> 4491b0ec
 }