--- conflicted
+++ resolved
@@ -189,12 +189,10 @@
 
 void GC_profileInc (GC_state s, size_t amount) {
   if (DEBUG_PROFILE)
-<<<<<<< HEAD
-    fprintf (stderr, "GC_profileInc (%"PRIuMAX")\n", (uintmax_t)amount);
-=======
-    fprintf (stderr, "GC_profileInc (%zu) [%d]\n", amount,
+    fprintf (stderr,
+             "GC_profileInc (%"PRIuMAX") [%d]\n",
+             (uintmax_t)amount,
              Proc_processorNumber (s));
->>>>>>> 68e4ac01
   incForProfiling (s, amount,
                    s->amInGC
                    ? SOURCE_SEQ_GC
@@ -204,12 +202,10 @@
 void GC_profileAllocInc (GC_state s, size_t amount) {
   if (s->profiling.isOn and (PROFILE_ALLOC == s->profiling.kind)) {
     if (DEBUG_PROFILE)
-<<<<<<< HEAD
-      fprintf (stderr, "GC_profileAllocInc (%"PRIuMAX")\n", (uintmax_t)amount);
-=======
-      fprintf (stderr, "GC_profileAllocInc (%zu) [%d]\n", amount,
+      fprintf (stderr,
+               "GC_profileAllocInc (%"PRIuMAX") [%d]\n",
+               (uintmax_t)amount,
                Proc_processorNumber (s));
->>>>>>> 68e4ac01
     GC_profileInc (s, amount);
   }
 }
