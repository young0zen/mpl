--- conflicted
+++ resolved
@@ -18,10 +18,6 @@
 
 PRIVATE void GC_saveWorld (GC_state s, NullString8_t fileName);
 /* TRUE = success, FALSE = failure */
-<<<<<<< HEAD
-PRIVATE C_Errno_t(Bool_t) GC_getSaveWorldStatus (GC_state s);
-=======
-C_Errno_t(Bool_t) GC_getSaveWorldStatus (GC_state *gs);
->>>>>>> 21fb01b5
+PRIVATE C_Errno_t(Bool_t) GC_getSaveWorldStatus (void);
 
 #endif /* (defined (MLTON_GC_INTERNAL_BASIS)) */