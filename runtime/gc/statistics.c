--- conflicted
+++ resolved
@@ -67,13 +67,10 @@
   cumulativeStatistics->numMarkCompactGCs = 0;
   cumulativeStatistics->numMinorGCs = 0;
   cumulativeStatistics->numHHLocalGCs = 0;
-<<<<<<< HEAD
   cumulativeStatistics->numRootCCs = 0;
   cumulativeStatistics->numInternalCCs = 0;
-=======
   cumulativeStatistics->numDisentanglementChecks = 0;
   cumulativeStatistics->numEntanglementsDetected = 0;
->>>>>>> 3b807857
 
   cumulativeStatistics->timeLocalGC.tv_sec = 0;
   cumulativeStatistics->timeLocalGC.tv_nsec = 0;
