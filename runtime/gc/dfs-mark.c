/* Copyright (C) 2012 Matthew Fluet.
 * Copyright (C) 1999-2007 Henry Cejtin, Matthew Fluet, Suresh
 *    Jagannathan, and Stephen Weeks.
 * Copyright (C) 1997-2000 NEC Research Institute.
 *
 * MLton is released under a BSD-style license.
 * See the file MLton-LICENSE for details.
 */

/* ---------------------------------------------------------------- */
/*                       Depth-first Marking                        */
/* ---------------------------------------------------------------- */

bool isPointerMarked (pointer p) {
  return MARK_MASK & getHeader (p);
}

bool isPointerMarkedByMode (pointer p, GC_markMode m) {
  switch (m) {
  case MARK_MODE:
    return isPointerMarked (p);
  case UNMARK_MODE:
    return not isPointerMarked (p);
  default:
    die ("bad mark mode %u", m);
  }
}

/* dfsMarkByMode (s, r, m, shc, slw)
 *
 * Sets all the mark bits in the object graph pointed to by r.
 *
 * If m is MARK_MODE, it sets the bits to 1.
 * If m is UNMARK_MODE, it sets the bits to 0.
 *
 * If shc, it hash-conses the objects marked.
 *
 * If slw, it links the weak objects marked.
 *
 * It returns the total size in bytes of the objects marked.
 */
size_t dfsMarkByMode (GC_state s, pointer root,
                      GC_markMode mode,
                      bool shouldHashCons,
                      bool shouldLinkWeaks) {
  GC_header mark; /* Used to set or clear the mark bit. */
  size_t size; /* Total number of bytes marked. */
  pointer cur; /* The current object being marked. */
  pointer prev; /* The previous object on the mark stack. */
  pointer next; /* The next object to mark. */
  pointer todo; /* A pointer to the pointer in cur to next. */
  GC_header header;
  GC_header* headerp;
  uint16_t bytesNonObjptrs;
  uint16_t numObjptrs;
  GC_objectTypeTag tag;
  uint32_t objptrIndex; /* The i'th pointer in the object (element) being marked. */
  GC_header nextHeader;
  GC_header* nextHeaderp;
  GC_arrayCounter arrayIndex;
  pointer top; /* The top of the next stack frame to mark. */
  GC_returnAddress returnAddress;
  GC_frameLayout frameLayout;
  GC_frameOffsets frameOffsets;

  if (isPointerMarkedByMode (root, mode))
    /* Object has already been marked. */
    return 0;
  mark = (MARK_MODE == mode) ? MARK_MASK : 0;
  size = 0;
  cur = root;
  prev = NULL;
  headerp = getHeaderp (cur);
  header = *headerp;
  goto mark;
markNext:
  /* cur is the object that was being marked.
   * prev is the mark stack.
   * next is the unmarked object to be marked.
   * nextHeaderp points to the header of next.
   * nextHeader is the header of next.
   * todo is a pointer to the pointer inside cur that points to next.
   */
  if (DEBUG_DFS_MARK)
    fprintf (stderr,
             "markNext"
             "  cur = "FMTPTR"  next = "FMTPTR
             "  prev = "FMTPTR"  todo = "FMTPTR"\n",
             (uintptr_t)cur, (uintptr_t)next,
             (uintptr_t)prev, (uintptr_t)todo);
  assert (not isPointerMarkedByMode (next, mode));
  assert (nextHeaderp == getHeaderp (next));
  assert (nextHeader == getHeader (next));
  // assert (*(pointer*) todo == next);
  assert (fetchObjptrToPointer (todo, s->heap->start) == next);
  headerp = nextHeaderp;
  header = nextHeader;
  // *(pointer*)todo = prev;
  storeObjptrFromPointer (todo, prev, s->heap->start);
  prev = cur;
  cur = next;
mark:
  if (DEBUG_DFS_MARK)
    fprintf (stderr, "mark  cur = "FMTPTR"  prev = "FMTPTR"  mode = %s\n",
             (uintptr_t)cur, (uintptr_t)prev,
             (mode == MARK_MODE) ? "mark" : "unmark");
  /* cur is the object to mark.
   * prev is the mark stack.
   * headerp points to the header of cur.
   * header is the header of cur.
   */
  assert (not isPointerMarkedByMode (cur, mode));
  assert (header == getHeader (cur));
  assert (headerp == getHeaderp (cur));
  header ^= MARK_MASK;
  /* Store the mark.  In the case of an object that contains a pointer to
   * itself, it is essential that we store the marked header before marking
   * the internal pointers (markInNormal below).  If we didn't, then we
   * would see the object as unmarked and traverse it again.
   */
  *headerp = header;
  splitHeader (s, header, &tag, NULL, &bytesNonObjptrs, &numObjptrs);
  if (NORMAL_TAG == tag) {
    size +=
      GC_NORMAL_HEADER_SIZE
      + bytesNonObjptrs
      + (numObjptrs * OBJPTR_SIZE);
    if (0 == numObjptrs) {
      /* There is nothing to mark. */
normalDone:
      if (shouldHashCons)
        cur = hashConsPointer (s, cur, TRUE);
      goto ret;
    }
    todo = cur + bytesNonObjptrs;
    objptrIndex = 0;
markInNormal:
    if (DEBUG_DFS_MARK)
      fprintf (stderr, "markInNormal  objptrIndex = %"PRIu32"\n", objptrIndex);
    assert (objptrIndex < numObjptrs);
    // next = *(pointer*)todo;
    next = fetchObjptrToPointer (todo, s->heap->start);
    if (not isPointer (next)) {
markNextInNormal:
      assert (objptrIndex < numObjptrs);
      objptrIndex++;
      if (objptrIndex == numObjptrs) {
        /* Done.  Clear out the counters and return. */
        *headerp = header & ~COUNTER_MASK;
        goto normalDone;
      }
      todo += OBJPTR_SIZE;
      goto markInNormal;
    }
    nextHeaderp = getHeaderp (next);
    nextHeader = *nextHeaderp;
    if (mark == (nextHeader & MARK_MASK)) {
      if (shouldHashCons)
        shareObjptr (s, (objptr*)todo);
      goto markNextInNormal;
    }
    *headerp = (header & ~COUNTER_MASK) | (objptrIndex << COUNTER_SHIFT);
    goto markNext;
  } else if (WEAK_TAG == tag) {
    /* Store the marked header and don't follow any pointers. */
    if (shouldLinkWeaks) {
      GC_weak w;

      w = (GC_weak)(cur + offsetofWeak (s));
      if (DEBUG_WEAK)
        fprintf (stderr, "marking weak "FMTPTR" ",
                 (uintptr_t)w);
      if (isObjptr (w->objptr)) {
        if (DEBUG_WEAK)
          fprintf (stderr, "linking\n");
        w->link = s->weaks;
        s->weaks = w;
      } else {
        if (DEBUG_WEAK)
          fprintf (stderr, "not linking\n");
      }
    }
    goto ret;
  } else if (ARRAY_TAG == tag) {
    /* When marking arrays:
     *   arrayIndex is the index of the element to mark.
     *   cur is the pointer to the array.
     *   objptrIndex is the index of the pointer within the element
     *     (i.e. the i'th pointer is at index i).
     *   todo is the start of the element.
     */
    size +=
      GC_ARRAY_HEADER_SIZE
      + sizeofArrayNoHeader (s, getArrayLength (cur), bytesNonObjptrs, numObjptrs);
    if (0 == numObjptrs or 0 == getArrayLength (cur)) {
      /* There is nothing to mark. */
arrayDone:
      if (shouldHashCons)
        cur = hashConsPointer (s, cur, TRUE);
      goto ret;
    }
    /* Begin marking first element. */
    arrayIndex = 0;
    todo = cur;
markArrayElt:
    assert (arrayIndex < getArrayLength (cur));
    objptrIndex = 0;
    /* Skip to the first pointer. */
    todo += bytesNonObjptrs;
markInArray:
    if (DEBUG_DFS_MARK)
      fprintf (stderr, "markInArray arrayIndex = %"PRIxARRCTR" objptrIndex = %"PRIu32"\n",
               arrayIndex, objptrIndex);
    assert (arrayIndex < getArrayLength (cur));
    assert (objptrIndex < numObjptrs);
    assert (todo == indexArrayAtObjptrIndex (s, cur, arrayIndex, objptrIndex));
    // next = *(pointer*)todo;
    next = fetchObjptrToPointer (todo, s->heap->start);
    if (not (isPointer(next))) {
markNextInArray:
      assert (arrayIndex < getArrayLength (cur));
      assert (objptrIndex < numObjptrs);
      assert (todo == indexArrayAtObjptrIndex (s, cur, arrayIndex, objptrIndex));
      todo += OBJPTR_SIZE;
      objptrIndex++;
      if (objptrIndex < numObjptrs)
        goto markInArray;
      arrayIndex++;
      if (arrayIndex < getArrayLength (cur))
        goto markArrayElt;
      /* Done.  Clear out the counters and return. */
      *getArrayCounterp (cur) = 0;
      *headerp = header & ~COUNTER_MASK;
      goto arrayDone;
    }
    nextHeaderp = getHeaderp (next);
    nextHeader = *nextHeaderp;
    if (mark == (nextHeader & MARK_MASK)) {
      if (shouldHashCons)
        shareObjptr (s, (objptr*)todo);
      goto markNextInArray;
    }
    /* Recur and mark next. */
    *getArrayCounterp (cur) = arrayIndex;
    *headerp = (header & ~COUNTER_MASK) | (objptrIndex << COUNTER_SHIFT);
    goto markNext;
  } else {
    assert (STACK_TAG == tag);
    size +=
      GC_STACK_HEADER_SIZE
      + sizeof (struct GC_stack) + ((GC_stack)cur)->reserved;
    top = getStackTop (s, (GC_stack)cur);
    assert (((GC_stack)cur)->used <= ((GC_stack)cur)->reserved);
markInStack:
    /* Invariant: top points just past the return address of the frame
     * to be marked.
     */
    assert (getStackBottom (s, (GC_stack)cur) <= top);
    if (DEBUG_DFS_MARK)
      fprintf (stderr, "markInStack  top = %"PRIuMAX"\n",
               (uintmax_t)(top - getStackBottom (s, (GC_stack)cur)));
    if (top == getStackBottom (s, (GC_stack)(cur)))
      goto ret;
    objptrIndex = 0;
    returnAddress = *(GC_returnAddress*) (top - GC_RETURNADDRESS_SIZE);
    frameLayout = getFrameLayoutFromReturnAddress (s, returnAddress);
    frameOffsets = frameLayout->offsets;
    ((GC_stack)cur)->markTop = top;
markInFrame:
    if (objptrIndex == frameOffsets [0]) {
      top -= frameLayout->size;
      goto markInStack;
    }
    todo = top - frameLayout->size + frameOffsets [objptrIndex + 1];
    // next = *(pointer*)todo;
    next = fetchObjptrToPointer (todo, s->heap->start);
    if (DEBUG_DFS_MARK)
      fprintf (stderr,
               "    offset %u  todo "FMTPTR"  next = "FMTPTR"\n",
               frameOffsets [objptrIndex + 1],
               (uintptr_t)todo, (uintptr_t)next);
    if (not isPointer (next)) {
      objptrIndex++;
      goto markInFrame;
    }
    nextHeaderp = getHeaderp (next);
    nextHeader = *nextHeaderp;
    if (mark == (nextHeader & MARK_MASK)) {
      objptrIndex++;
      if (shouldHashCons)
        shareObjptr (s, (objptr*)todo);
      goto markInFrame;
    }
    ((GC_stack)cur)->markIndex = objptrIndex;
    goto markNext;
  }
  assert (FALSE);
ret:
  /* Done marking cur, continue with prev.
   * Need to set the pointer in the prev object that pointed to cur
   * to point back to prev, and restore prev.
   */
  if (DEBUG_DFS_MARK)
    fprintf (stderr, "return  cur = "FMTPTR"  prev = "FMTPTR"\n",
             (uintptr_t)cur, (uintptr_t)prev);
  assert (isPointerMarkedByMode (cur, mode));
  if (NULL == prev)
    return size;
  next = cur;
  cur = prev;
  headerp = getHeaderp (cur);
  header = *headerp;
  splitHeader (s, header, &tag, NULL, &bytesNonObjptrs, &numObjptrs);
  /* It's impossible to get a WEAK_TAG here, since we would never
   * follow the weak object pointer.
   */
  assert (WEAK_TAG != tag);
  if (NORMAL_TAG == tag) {
    todo = cur + bytesNonObjptrs;
    objptrIndex = (header & COUNTER_MASK) >> COUNTER_SHIFT;
    todo += objptrIndex * OBJPTR_SIZE;
    // prev = *(pointer*)todo;
    prev = fetchObjptrToPointer (todo, s->heap->start);
    // *(pointer*)todo = next;
    storeObjptrFromPointer (todo, next, s->heap->start);
    if (shouldHashCons)
      markIntergenerationalPointer (s, (pointer*)todo);
    goto markNextInNormal;
  } else if (ARRAY_TAG == tag) {
    arrayIndex = getArrayCounter (cur);
    todo = cur + arrayIndex * (bytesNonObjptrs + (numObjptrs * OBJPTR_SIZE));
    objptrIndex = (header & COUNTER_MASK) >> COUNTER_SHIFT;
    todo += bytesNonObjptrs + objptrIndex * OBJPTR_SIZE;
    // prev = *(pointer*)todo;
    prev = fetchObjptrToPointer (todo, s->heap->start);
    // *(pointer*)todo = next;
    storeObjptrFromPointer (todo, next, s->heap->start);
    if (shouldHashCons)
      markIntergenerationalPointer (s, (pointer*)todo);
    goto markNextInArray;
  } else {
    assert (STACK_TAG == tag);
    objptrIndex = ((GC_stack)cur)->markIndex;
    top = ((GC_stack)cur)->markTop;
    /* Invariant: top points just past a "return address". */
    returnAddress = *(GC_returnAddress*) (top - GC_RETURNADDRESS_SIZE);
    frameLayout = getFrameLayoutFromReturnAddress (s, returnAddress);
    frameOffsets = frameLayout->offsets;
    todo = top - frameLayout->size + frameOffsets [objptrIndex + 1];
    // prev = *(pointer*)todo;
    prev = fetchObjptrToPointer (todo, s->heap->start);
    // *(pointer*)todo = next;
    storeObjptrFromPointer (todo, next, s->heap->start);
    if (shouldHashCons)
      markIntergenerationalPointer (s, (pointer*)todo);
    objptrIndex++;
    goto markInFrame;
  }
  assert (FALSE);
}

<<<<<<< HEAD
void dfsMarkWithHashConsWithLinkWeaks (GC_state s, objptr *opp) {
  pointer p;

  p = objptrToPointer (*opp, s->heap.start);
  dfsMarkByMode (s, p, MARK_MODE, TRUE, TRUE);
=======
void dfsMarkWithHashCons (GC_state s, objptr *opp) {
  pointer p;

  p = objptrToPointer (*opp, s->heap->start);
  dfsMarkByMode (s, p, MARK_MODE, TRUE);
}

void dfsMarkWithoutHashCons (GC_state s, objptr *opp) {
  pointer p;

  p = objptrToPointer (*opp, s->heap->start);
  dfsMarkByMode (s, p, MARK_MODE, FALSE);
>>>>>>> 21fb01b5
}

void dfsMarkWithoutHashConsWithLinkWeaks (GC_state s, objptr *opp) {
  pointer p;

<<<<<<< HEAD
  p = objptrToPointer (*opp, s->heap.start);
  dfsMarkByMode (s, p, MARK_MODE, FALSE, TRUE);
=======
  p = objptrToPointer (*opp, s->heap->start);
  dfsMarkByMode (s, p, UNMARK_MODE, FALSE);
>>>>>>> 21fb01b5
}<|MERGE_RESOLUTION|>--- conflicted
+++ resolved
@@ -359,36 +359,16 @@
   assert (FALSE);
 }
 
-<<<<<<< HEAD
 void dfsMarkWithHashConsWithLinkWeaks (GC_state s, objptr *opp) {
   pointer p;
 
-  p = objptrToPointer (*opp, s->heap.start);
+  p = objptrToPointer (*opp, s->heap->start);
   dfsMarkByMode (s, p, MARK_MODE, TRUE, TRUE);
-=======
-void dfsMarkWithHashCons (GC_state s, objptr *opp) {
-  pointer p;
-
-  p = objptrToPointer (*opp, s->heap->start);
-  dfsMarkByMode (s, p, MARK_MODE, TRUE);
-}
-
-void dfsMarkWithoutHashCons (GC_state s, objptr *opp) {
-  pointer p;
-
-  p = objptrToPointer (*opp, s->heap->start);
-  dfsMarkByMode (s, p, MARK_MODE, FALSE);
->>>>>>> 21fb01b5
 }
 
 void dfsMarkWithoutHashConsWithLinkWeaks (GC_state s, objptr *opp) {
   pointer p;
 
-<<<<<<< HEAD
-  p = objptrToPointer (*opp, s->heap.start);
+  p = objptrToPointer (*opp, s->heap->start);
   dfsMarkByMode (s, p, MARK_MODE, FALSE, TRUE);
-=======
-  p = objptrToPointer (*opp, s->heap->start);
-  dfsMarkByMode (s, p, UNMARK_MODE, FALSE);
->>>>>>> 21fb01b5
 }