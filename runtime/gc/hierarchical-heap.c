--- conflicted
+++ resolved
@@ -1,8 +1,4 @@
-<<<<<<< HEAD
 /* Copyright (C) 2018-2021 Sam Westrick
-=======
-/* Copyright (C) 2018-2020 Sam Westrick
->>>>>>> 3b807857
  * Copyright (C) 2014,2015 Ram Raghunathan.
  *
  * MLton is released under a HPND-style license.
@@ -504,17 +500,6 @@
   HM_initChunkList(HM_HH_getChunkList(hh));
   HM_initChunkList(HM_HH_getRemSet(hh));
 
-<<<<<<< HEAD
-  // printf("[%d] new at depth %d: %p\n",
-  //   Proc_processorNumber(s),
-  //   (int)depth,
-  //   (void*)hh);
-=======
-  HM_appendChunk(HM_HH_getChunkList(hh), chunk);
-  chunk->levelHead = hh;
-  chunk->decheckState = decheckState;
->>>>>>> 3b807857
-
   return hh;
 }
 
@@ -600,12 +585,8 @@
     return FALSE;
   }
 
-<<<<<<< HEAD
+  chunk->decheckState = thread->decheckState;
   chunk->levelHead = HM_HH_getUFNode(hh);
-=======
-  chunk->decheckState = thread->decheckState;
-  chunk->levelHead = hh;
->>>>>>> 3b807857
 
   thread->currentChunk = chunk;
   HM_HH_addRecentBytesAllocated(thread, HM_getChunkSize(chunk));
