--- conflicted
+++ resolved
@@ -749,25 +749,14 @@
             " WEAK_TAG objects!",
             __LINE__);
       }
-<<<<<<< HEAD
       *metaDataSize = GC_NORMAL_METADATA_SIZE;
       *objectSize = bytesNonObjptrs + (numObjptrs * OBJPTR_SIZE);
       *copySize = *objectSize;
-    } else if (ARRAY_TAG == tag) {
-      *metaDataSize = GC_ARRAY_METADATA_SIZE;
-      *objectSize = sizeofArrayNoMetaData (s, getArrayLength (p),
-                                           bytesNonObjptrs, numObjptrs);
+    } else if (SEQUENCE_TAG == tag) {
+      *metaDataSize = GC_SEQUENCE_METADATA_SIZE;
+      *objectSize = sizeofSequenceNoMetaData (s, getSequenceLength (p),
+                                              bytesNonObjptrs, numObjptrs);
       *copySize = *objectSize;
-=======
-      metaDataBytes = GC_NORMAL_METADATA_SIZE;
-      objectBytes = bytesNonObjptrs + (numObjptrs * OBJPTR_SIZE);
-      copyBytes = objectBytes;
-    } else if (SEQUENCE_TAG == tag) {
-      metaDataBytes = GC_SEQUENCE_METADATA_SIZE;
-      objectBytes = sizeofSequenceNoMetaData (s, getSequenceLength (p),
-                                              bytesNonObjptrs, numObjptrs);
-      copyBytes = objectBytes;
->>>>>>> 6af29f6c
     } else {
       /* Stack. */
       bool current;
