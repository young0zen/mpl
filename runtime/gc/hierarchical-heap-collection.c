--- conflicted
+++ resolved
@@ -444,13 +444,8 @@
     assert(opInfo.level >= args->minLevel);
   }
 
-<<<<<<< HEAD
   if (not (hasFwdPtr(p))) {
-#pragma message "More nuanced with non-local collection"
-=======
-  if (GC_FORWARDED != header) {
     /* RAM_NOTE: This is more nuanced with non-local collection */
->>>>>>> 13841ecf
     if ((opInfo.hh != args->hh) ||
         /* cannot forward any object below 'args->minLevel' */
         (opInfo.level < args->minLevel)) {
@@ -481,12 +476,7 @@
             "forwardHHObjptr() #define oes not support WEAK_TAG objects!",
             __LINE__);
       }
-<<<<<<< HEAD
-#endif
       metaDataBytes = GC_NORMAL_METADATA_SIZE;
-=======
-      headerBytes = GC_NORMAL_HEADER_SIZE;
->>>>>>> 13841ecf
       objectBytes = bytesNonObjptrs + (numObjptrs * OBJPTR_SIZE);
       copyBytes = objectBytes;
     } else if (ARRAY_TAG == tag) {
@@ -575,23 +565,10 @@
     assert (hasFwdPtr(p));
 
     if (GC_HIERARCHICAL_HEAP_HEADER == header) {
-<<<<<<< HEAD
-#pragma message "Shouldn't happen!"
-#if 0
-      /* update level chunk head containingHH pointers */
-      HM_HH_updateLevelListPointers(getFwdPtr(p));
-#else
-    die(__FILE__ ":%d: "
-        "forwardHHObjptr() does not support GC_HIERARCHICAL_HEAP_HEADER "
-        "objects!",
-        __LINE__);
-#endif
-=======
       die(__FILE__ ":%d: "
           "forwardHHObjptr() does not support GC_HIERARCHICAL_HEAP_HEADER "
           "objects!",
           __LINE__);
->>>>>>> 13841ecf
     }
   }
 
