/* Copyright (C) 2018-2020 Sam Westrick
 * Copyright (C) 2015 Ram Raghunathan.
 *
 * MLton is released under a HPND-style license.
 * See the file MLton-LICENSE for details.
 */

/**
 * @file hierarchical-heap-collection.c
 *
 * @author Ram Raghunathan
 *
 * This file implements the hierarchical heap collection interface described in
 * hierarchical-heap-collection.h.
 */

#include "hierarchical-heap-collection.h"

/******************************/
/* Static Function Prototypes */
/******************************/

// void forwardDownPtr(GC_state s, objptr dst, objptr* field, objptr src, void* args);

void checkDisentangledDepthAndFreeze(GC_state s, objptr op, void* rawArgs);
void unfreezeDisentangledDepthBefore(GC_state s, objptr op, void* rawArgs);
void unfreezeDisentangledDepthAfter(GC_state s, objptr op, void* rawArgs);

void tryUnpinOrKeepPinned(GC_state s, objptr op, void* rawArgs);
void forwardObjptrsOfRemembered(GC_state s, objptr op, void* rawArgs);
// void scavengeChunkOfPinnedObject(GC_state s, objptr op, void* rawArgs);

#if ASSERT
void checkRememberedEntry(GC_state s, objptr object, void* args);
bool hhContainsChunk(HM_HierarchicalHeap hh, HM_chunk theChunk);
#endif

/**
 * Compute the size of the object, how much of it has to be copied, as well as
 * how much metadata it has.
 *
 * @param s GC state
 * @param p The pointer to copy
 * @param objectSize Where to store the size of the object (in bytes)
 * @param copySize Where to store the number of bytes to copy
 * @param metaDataSize Where to store the metadata size (in bytes)
 *
 * @return the tag of the object
 */
GC_objectTypeTag computeObjectCopyParameters(GC_state s, pointer p,
                                             size_t *objectSize,
                                             size_t *copySize,
                                             size_t *metaDataSize);

pointer copyObject(pointer p,
                   size_t objectSize,
                   size_t copySize,
                   HM_HierarchicalHeap tgtHeap);

/**
 * ObjptrPredicateFunction for skipping stacks and threads in the hierarchical
 * heap.
 *
 * @note This function takes as additional arguments the
 * struct SSATOPredicateArgs
 */
struct SSATOPredicateArgs {
  pointer expectedStackPointer;
  pointer expectedThreadPointer;
};
bool skipStackAndThreadObjptrPredicate(GC_state s,
                                       pointer p,
                                       void* rawArgs);

/************************/
/* Function Definitions */
/************************/
#if (defined (MLTON_GC_INTERNAL_BASIS))
#endif /* MLTON_GC_INTERNAL_BASIS */

#if (defined (MLTON_GC_INTERNAL_FUNCS))

uint32_t minDepthWithoutCC(GC_thread thread) {
  assert(thread != NULL);
  assert(thread->hierarchicalHeap != NULL);
  HM_HierarchicalHeap cursor = thread->hierarchicalHeap;

  if (cursor->subHeapForCC != NULL)
    return thread->currentDepth+1;

  while (cursor->nextAncestor != NULL &&
         cursor->nextAncestor->subHeapForCC == NULL)
  {
    cursor = cursor->nextAncestor;
  }

  assert(cursor->subHeapForCC == NULL);
  assert(cursor->subHeapCompletedCC == NULL);
  assert(cursor->nextAncestor == NULL ||
         cursor->nextAncestor->subHeapForCC != NULL);

  return HM_HH_getDepth(cursor);
}

void HM_HHC_collectLocal(uint32_t desiredScope) {
  GC_state s = pthread_getspecific(gcstate_key);
  GC_thread thread = getThreadCurrent(s);
  struct HM_HierarchicalHeap* hh = thread->hierarchicalHeap;

  struct rusage ru_start;
  struct timespec startTime;
  struct timespec stopTime;
  uint64_t oldObjectCopied;

  if (NONE == s->controls->collectionType) {
    /* collection disabled */
    return;
  }

  // if (NULL != hh->subHeapForCC) {
  //   LOG(LM_HH_COLLECTION, LL_INFO,
  //     "Skipping local collection at depth %u due to outstanding CC",
  //     HM_HH_getDepth(hh));
  //   return;
  // }

  if (s->wsQueueTop == BOGUS_OBJPTR || s->wsQueueBot == BOGUS_OBJPTR) {
    LOG(LM_HH_COLLECTION, LL_DEBUG, "Skipping collection, deque not registered yet");
    return;
  }

  uint64_t topval = *(uint64_t*)objptrToPointer(s->wsQueueTop, NULL);
  uint32_t potentialLocalScope = UNPACK_IDX(topval);
  uint32_t originalLocalScope = pollCurrentLocalScope(s);

  /** Compute the min depth for local collection. We claim as many levels
    * as we can without interfering with CC, but only so far as desired.
    *
    * Note that we could permit local collection at the same level as a
    * registered (but not yet stolen) CC, as long as we update the rootsets
    * stored for the CC. But this is tricky. Much simpler to just avoid CC'ed
    * levels entirely.
    */
  uint32_t minNoCC = minDepthWithoutCC(thread);
  uint32_t minOkay = desiredScope;
  minOkay = max(minOkay, thread->minLocalCollectionDepth);
  minOkay = max(minOkay, minNoCC);
  uint32_t minDepth = max(thread->minLocalCollectionDepth, originalLocalScope);
  while (minDepth > minOkay && tryClaimLocalScope(s)) {
    minDepth--;
  }

<<<<<<< HEAD
  if ( minDepth == 0 ||
       minOkay > minDepth ||
       minDepth > thread->currentDepth )
  {
    LOG(LM_HH_COLLECTION, LL_DEBUG,
      "Skipping collection:\n"
      "  minDepth %u\n"
      "  currentDepth %u\n"
      "  minNoCC %u\n"
      "  desiredScope %u\n"
      "  potentialLocalScope %u\n",
      minDepth,
      thread->currentDepth,
      minNoCC,
      desiredScope,
      potentialLocalScope);
=======
  if (minDepth < thread->minLocalCollectionDepth) {
    LOG(LM_HH_COLLECTION, LL_INFO, "Skipping collection too shallow");
    releaseLocalScope(s, originalLocalScope);
    return;
  }
>>>>>>> 3b807857

    releaseLocalScope(s, originalLocalScope);
    return;
  }

  uint32_t maxDepth = thread->currentDepth;

  LOG(LM_HH_COLLECTION, LL_DEBUG,
      "START");

  Trace0(EVENT_GC_ENTER);
  TraceResetCopy();

  s->cumulativeStatistics->numHHLocalGCs++;

  /* used needs to be set because the mutator has changed s->stackTop. */
  getStackCurrent(s)->used = sizeofGCStateCurrentStackUsed (s);
  getThreadCurrent(s)->exnStack = s->exnStack;

  assertInvariants(thread);

  if (SUPERLOCAL == s->controls->collectionType) {
    minDepth = maxDepth;
  }

  /* copy roots */
  struct ForwardHHObjptrArgs forwardHHObjptrArgs = {
    .hh = hh,
    .minDepth = minDepth,
    .maxDepth = maxDepth,
    .toDepth = HM_HH_INVALID_DEPTH,
    .fromSpace = NULL,
    .toSpace = NULL,
    .pinned = NULL,
    .containingObject = BOGUS_OBJPTR,
    .bytesCopied = 0,
    .objectsCopied = 0,
    .stacksCopied = 0,
    .bytesMoved = 0,
    .objectsMoved = 0
  };
  struct GC_foreachObjptrClosure forwardHHObjptrClosure =
    {.fun = forwardHHObjptr, .env = &forwardHHObjptrArgs};

  LOG(LM_HH_COLLECTION, LL_INFO,
      "collecting hh %p (L: %u):\n"
      "  potential local scope is %u -> %u\n"
      "  collection scope is      %u -> %u\n",
      // "  lchs %"PRIu64" lcs %"PRIu64,
      ((void*)(hh)),
      thread->currentDepth,
      potentialLocalScope,
      thread->currentDepth,
      forwardHHObjptrArgs.minDepth,
      forwardHHObjptrArgs.maxDepth);

  struct HM_chunkList pinned[maxDepth+1];
  forwardHHObjptrArgs.pinned = &(pinned[0]);
  for (uint32_t i = 0; i <= maxDepth; i++) HM_initChunkList(&(pinned[i]));

  HM_HierarchicalHeap toSpace[maxDepth+1];
  forwardHHObjptrArgs.toSpace = &(toSpace[0]);
  for (uint32_t i = 0; i <= maxDepth; i++) toSpace[i] = NULL;

  HM_HierarchicalHeap fromSpace[maxDepth+1];
  forwardHHObjptrArgs.fromSpace = &(fromSpace[0]);
  for (uint32_t i = 0; i <= maxDepth; i++) fromSpace[i] = NULL;
  for (HM_HierarchicalHeap cursor = hh;
       NULL != cursor;
       cursor = cursor->nextAncestor) {
    fromSpace[HM_HH_getDepth(cursor)] = cursor;
  }

  /* =====================================================================
   * logging */
  size_t sizesBefore[maxDepth+1];
  for (uint32_t i = 0; i <= maxDepth; i++)
    sizesBefore[i] = 0;
  size_t totalSizeBefore = 0;
  for (HM_HierarchicalHeap cursor = hh;
       NULL != cursor;
       cursor = cursor->nextAncestor)
  {
#if ASSERT
    traverseEachObjInChunkList(s, HM_HH_getChunkList(cursor));
#endif
    uint32_t d = HM_HH_getDepth(cursor);
    size_t sz = HM_getChunkListSize(HM_HH_getChunkList(cursor));
    sizesBefore[d] = sz;
    totalSizeBefore += sz;
  }

<<<<<<< HEAD
  HM_HierarchicalHeap fromSpace[maxDepth+1];
  for (uint32_t i = 0; i <= maxDepth; i++) fromSpace[i] = NULL;
  for (HM_HierarchicalHeap cursor = hh;
       NULL != cursor;
       cursor = cursor->nextAncestor)
  {
    fromSpace[HM_HH_getDepth(cursor)] = cursor;
  }
  forwardHHObjptrArgs.fromSpace = &(fromSpace[0]);

  Trace0(EVENT_PROMOTION_ENTER);
  timespec_now(&startTime);

  struct HM_chunkList globalDownPtrs;
  HM_initChunkList(&globalDownPtrs);
  HM_deferredPromote(s, thread, &globalDownPtrs, &forwardHHObjptrArgs);

  hh = thread->hierarchicalHeap;
=======
  /* ===================================================================== */

  /** When we're managing entanglement carefully, check if we're allowed to
    * do this GC.
    */
  if (s->controls->manageEntanglement) {
    struct checkDEDepthsArgs ddArgs = {
      .minDisentangledDepth = INT32_MAX,
      .fromSpace = forwardHHObjptrArgs.fromSpace,
      .toSpace = forwardHHObjptrArgs.toSpace,
      .maxDepth = forwardHHObjptrArgs.maxDepth
    };

    bool allowedToGC = TRUE;

    for (HM_HierarchicalHeap cursor = hh;
         NULL != cursor && HM_HH_getDepth(cursor) >= minDepth;
         cursor = cursor->nextAncestor)
    {
      HM_foreachRemembered(s, HM_HH_getRemSet(cursor),
        &checkDisentangledDepthAndFreeze, &ddArgs);

      assert(ddArgs.minDisentangledDepth > 0);
      if ((uint32_t)ddArgs.minDisentangledDepth < maxDepth) {
        allowedToGC = FALSE;
        break;
      }
    }

    if (ddArgs.minDisentangledDepth < thread->disentangledDepth) {
      thread->disentangledDepth = ddArgs.minDisentangledDepth;
    }

    if (!allowedToGC) {
      for (HM_HierarchicalHeap cursor = hh;
           NULL != cursor && HM_HH_getDepth(cursor) >= minDepth;
           cursor = cursor->nextAncestor)
      {
        HM_foreachRemembered(s, HM_HH_getRemSet(cursor),
          &unfreezeDisentangledDepthBefore, &ddArgs);
      }

      releaseLocalScope(s, originalLocalScope);
      return;
    }
  }

  /* ===================================================================== */

  /* SAM_NOTE: the name "promotion" is no longer true but these trace
   * events are hardcoded, ugh. */
  Trace0(EVENT_PROMOTION_ENTER);
  timespec_now(&startTime);

  /* For each remembered entry, if possible, unpin and discard the entry.
   * otherwise, copy the remembered entry to the toSpace remembered set. */
  for (HM_HierarchicalHeap cursor = hh;
       NULL != cursor && HM_HH_getDepth(cursor) >= minDepth;
       cursor = cursor->nextAncestor)
  {
    forwardHHObjptrArgs.toDepth = HM_HH_getDepth(cursor);
    HM_foreachRemembered(s, HM_HH_getRemSet(cursor),
      &tryUnpinOrKeepPinned, &forwardHHObjptrArgs);
  }
  forwardHHObjptrArgs.toDepth = HM_HH_INVALID_DEPTH;
>>>>>>> 3b807857

  // assertInvariants(thread);

#if ASSERT
  for (HM_HierarchicalHeap cursor = hh;
       NULL != cursor;
       cursor = cursor->nextAncestor)
  {
    assert(forwardHHObjptrArgs.fromSpace[HM_HH_getDepth(cursor)] == cursor);
  }
#endif

  timespec_now(&stopTime);
  timespec_sub(&stopTime, &startTime);
  timespec_add(&(s->cumulativeStatistics->timeLocalPromo), &stopTime);
  Trace0(EVENT_PROMOTION_LEAVE);

  /* ===================================================================== */

  if (needGCTime(s)) {
    startTiming (RUSAGE_THREAD, &ru_start);
  }

  timespec_now(&startTime);

  LOG(LM_HH_COLLECTION, LL_DEBUG, "START root copy");

<<<<<<< HEAD
  HM_HierarchicalHeap toSpace[maxDepth+1];
  for (uint32_t i = 0; i <= maxDepth; i++) toSpace[i] = NULL;
  forwardHHObjptrArgs.toSpace = &(toSpace[0]);
  forwardHHObjptrArgs.toDepth = HM_HH_INVALID_DEPTH;
=======
>>>>>>> 3b807857
  /* forward contents of stack */
  oldObjectCopied = forwardHHObjptrArgs.objectsCopied;
  foreachObjptrInObject(s,
                        objptrToPointer(getStackCurrentObjptr(s),
                                        NULL),
                        &trueObjptrPredicateClosure,
                        &forwardHHObjptrClosure,
                        FALSE);
  LOG(LM_HH_COLLECTION, LL_DEBUG,
      "Copied %"PRIu64" objects from stack",
      forwardHHObjptrArgs.objectsCopied - oldObjectCopied);
  Trace3(EVENT_COPY,
   forwardHHObjptrArgs.bytesCopied,
   forwardHHObjptrArgs.objectsCopied,
   forwardHHObjptrArgs.stacksCopied);

  /* forward contents of thread (hence including stack) */
  oldObjectCopied = forwardHHObjptrArgs.objectsCopied;

  foreachObjptrInObject(s,
                        objptrToPointer(getThreadCurrentObjptr(s),
                                        NULL),
                        &trueObjptrPredicateClosure,
                        &forwardHHObjptrClosure,
                        FALSE);
  LOG(LM_HH_COLLECTION, LL_DEBUG,
      "Copied %"PRIu64" objects from thread",
      forwardHHObjptrArgs.objectsCopied - oldObjectCopied);
  Trace3(EVENT_COPY,
   forwardHHObjptrArgs.bytesCopied,
   forwardHHObjptrArgs.objectsCopied,
   forwardHHObjptrArgs.stacksCopied);

  /* forward thread itself */
  LOG(LM_HH_COLLECTION, LL_DEBUG,
    "Trying to forward current thread %p",
    (void*)s->currentThread);
  oldObjectCopied = forwardHHObjptrArgs.objectsCopied;
  forwardHHObjptr(s, &(s->currentThread), &forwardHHObjptrArgs);
  LOG(LM_HH_COLLECTION, LL_DEBUG,
      (1 == (forwardHHObjptrArgs.objectsCopied - oldObjectCopied)) ?
      "Copied thread from GC_state" : "Did not copy thread from GC_state");
  Trace3(EVENT_COPY,
   forwardHHObjptrArgs.bytesCopied,
   forwardHHObjptrArgs.objectsCopied,
   forwardHHObjptrArgs.stacksCopied);

  /* forward contents of deque */
  oldObjectCopied = forwardHHObjptrArgs.objectsCopied;
  foreachObjptrInObject(s,
                        objptrToPointer(s->wsQueue,
                                        NULL),
                        &trueObjptrPredicateClosure,
                        &forwardHHObjptrClosure,
                        FALSE);
  LOG(LM_HH_COLLECTION, LL_DEBUG,
      "Copied %"PRIu64" objects from deque",
      forwardHHObjptrArgs.objectsCopied - oldObjectCopied);
  Trace3(EVENT_COPY,
   forwardHHObjptrArgs.bytesCopied,
   forwardHHObjptrArgs.objectsCopied,
   forwardHHObjptrArgs.stacksCopied);

<<<<<<< HEAD
  /* preserve remaining down-pointers from global heap */
  LOG(LM_HH_COLLECTION, LL_DEBUG,
    "START forwarding %zu global down-pointers",
    HM_numRemembered(&globalDownPtrs));

  struct HM_foreachDownptrClosure forwardDownPtrClosure =
    {.fun = forwardDownPtr, .env = &forwardHHObjptrArgs};

  HM_foreachRemembered(s, &globalDownPtrs, &forwardDownPtrClosure);
  LOG(LM_HH_COLLECTION, LL_DEBUG, "END forwarding global down-pointers");
  HM_freeChunksInList(s, &globalDownPtrs);

=======
>>>>>>> 3b807857
  LOG(LM_HH_COLLECTION, LL_DEBUG, "END root copy");

  /* do copy-collection */
  oldObjectCopied = forwardHHObjptrArgs.objectsCopied;
  /*
   * I skip the stack and thread since they are already forwarded as roots
   * above
   */
  // struct SSATOPredicateArgs ssatoPredicateArgs = {
  //   .expectedStackPointer = objptrToPointer(getStackCurrentObjptr(s),
  //                                           NULL),
  //   .expectedThreadPointer = objptrToPointer(getThreadCurrentObjptr(s),
  //                                            NULL)
  // };

  /* off-by-one to prevent underflow */
  uint32_t depth = thread->currentDepth+1;
  while (depth > forwardHHObjptrArgs.minDepth) {
    depth--;
    HM_HierarchicalHeap toSpaceLevel = toSpace[depth];
    if (NULL == toSpaceLevel) {
      continue;
    }

    LOG(LM_HH_COLLECTION, LL_INFO,
      "level %"PRIu32": num pinned: %zu",
      depth,
      HM_numRemembered(HM_HH_getRemSet(toSpaceLevel)));

    /* use the remembered (pinned) entries at this level as extra roots */
    HM_foreachRemembered(s, HM_HH_getRemSet(toSpaceLevel),
      &forwardObjptrsOfRemembered, &forwardHHObjptrArgs);

    if (NULL != HM_HH_getChunkList(toSpaceLevel)->firstChunk)
    {
      HM_chunkList toSpaceList = HM_HH_getChunkList(toSpaceLevel);
      HM_forwardHHObjptrsInChunkList(
        s,
        toSpaceList->firstChunk,
        HM_getChunkStart(toSpaceList->firstChunk),
        // &skipStackAndThreadObjptrPredicate,
        // &ssatoPredicateArgs,
        &trueObjptrPredicate,
        NULL,
        &forwardHHObjptr,
        &forwardHHObjptrArgs);
    }
  }

  /* after everything has been scavenged, we have to move the pinned chunks */
  depth = thread->currentDepth+1;
  while (depth > forwardHHObjptrArgs.minDepth) {
    depth--;
    HM_HierarchicalHeap toSpaceLevel = toSpace[depth];
    if (NULL == toSpaceLevel) {
      /* check that there are also no pinned chunks at this level
       * (if there was pinned chunk, then we would have also created a
       * toSpace HH at this depth, because we would have scavenged the
       * remembered entry) */
      assert(pinned[depth].firstChunk == NULL);
      continue;
    }

    /* unset the flags on pinned chunks and update their HH pointer */
    for (HM_chunk chunkCursor = pinned[depth].firstChunk;
         chunkCursor != NULL;
         chunkCursor = chunkCursor->nextChunk)
    {
      assert(chunkCursor->pinnedDuringCollection);
      chunkCursor->pinnedDuringCollection = FALSE;
      chunkCursor->levelHead = toSpaceLevel;
    }

    /* put the pinned chunks into the toSpace */
    HM_appendChunkList(HM_HH_getChunkList(toSpaceLevel), &(pinned[depth]));
  }

  LOG(LM_HH_COLLECTION, LL_DEBUG,
      "Copied %"PRIu64" objects in copy-collection",
      forwardHHObjptrArgs.objectsCopied - oldObjectCopied);
  LOG(LM_HH_COLLECTION, LL_DEBUG,
      "Copied %"PRIu64" stacks in copy-collection",
      forwardHHObjptrArgs.stacksCopied);
  Trace3(EVENT_COPY,
   forwardHHObjptrArgs.bytesCopied,
   forwardHHObjptrArgs.objectsCopied,
   forwardHHObjptrArgs.stacksCopied);

  /* ===================================================================== */

  /* Free old chunks and find the tail (upper segment) of the original hh
   * that will be merged with the toSpace */
  HM_HierarchicalHeap hhTail = hh;
  while (NULL != hhTail && HM_HH_getDepth(hhTail) >= minDepth)
  {
    assert(hhTail->subHeapForCC == NULL);
    assert(hhTail->subHeapCompletedCC == NULL);
    HM_HierarchicalHeap nextAncestor = hhTail->nextAncestor;

    HM_chunkList level = HM_HH_getChunkList(hhTail);
    HM_chunkList remset = HM_HH_getRemSet(hhTail);
    if (NULL != remset) {
#if ASSERT
      /* clear out memory to quickly catch some memory safety errors */
      // HM_chunk chunkCursor = remset->firstChunk;
      // while (chunkCursor != NULL) {
      //   pointer start = HM_getChunkStart(chunkCursor);
      //   size_t length = (size_t)(chunkCursor->limit - start);
      //   memset(start, 0xBF, length);
      //   chunkCursor = chunkCursor->nextChunk;
      // }
#endif
      HM_freeChunksInList(s, remset);
    }

#if ASSERT
    /* clear out memory to quickly catch some memory safety errors */
    // HM_chunk chunkCursor = level->firstChunk;
    // while (chunkCursor != NULL) {
    //   pointer start = HM_getChunkStart(chunkCursor);
    //   size_t length = (size_t)(chunkCursor->limit - start);
    //   memset(start, 0xBF, length);
    //   chunkCursor = chunkCursor->nextChunk;
    // }
#endif

    HM_freeChunksInList(s, level);
    HM_HH_freeAllDependants(s, hhTail, FALSE);
    freeFixedSize(getUFAllocator(s), HM_HH_getUFNode(hhTail));
    freeFixedSize(getHHAllocator(s), hhTail);

    hhTail = nextAncestor;
  }

  /* Build the toSpace hh */
  HM_HierarchicalHeap hhToSpace = NULL;
  for (uint32_t i = 0; i <= maxDepth; i++)
  {
    if (NULL == toSpace[i])
      continue;

    toSpace[i]->nextAncestor = hhToSpace;
    hhToSpace = toSpace[i];
  }

  /* merge in toSpace */
  if (NULL == hhTail && NULL == hhToSpace) {
    /** SAM_NOTE: If we collected everything, I suppose this is possible.
      * But shouldn't the stack and thread at least be in the root-to-leaf
      * path? Should look into this...
      */
    hh = HM_HH_new(s, thread->currentDepth);
  }
  else {
    hh = HM_HH_zip(s, hhTail, hhToSpace);
  }

  thread->hierarchicalHeap = hh;
  for (HM_HierarchicalHeap cursor = hh;
       NULL != cursor;
       cursor = cursor->nextAncestor)
  {
    toSpace[HM_HH_getDepth(cursor)] = cursor;
  }

  /* update currentChunk and associated */
  HM_chunk lastChunk = NULL;
  for (HM_HierarchicalHeap cursor = hh;
       NULL != cursor;
       cursor = cursor->nextAncestor)
  {
    if (HM_getChunkListLastChunk(HM_HH_getChunkList(cursor)) != NULL) {
      lastChunk = HM_getChunkListLastChunk(HM_HH_getChunkList(cursor));
      break;
    }
  }
  thread->currentChunk = lastChunk;

  if (lastChunk != NULL && !lastChunk->mightContainMultipleObjects) {
    if (!HM_HH_extend(s, thread, GC_HEAP_LIMIT_SLOP)) {
      DIE("Ran out of space for hierarchical heap!\n");
    }
  }

  /* SAM_NOTE: the following assert is broken, because it is possible that
   * lastChunk == NULL (if we collected everything). Also, note that even when
   * lastChunk != NULL, this assert sometimes trips... which is puzzling,
   * because during collection we are careful to allocate fresh chunks
   * specifically to prevent this.
   *
   * assert(lastChunk->frontier < (pointer)lastChunk + HM_BLOCK_SIZE);
   */


  /** Finally, unfreeze chunks if we need to. */
  if (s->controls->manageEntanglement) {
    struct checkDEDepthsArgs ddArgs = {
      .minDisentangledDepth = INT32_MAX,
      .fromSpace = forwardHHObjptrArgs.fromSpace,
      .toSpace = forwardHHObjptrArgs.toSpace,
      .maxDepth = forwardHHObjptrArgs.maxDepth
    };

    for (HM_HierarchicalHeap cursor = hh;
         NULL != cursor && HM_HH_getDepth(cursor) >= minDepth;
         cursor = cursor->nextAncestor)
    {
      HM_foreachRemembered(s, HM_HH_getRemSet(cursor),
        &unfreezeDisentangledDepthAfter, &ddArgs);
    }
  }


#if ASSERT
  assertInvariants(thread);

  /* some additional assertions for pinned objects */
  for (HM_HierarchicalHeap cursor = hh;
       cursor != NULL && HM_HH_getDepth(cursor) >= minDepth;
       cursor = cursor->nextAncestor) {
    HM_foreachRemembered(s, HM_HH_getRemSet(cursor), &checkRememberedEntry, cursor);
  }
#endif

  s->cumulativeStatistics->bytesHHLocaled += forwardHHObjptrArgs.bytesCopied;

  /* SAM_NOTE: bytesSurvivedLastCollection is more precise than the
   * corresponding bytesAllocatedSinceLastCollection, which granularizes on
   * chunk boundaries.
   *
   * TODO: IS THIS A PROBLEM?
   */
  thread->bytesSurvivedLastCollection =
    forwardHHObjptrArgs.bytesMoved + forwardHHObjptrArgs.bytesCopied;

  thread->bytesAllocatedSinceLastCollection = 0;

  // sizes info and stats
  size_t totalSizeAfter = 0;

  for (HM_HierarchicalHeap cursor = hh;
       NULL != cursor;
       cursor = cursor->nextAncestor)
  {
    uint32_t i = HM_HH_getDepth(cursor);

    HM_chunkList lev = HM_HH_getChunkList(cursor);
    size_t sizeAfter = HM_getChunkListSize(lev);
    totalSizeAfter += sizeAfter;

#if ASSERT
    HM_assertChunkListInvariants(lev);
    traverseEachObjInChunkList(s, lev);
#endif

    if (LOG_ENABLED(LM_HH_COLLECTION, LL_INFO) &&
        (sizesBefore[i] != 0 || sizeAfter != 0))
    {
      size_t sizeBefore = sizesBefore[i];
      const char *sign;
      size_t diff;
      if (sizeBefore > sizeAfter) {
        sign = "-";
        diff = sizeBefore - sizeAfter;
      } else {
        sign = "+";
        diff = sizeAfter - sizeBefore;
      }

      LOG(LM_HH_COLLECTION, LL_INFO,
          "level %u, after collect: %zu --> %zu (%s%zu)",
          i,
          sizeBefore,
          sizeAfter,
          sign,
          diff);
    }
  }

  if (totalSizeAfter > totalSizeBefore) {
    // whoops?
  } else {
    s->cumulativeStatistics->bytesReclaimedByLocal +=
      (totalSizeBefore - totalSizeAfter);
  }

  /* enter statistics if necessary */

  timespec_now(&stopTime);
  timespec_sub(&stopTime, &startTime);
  timespec_add(&(s->cumulativeStatistics->timeLocalGC), &stopTime);

  // if (stopTime.tv_sec >= 1 || stopTime.tv_nsec > 999999999 / 2) {
  //   printf("[WARN] long GC %lld.%.9ld s, %d -> %d, %d\n",
  //     (long long)stopTime.tv_sec,
  //     stopTime.tv_nsec,
  //     (int)minDepth,
  //     (int)maxDepth,
  //     (int)thread->minLocalCollectionDepth);
  // }

  if (needGCTime(s)) {
    if (detailedGCTime(s)) {
      stopTiming(RUSAGE_THREAD, &ru_start, &s->cumulativeStatistics->ru_gcHHLocal);
    }
    /*
     * RAM_NOTE: small extra here since I recompute delta, but probably not a
     * big deal...
     */
    stopTiming(RUSAGE_THREAD, &ru_start, &s->cumulativeStatistics->ru_gc);
  }

  TraceResetCopy();
  Trace0(EVENT_GC_LEAVE);

  LOG(LM_HH_COLLECTION, LL_DEBUG,
      "END");

  releaseLocalScope(s, originalLocalScope);
  return;
}

/* ========================================================================= */

bool isObjptrInToSpace(objptr op, struct ForwardHHObjptrArgs *args)
{
  HM_chunk c = HM_getChunkOf(objptrToPointer(op, NULL));
  HM_HierarchicalHeap levelHead = HM_getLevelHeadPathCompress(c);
  uint32_t depth = HM_HH_getDepth(levelHead);
  assert(depth <= args->maxDepth);
  assert(NULL != levelHead);

  return args->toSpace[depth] == levelHead;
}

/* ========================================================================= */

#if 0
/* SAM_NOTE: TODO: DRY: this code is similar (but not identical) to
 * forwardHHObjptr */
objptr relocateObject(
  GC_state s,
  objptr op,
  HM_HierarchicalHeap tgtHeap,
  struct ForwardHHObjptrArgs *args)
{
  pointer p = objptrToPointer(op, NULL);

  assert(!hasFwdPtr(p));
  assert(HM_HH_isLevelHead(tgtHeap));

  HM_chunkList tgtChunkList = HM_HH_getChunkList(tgtHeap);

  size_t metaDataBytes;
  size_t objectBytes;
  size_t copyBytes;

  /* compute object size and bytes to be copied */
  computeObjectCopyParameters(s,
                              p,
                              &objectBytes,
                              &copyBytes,
                              &metaDataBytes);

  if (!HM_getChunkOf(p)->mightContainMultipleObjects) {
    /* This chunk contains *only* this object, so no need to copy. Instead,
     * just move the chunk. Don't forget to update the levelHead, too! */
    HM_chunk chunk = HM_getChunkOf(p);
    HM_unlinkChunk(HM_HH_getChunkList(HM_getLevelHead(chunk)), chunk);
    HM_appendChunk(tgtChunkList, chunk);
    chunk->levelHead = HM_HH_getUFNode(tgtHeap);

    LOG(LM_HH_COLLECTION, LL_DEBUGMORE,
      "Moved single-object chunk %p of size %zu",
      (void*)chunk,
      HM_getChunkSize(chunk));
    args->bytesMoved += copyBytes;
    args->objectsMoved++;
    return op;
  }

  pointer copyPointer = copyObject(p - metaDataBytes,
                                   objectBytes,
                                   copyBytes,
                                   tgtHeap);

  /* Store the forwarding pointer in the old object metadata. */
  *(getFwdPtrp(p)) = pointerToObjptr (copyPointer + metaDataBytes,
                                      NULL);
  assert (hasFwdPtr(p));

  args->bytesCopied += copyBytes;
  args->objectsCopied++;

  /* use the forwarding pointer */
  return getFwdPtr(p);
}
#endif

/* ========================================================================= */

#if 0
void forwardDownPtr(GC_state s, objptr dst, objptr* field, objptr src, void* rawArgs) {
  struct ForwardHHObjptrArgs* args = (struct ForwardHHObjptrArgs*)rawArgs;
  uint32_t srcDepth = HM_getObjptrDepth(src);

  assert(args->minDepth <= srcDepth);
  assert(srcDepth <= args->maxDepth);
  assert(args->toDepth == HM_HH_INVALID_DEPTH);

  forwardHHObjptr(s, &src, rawArgs);
  assert(NULL != args->toSpace[srcDepth]);

  *field = src;
  HM_rememberAtLevel(args->toSpace[srcDepth], dst, field, src);
}
#endif

/* ========================================================================= */

void checkDisentangledDepthAndFreeze(
  __attribute__((unused)) GC_state s,
  objptr op,
  void* rawArgs)
{
  assert(isPinned(op));
  HM_chunk chunk = HM_getChunkOf(objptrToPointer(op, NULL));
  HM_HierarchicalHeap hh = HM_getLevelHead(chunk);
  struct checkDEDepthsArgs *args = rawArgs;
  uint32_t opDepth = HM_HH_getDepth(hh);

  /** If it's not in our from-space, then it's entangled, so skip it.
    * (Note: we can't just check if it's entangled, because even if it's
    * entangled, we might still have it in our local heap...)
    */
  if (opDepth > args->maxDepth || args->fromSpace[opDepth] != hh) {
    assert(s->controls->manageEntanglement);
    /** TODO: assert entangled here */
    return;
  }

  assert(hhContainsChunk(args->fromSpace[opDepth], chunk));

  if (opDepth <= unpinDepthOf(op)) {
    /* don't freeze anything that is going to get unpinned! */
    return;
  }

  int32_t thisDD = atomicLoadS32(&(chunk->disentangledDepth));
  while (thisDD > 0) {
    if (__sync_bool_compare_and_swap(&(chunk->disentangledDepth), thisDD, -thisDD))
      break;
    thisDD = atomicLoadS32(&(chunk->disentangledDepth));
  }
  assert(chunk->disentangledDepth < 0);
  thisDD = -(chunk->disentangledDepth);
  if (thisDD < args->minDisentangledDepth)
    args->minDisentangledDepth = thisDD;
}

void unfreezeDisentangledDepthBefore(
  __attribute__((unused)) GC_state s,
  objptr op,
  void* rawArgs)
{
  assert(isPinned(op));
  HM_chunk chunk = HM_getChunkOf(objptrToPointer(op, NULL));
  HM_HierarchicalHeap hh = HM_getLevelHead(chunk);
  struct checkDEDepthsArgs *args = rawArgs;
  uint32_t opDepth = HM_HH_getDepth(hh);

  /** If it's not in our from-space, then it's entangled, so skip it.
    * (Note: we can't just check if it's entangled, because even if it's
    * entangled, we might still have it in our local heap...)
    */
  if (opDepth > args->maxDepth || args->fromSpace[opDepth] != hh) {
    assert(s->controls->manageEntanglement);
    /** TODO: assert entangled here */
    return;
  }

  assert(hhContainsChunk(args->fromSpace[opDepth], chunk));
  assert(chunk->disentangledDepth != 0);

  if (chunk->disentangledDepth < 0) {
    chunk->disentangledDepth = -(chunk->disentangledDepth);
  }
}

void unfreezeDisentangledDepthAfter(
  __attribute__((unused)) GC_state s,
  objptr op,
  void* rawArgs)
{
  assert(isPinned(op));
  HM_chunk chunk = HM_getChunkOf(objptrToPointer(op, NULL));
  HM_HierarchicalHeap hh = HM_getLevelHead(chunk);
  struct checkDEDepthsArgs *args = rawArgs;
  uint32_t opDepth = HM_HH_getDepth(hh);

  /** If it's not in our to-space (now we're AFTER collection completed),
    * then it's entangled, so skip it.
    */
  if (opDepth > args->maxDepth || args->toSpace[opDepth] != hh) {
    assert(s->controls->manageEntanglement);
    /** TODO: assert entangled here */
    return;
  }

  assert(hhContainsChunk(args->toSpace[opDepth], chunk));
  assert(chunk->disentangledDepth != 0);

  if (chunk->disentangledDepth < 0) {
    chunk->disentangledDepth = -(chunk->disentangledDepth);
  }
}

/* ========================================================================= */

void tryUnpinOrKeepPinned(GC_state s, objptr op, void* rawArgs) {
  assert(isPinned(op));
  struct ForwardHHObjptrArgs* args = (struct ForwardHHObjptrArgs*)rawArgs;

  /* We could just look up the depth of `op`, with the normal technique
   * (getLevelHead, etc.), but this should be faster. The toDepth field
   * is set by the loop that calls this function */
  uint32_t opDepth = args->toDepth;
  HM_chunk chunk = HM_getChunkOf(objptrToPointer(op, NULL));
  HM_HierarchicalHeap hh = HM_getLevelHead(chunk);

  if (NULL == args->toSpace[opDepth]) {
    /** BUG HERE. chunk->decheckState is WRONG for entangled shit. */
    args->toSpace[opDepth] = HM_HH_new(s, opDepth, chunk->decheckState);
  }

  /** If it's not in our from-space, then it's entangled.
    * KEEP THE ENTRY but don't do any of the other nasty stuff.
    */
  if (opDepth > args->maxDepth || args->fromSpace[opDepth] != hh) {
    assert(s->controls->manageEntanglement);
    /** TODO: assert entangled here */

    HM_remember(HM_HH_getRemSet(args->toSpace[opDepth]), op);
    return;
  }

  assert(HM_getObjptrDepth(op) == opDepth);

  if (opDepth <= unpinDepthOf(op)) {
    unpinObject(op);
    return;
  }

  /* otherwise, object stays pinned. we have to scavenge this remembered
   * entry into the toSpace. */

  HM_remember(HM_HH_getRemSet(args->toSpace[opDepth]), op);

  if (chunk->pinnedDuringCollection) {
    return;
  }

  chunk->pinnedDuringCollection = TRUE;
  assert(hhContainsChunk(args->fromSpace[opDepth], chunk));
  assert(HM_getLevelHead(chunk) == args->fromSpace[opDepth]);

  /* SAM_NOTE: unlinkChunk unsets levelHead, which is a little strange. */
  HM_unlinkChunk(HM_HH_getChunkList(args->fromSpace[opDepth]), chunk);
  HM_appendChunk(&(args->pinned[opDepth]), chunk);
  chunk->levelHead = args->fromSpace[opDepth];
}

/* ========================================================================= */

#if 0
void scavengeChunkOfPinnedObject(
  GC_state s,
  objptr op,
  void* rawArgs)
{
  assert(isPinned(op));
  struct ForwardHHObjptrArgs* args = (struct ForwardHHObjptrArgs*)rawArgs;
  /* The toDepth field is set by the loop that calls this function.
   * Note: Can't do HM_getObjptrDepth or similar here! We broke that by
   * moving chunks around during this phase! */
  uint32_t opDepth = args->toDepth;

  /* can't be NULL, because when we filtered the remembered set, we scavenged
   * all entries into the toSpace */
  assert(NULL != args->toSpace[opDepth]);

  HM_chunk chunk = HM_getChunkOf(objptrToPointer(op, NULL));

  if (!chunk->pinnedDuringCollection) {
    assert(isObjptrInToSpace(op, args));
    return;
  }

#if ASSERT
  /* make sure we're removing the chunk from the correct list!! */
  assert(hhContainsChunk(args->fromSpace[opDepth], chunk));
#endif

  /* Can't do HM_getLevelHead here! We broke that by moving chunks around! */
  HM_unlinkChunk(HM_HH_getChunkList(args->fromSpace[opDepth]), chunk);
  HM_appendChunk(HM_HH_getChunkList(args->toSpace[opDepth]), chunk);
  chunk->levelHead = args->toSpace[opDepth];
  chunk->pinnedDuringCollection = FALSE;

  /* All unpinned objects need to be replaced by gaps!!
   * These objects were scavenged out of these chunks, and so now the
   * leftover space is meaningless bits. If we interpret this leftover space
   * as actual objects in a subsequent collection, it will be incorrect.
   *
   * TODO: coalesce gaps (easy to do; just need to hop forward until we find
   * the next pinned object and then create a single large gap)
   *
   * TODO: this could be more efficient if we have special pinned chunks that
   * do not contain unpinned objects? Then we can leave all the gaps alone,
   * and we know that these chunks will never need to be scanned. But it is
   * tricky to guarantee that a chunk contains no unpinned objects... here's
   * a brainstorm.
   *   - (Bad idea) At write barrier, eagerly forward freshly pinned object
   *   into a pinned chunk. Difficult to implement because then the mutator
   *   needs a read barrier to follow forwarding pointers created at pins.
   *   And how do you unpin?
   *   - (Possible?) For each heap, maintain a separate space of pinned chunks.
   *   At write barrier, we could buffer newly pinned objects and pin their
   *   chunks later. At local GC, make sure to scavenge all unpinned objects
   *   out of these chunks...
   */
  pointer p = HM_getChunkStart(chunk);
  while (p < HM_getChunkFrontier(chunk)) {
    pointer objStart = advanceToObjectData(s, p);

    /* to calculate the object's size, we have to handle the case where it
     * was forwarded out of this chunk. */
    size_t objSize;
    if (hasFwdPtr(objStart)) {
      objSize = objectSize(s, objptrToPointer(getFwdPtr(objStart), NULL));
    } else {
      objSize = objectSize(s, objStart);
    }

    pointer objEnd = objStart + objSize;
    assert(objEnd <= HM_getChunkFrontier(chunk));

    /* leave pinned objects alone */
    if (!hasFwdPtr(objStart) && isPinned(pointerToObjptr(objStart, NULL))) {
      p = objEnd;
      continue;
    }

    /* fill garbage object with a gap */
    fillGap(s, p, objEnd);
    p = objEnd;
  }

  assert(p == HM_getChunkFrontier(chunk));
  assert(isObjptrInToSpace(op, args));
}
#endif

/* ========================================================================= */

void forwardObjptrsOfRemembered(GC_state s, objptr op, void* rawArgs) {
  assert(isPinned(op));

  foreachObjptrInObject(
    s,
    objptrToPointer(op, NULL),
    FALSE,
    &trueObjptrPredicate,
    NULL,
    &forwardHHObjptr,
    rawArgs
  );
}

/* ========================================================================= */

void forwardHHObjptr (GC_state s,
                      objptr* opp,
                      void* rawArgs) {
  struct ForwardHHObjptrArgs* args = ((struct ForwardHHObjptrArgs*)(rawArgs));
  objptr op = *opp;
  pointer p = objptrToPointer (op, NULL);

  assert(args->toDepth == HM_HH_INVALID_DEPTH);

  if (DEBUG_DETAILED) {
    fprintf (stderr,
             "forwardHHObjptr  opp = "FMTPTR"  op = "FMTOBJPTR"  p = "
             ""FMTPTR"\n",
             (uintptr_t)opp,
             op,
             (uintptr_t)p);
  }

  LOG(LM_HH_COLLECTION, LL_DEBUGMORE,
      "opp = "FMTPTR"  op = "FMTOBJPTR"  p = "FMTPTR,
      (uintptr_t)opp,
      op,
      (uintptr_t)p);

  if (!isObjptr(op) || isObjptrInRootHeap(s, op)) {
    /* does not point to an HH objptr, so not in scope for collection */
    LOG(LM_HH_COLLECTION, LL_DEBUGMORE,
        "skipping opp = "FMTPTR"  op = "FMTOBJPTR"  p = "FMTPTR": not in HH.",
        (uintptr_t)opp,
        op,
        (uintptr_t)p);
    return;
  }

  uint32_t opDepth = HM_getObjptrDepthPathCompress(op);

  if (opDepth > args->maxDepth) {
    DIE("entanglement detected during collection: %p is at depth %u, below %u",
        (void *)p,
        opDepth,
        args->maxDepth);
  }

  /* RAM_NOTE: This is more nuanced with non-local collection */
  if ((opDepth > args->maxDepth) ||
      /* cannot forward any object below 'args->minDepth' */
      (opDepth < args->minDepth)) {
      LOG(LM_HH_COLLECTION, LL_DEBUGMORE,
          "skipping opp = "FMTPTR"  op = "FMTOBJPTR"  p = "FMTPTR
          ": depth %d not in [minDepth %d, maxDepth %d].",
          (uintptr_t)opp,
          op,
          (uintptr_t)p,
          opDepth,
          args->minDepth,
          args->maxDepth);
      return;
  }

  assert(HM_getObjptrDepth(op) >= args->minDepth);

  if (isObjptrInToSpace(op, args)) {
    assert(!hasFwdPtr(objptrToPointer(op, NULL)));
    assert(!isPinned(op));
    return;
  }

  /* Assert is in from space. This holds for pinned objects, too, because
   * their levelHead is still set to the fromSpace HH. (Pinned objects are
   * stored in a different chunklist during collection through.) */
  assert( HM_getLevelHead(HM_getChunkOf(objptrToPointer(op, NULL)))
          ==
          args->fromSpace[HM_getObjptrDepth(op)] );

  if (hasFwdPtr(p)) {
    objptr fop = getFwdPtr(p);
    assert(!hasFwdPtr(objptrToPointer(fop, NULL)));
    assert(isObjptrInToSpace(fop, args));
    assert(HM_getObjptrDepth(fop) == opDepth);
    *opp = fop;
    return;
  }

  assert(!hasFwdPtr(p));

  if (isPinned(op)) {
    return;
  }

  /* ========================================================================
   * if we get here, we have to actually scavenge the object:
   * we know this object is in the from-space, is not pinned, and is
   * in-scope of collection.
   */
  {
    assert(!isPinned(op));
    assert(!isObjptrInToSpace(op, args));
<<<<<<< HEAD
    assert(HM_getLevelHead(HM_getChunkOf(p)) == args->fromSpace[HM_getObjptrDepth(op)]);
    assert(HM_getObjptrDepth(op) >= args->minDepth);
=======
>>>>>>> 3b807857
    assert(HM_getObjptrDepth(op) == opDepth);
    assert(opDepth >= args->minDepth);
    /* forward the object */
    GC_objectTypeTag tag;
    size_t metaDataBytes;
    size_t objectBytes;
    size_t copyBytes;

    /* compute object size and bytes to be copied */
    tag = computeObjectCopyParameters(s,
                                      p,
                                      &objectBytes,
                                      &copyBytes,
                                      &metaDataBytes);

    switch (tag) {
    case STACK_TAG:
        args->stacksCopied++;
        break;
    case WEAK_TAG:
        die(__FILE__ ":%d: "
            "forwardHHObjptr() does not support WEAK_TAG objects!",
            __LINE__);
        break;
    default:
        break;
    }

    HM_HierarchicalHeap tgtHeap = args->toSpace[opDepth];
    if (tgtHeap == NULL) {
<<<<<<< HEAD
      /** Level does not exist, so create it. Relocating an object allocates
        * chunks lazily, so we don't need a fresh chunk here.
        */
      tgtHeap = HM_HH_new(s, opDepth);
=======
      /* Level does not exist, so create it */
      /* SAM_NOTE: new heaps are initialized with one free chunk. */
      tgtHeap = HM_HH_new(s, opDepth, HM_getChunkOf(p)->decheckState);
>>>>>>> 3b807857
      args->toSpace[opDepth] = tgtHeap;
    }
    assert(p == objptrToPointer(op, NULL));

    /* use the forwarding pointer */
    *opp = relocateObject(s, op, tgtHeap, args);
  }

  LOG(LM_HH_COLLECTION, LL_DEBUGMORE,
      "opp "FMTPTR" set to "FMTOBJPTR,
      ((uintptr_t)(opp)),
      *opp);
}

<<<<<<< HEAD
pointer copyObject(pointer p,
                   size_t objectSize,
                   size_t copySize,
                   HM_HierarchicalHeap tgtHeap) {
=======
    LOG(LM_HH_COLLECTION, LL_DEBUGMORE,
        "during collection, copying pointer %p at depth %u to chunk list %p",
        (void *)p,
        opDepth,
        (void *)tgtChunkList);

    /* SAM_NOTE: TODO: get this spaghetti code out of here. */
    if (!HM_getChunkOf(p)->mightContainMultipleObjects) {
      // assert(FALSE);
      /* This chunk contains *only* this object, so no need to copy. Instead,
       * just move the chunk. Don't forget to update the levelHead, too! */
      assert(!hasFwdPtr(p));
      HM_chunk chunk = HM_getChunkOf(p);
      HM_unlinkChunk(HM_HH_getChunkList(HM_getLevelHead(chunk)), chunk);
      /* SAM_NOTE: TODO: this is inefficient, because we have to abandon the
       * previous last chunk, resulting in unnecessary fragmentation. This can
       * be avoided by not relying upon using the tgtChunkList...lastChunk to
       * allocate the next object, similiar to how currentChunk
       * doesn't need to be at the end of its chunk list. */
      /* SAM_NOTE: it is crucial that this is append and not prepend, because
       * traversing the to-space executes left-to-right. */
      HM_appendChunk(tgtChunkList, chunk);
      chunk->levelHead = tgtHeap;

      HM_chunk newChunk = HM_allocateChunk(tgtChunkList, GC_HEAP_LIMIT_SLOP);
      if (NULL == newChunk) {
        DIE("Ran out of space for Hierarchical Heap!");
      }
      /* Safe to use the same dechecker state as the moved chunk, because all
       * dechecker states within the same heap are equivalent from the
       * perspective of future disentanglement checks. */
      newChunk->decheckState = chunk->decheckState;
      newChunk->levelHead = tgtHeap;
>>>>>>> 3b807857

// check if you can add to existing chunk --> mightContain + size
// If not, allocate new chunk and copy.

  assert(HM_HH_isLevelHead(tgtHeap));
  assert(copySize <= objectSize);

  HM_chunkList tgtChunkList = HM_HH_getChunkList(tgtHeap);
  assert(NULL != tgtChunkList);

  /* get the chunk to allocate in */
  bool mustExtend = false;

<<<<<<< HEAD
  HM_chunk chunk = HM_getChunkListLastChunk(tgtChunkList);
  if(chunk == NULL || !chunk->mightContainMultipleObjects){
    mustExtend = true;
  }
  else {
    pointer frontier = HM_getChunkFrontier(chunk);
    pointer limit = HM_getChunkLimit(chunk);
    assert(frontier <= limit);
    mustExtend = ((size_t)(limit - frontier) < objectSize) ||
                      (frontier  + GC_SEQUENCE_METADATA_SIZE
                        >= (pointer)chunk + HM_BLOCK_SIZE);
=======
    /* use the forwarding pointer */
    *opp = getFwdPtr(p);

    assert(isObjptrInToSpace(getFwdPtr(p), args));
>>>>>>> 3b807857
  }

  if (mustExtend) {
    /* need to allocate a new chunk */
    chunk = HM_allocateChunk(tgtChunkList, objectSize);
    if (NULL == chunk) {
      DIE("Ran out of space for Hierarchical Heap!");
    }
    chunk->levelHead = HM_HH_getUFNode(tgtHeap);
  }

  pointer frontier = HM_getChunkFrontier(chunk);

  GC_memcpy(p, frontier, copySize);
  pointer newFrontier = frontier + objectSize;
  HM_updateChunkFrontierInList(tgtChunkList, chunk, newFrontier);
  // if (newFrontier >= (pointer)chunk + HM_BLOCK_SIZE) {
  //   /* size is arbitrary; just need a new chunk */
  //   chunk = HM_allocateChunk(tgtChunkList, GC_HEAP_LIMIT_SLOP);
  //   if (NULL == chunk) {
  //     DIE("Ran out of space for Hierarchical Heap!");
  //   }
  //   chunk->levelHead = tgtHeap;
  // }

  return frontier;
}
#endif /* MLTON_GC_INTERNAL_FUNCS */

GC_objectTypeTag computeObjectCopyParameters(GC_state s, pointer p,
                                             size_t *objectSize,
                                             size_t *copySize,
                                             size_t *metaDataSize) {
    GC_header header;
    GC_objectTypeTag tag;
    uint16_t bytesNonObjptrs;
    uint16_t numObjptrs;
    header = getHeader(p);
    splitHeader(s, header, &tag, NULL, &bytesNonObjptrs, &numObjptrs);

    /* Compute the space taken by the metadata and object body. */
    if ((NORMAL_TAG == tag) or (WEAK_TAG == tag)) { /* Fixed size object. */
      if (WEAK_TAG == tag) {
        die(__FILE__ ":%d: "
            "computeObjectSizeAndCopySize() #define does not support"
            " WEAK_TAG objects!",
            __LINE__);
      }
      *metaDataSize = GC_NORMAL_METADATA_SIZE;
      *objectSize = bytesNonObjptrs + (numObjptrs * OBJPTR_SIZE);
      *copySize = *objectSize;
    } else if (SEQUENCE_TAG == tag) {
      *metaDataSize = GC_SEQUENCE_METADATA_SIZE;
      *objectSize = sizeofSequenceNoMetaData (s, getSequenceLength (p),
                                              bytesNonObjptrs, numObjptrs);
      *copySize = *objectSize;
    } else {
      /* Stack. */
      // bool current;
      // size_t reservedNew;
      GC_stack stack;

      assert (STACK_TAG == tag);
      *metaDataSize = GC_STACK_METADATA_SIZE;
      stack = (GC_stack)p;

      /* SAM_NOTE:
       * I am disabling shrinking here because it assumes that
       * the stack is going to be copied, which doesn't work with the
       * "stacks-in-their-own-chunks" strategy.
       */
#if 0
      /* RAM_NOTE: This changes with non-local collection */
      /* Check if the pointer is the current stack of my processor. */
      current = getStackCurrent(s) == stack;

      reservedNew = sizeofStackShrinkReserved (s, stack, current);
      if (reservedNew < stack->reserved) {
        LOG(LM_HH_COLLECTION, LL_DEBUG,
            "Shrinking stack of size %s bytes to size %s bytes"
            ", using %s bytes.",
            uintmaxToCommaString(stack->reserved),
            uintmaxToCommaString(reservedNew),
            uintmaxToCommaString(stack->used));
        stack->reserved = reservedNew;
      }
#endif
      *objectSize = sizeof (struct GC_stack) + stack->reserved;
      *copySize = sizeof (struct GC_stack) + stack->used;
    }

    *objectSize += *metaDataSize;
    *copySize += *metaDataSize;

    return tag;
}

<<<<<<< HEAD
=======
pointer copyObject(pointer p,
                   size_t objectSize,
                   size_t copySize,
                   HM_HierarchicalHeap tgtHeap) {
  assert(HM_HH_isLevelHead(tgtHeap));
  assert(copySize <= objectSize);

  HM_chunkList tgtChunkList = HM_HH_getChunkList(tgtHeap);
  assert(NULL != tgtChunkList);

  /* get the chunk to allocate in */
  HM_chunk chunk = HM_getChunkListLastChunk(tgtChunkList);
  pointer frontier = HM_getChunkFrontier(chunk);
  pointer limit = HM_getChunkLimit(chunk);
  assert(frontier <= limit);

  bool mustExtend = ((size_t)(limit - frontier) < objectSize) ||
                    (frontier >= (pointer)chunk + HM_BLOCK_SIZE);

  if (mustExtend) {
    /* Need to allocate a new chunk. Safe to use the dechecker state of where
     * the object came from, as all objects in the same heap can be safely
     * reassigned to any dechecker state of that heap. */
    chunk = HM_allocateChunk(tgtChunkList, objectSize);
    if (NULL == chunk) {
      DIE("Ran out of space for Hierarchical Heap!");
    }
    chunk->decheckState = HM_getChunkOf(p)->decheckState;
    chunk->levelHead = tgtHeap;
    frontier = HM_getChunkFrontier(chunk);
  }

  GC_memcpy(p, frontier, copySize);
  pointer newFrontier = frontier + objectSize;
  HM_updateChunkValues(chunk, newFrontier);
  if (newFrontier >= (pointer)chunk + HM_BLOCK_SIZE) {
    /* size is arbitrary; just need a new chunk */
    chunk = HM_allocateChunk(tgtChunkList, GC_HEAP_LIMIT_SLOP);
    if (NULL == chunk) {
      DIE("Ran out of space for Hierarchical Heap!");
    }
    chunk->decheckState = HM_getChunkOf(p)->decheckState;
    chunk->levelHead = tgtHeap;
  }

  return frontier;
}

>>>>>>> 3b807857
bool skipStackAndThreadObjptrPredicate(GC_state s,
                                       pointer p,
                                       void* rawArgs) {
  /* silence compliler */
  ((void)(s));

  /* extract expected stack */
  LOCAL_USED_FOR_ASSERT const struct SSATOPredicateArgs* args =
      ((struct SSATOPredicateArgs*)(rawArgs));

  /* run through FALSE cases */
  GC_header header;
  header = getHeader(p);
  if (header == GC_STACK_HEADER) {
    assert(args->expectedStackPointer == p);
    return FALSE;
  } else if (header == GC_THREAD_HEADER) {
    assert(args->expectedThreadPointer == p);
    return FALSE;
  }

  return TRUE;
}

#if ASSERT

void checkRememberedEntry(
  __attribute__((unused)) GC_state s,
  objptr object,
  void* args)
{
  HM_HierarchicalHeap hh = (HM_HierarchicalHeap)args;

  assert(isPinned(object));
  assert(unpinDepthOf(object) < HM_HH_getDepth(hh));

  HM_chunk theChunk = HM_getChunkOf(objptrToPointer(object, NULL));

  assert(hhContainsChunk(hh, theChunk));
  assert(HM_getLevelHead(theChunk) == hh);
}

bool hhContainsChunk(HM_HierarchicalHeap hh, HM_chunk theChunk)
{
  for (HM_chunk chunk = HM_HH_getChunkList(hh)->firstChunk;
       chunk != NULL;
       chunk = chunk->nextChunk)
  {
    if (chunk == theChunk) {
      return TRUE;
    }
  }

  return FALSE;
}

#endif<|MERGE_RESOLUTION|>--- conflicted
+++ resolved
@@ -150,7 +150,6 @@
     minDepth--;
   }
 
-<<<<<<< HEAD
   if ( minDepth == 0 ||
        minOkay > minDepth ||
        minDepth > thread->currentDepth )
@@ -167,13 +166,6 @@
       minNoCC,
       desiredScope,
       potentialLocalScope);
-=======
-  if (minDepth < thread->minLocalCollectionDepth) {
-    LOG(LM_HH_COLLECTION, LL_INFO, "Skipping collection too shallow");
-    releaseLocalScope(s, originalLocalScope);
-    return;
-  }
->>>>>>> 3b807857
 
     releaseLocalScope(s, originalLocalScope);
     return;
@@ -266,26 +258,6 @@
     totalSizeBefore += sz;
   }
 
-<<<<<<< HEAD
-  HM_HierarchicalHeap fromSpace[maxDepth+1];
-  for (uint32_t i = 0; i <= maxDepth; i++) fromSpace[i] = NULL;
-  for (HM_HierarchicalHeap cursor = hh;
-       NULL != cursor;
-       cursor = cursor->nextAncestor)
-  {
-    fromSpace[HM_HH_getDepth(cursor)] = cursor;
-  }
-  forwardHHObjptrArgs.fromSpace = &(fromSpace[0]);
-
-  Trace0(EVENT_PROMOTION_ENTER);
-  timespec_now(&startTime);
-
-  struct HM_chunkList globalDownPtrs;
-  HM_initChunkList(&globalDownPtrs);
-  HM_deferredPromote(s, thread, &globalDownPtrs, &forwardHHObjptrArgs);
-
-  hh = thread->hierarchicalHeap;
-=======
   /* ===================================================================== */
 
   /** When we're managing entanglement carefully, check if we're allowed to
@@ -351,7 +323,6 @@
       &tryUnpinOrKeepPinned, &forwardHHObjptrArgs);
   }
   forwardHHObjptrArgs.toDepth = HM_HH_INVALID_DEPTH;
->>>>>>> 3b807857
 
   // assertInvariants(thread);
 
@@ -379,13 +350,11 @@
 
   LOG(LM_HH_COLLECTION, LL_DEBUG, "START root copy");
 
-<<<<<<< HEAD
   HM_HierarchicalHeap toSpace[maxDepth+1];
   for (uint32_t i = 0; i <= maxDepth; i++) toSpace[i] = NULL;
   forwardHHObjptrArgs.toSpace = &(toSpace[0]);
   forwardHHObjptrArgs.toDepth = HM_HH_INVALID_DEPTH;
-=======
->>>>>>> 3b807857
+
   /* forward contents of stack */
   oldObjectCopied = forwardHHObjptrArgs.objectsCopied;
   foreachObjptrInObject(s,
@@ -449,21 +418,6 @@
    forwardHHObjptrArgs.objectsCopied,
    forwardHHObjptrArgs.stacksCopied);
 
-<<<<<<< HEAD
-  /* preserve remaining down-pointers from global heap */
-  LOG(LM_HH_COLLECTION, LL_DEBUG,
-    "START forwarding %zu global down-pointers",
-    HM_numRemembered(&globalDownPtrs));
-
-  struct HM_foreachDownptrClosure forwardDownPtrClosure =
-    {.fun = forwardDownPtr, .env = &forwardHHObjptrArgs};
-
-  HM_foreachRemembered(s, &globalDownPtrs, &forwardDownPtrClosure);
-  LOG(LM_HH_COLLECTION, LL_DEBUG, "END forwarding global down-pointers");
-  HM_freeChunksInList(s, &globalDownPtrs);
-
-=======
->>>>>>> 3b807857
   LOG(LM_HH_COLLECTION, LL_DEBUG, "END root copy");
 
   /* do copy-collection */
@@ -801,9 +755,6 @@
 
 /* ========================================================================= */
 
-#if 0
-/* SAM_NOTE: TODO: DRY: this code is similar (but not identical) to
- * forwardHHObjptr */
 objptr relocateObject(
   GC_state s,
   objptr op,
@@ -861,7 +812,6 @@
   /* use the forwarding pointer */
   return getFwdPtr(p);
 }
-#endif
 
 /* ========================================================================= */
 
@@ -1242,11 +1192,8 @@
   {
     assert(!isPinned(op));
     assert(!isObjptrInToSpace(op, args));
-<<<<<<< HEAD
     assert(HM_getLevelHead(HM_getChunkOf(p)) == args->fromSpace[HM_getObjptrDepth(op)]);
     assert(HM_getObjptrDepth(op) >= args->minDepth);
-=======
->>>>>>> 3b807857
     assert(HM_getObjptrDepth(op) == opDepth);
     assert(opDepth >= args->minDepth);
     /* forward the object */
@@ -1277,16 +1224,9 @@
 
     HM_HierarchicalHeap tgtHeap = args->toSpace[opDepth];
     if (tgtHeap == NULL) {
-<<<<<<< HEAD
-      /** Level does not exist, so create it. Relocating an object allocates
-        * chunks lazily, so we don't need a fresh chunk here.
-        */
-      tgtHeap = HM_HH_new(s, opDepth);
-=======
       /* Level does not exist, so create it */
       /* SAM_NOTE: new heaps are initialized with one free chunk. */
       tgtHeap = HM_HH_new(s, opDepth, HM_getChunkOf(p)->decheckState);
->>>>>>> 3b807857
       args->toSpace[opDepth] = tgtHeap;
     }
     assert(p == objptrToPointer(op, NULL));
@@ -1301,46 +1241,10 @@
       *opp);
 }
 
-<<<<<<< HEAD
 pointer copyObject(pointer p,
                    size_t objectSize,
                    size_t copySize,
                    HM_HierarchicalHeap tgtHeap) {
-=======
-    LOG(LM_HH_COLLECTION, LL_DEBUGMORE,
-        "during collection, copying pointer %p at depth %u to chunk list %p",
-        (void *)p,
-        opDepth,
-        (void *)tgtChunkList);
-
-    /* SAM_NOTE: TODO: get this spaghetti code out of here. */
-    if (!HM_getChunkOf(p)->mightContainMultipleObjects) {
-      // assert(FALSE);
-      /* This chunk contains *only* this object, so no need to copy. Instead,
-       * just move the chunk. Don't forget to update the levelHead, too! */
-      assert(!hasFwdPtr(p));
-      HM_chunk chunk = HM_getChunkOf(p);
-      HM_unlinkChunk(HM_HH_getChunkList(HM_getLevelHead(chunk)), chunk);
-      /* SAM_NOTE: TODO: this is inefficient, because we have to abandon the
-       * previous last chunk, resulting in unnecessary fragmentation. This can
-       * be avoided by not relying upon using the tgtChunkList...lastChunk to
-       * allocate the next object, similiar to how currentChunk
-       * doesn't need to be at the end of its chunk list. */
-      /* SAM_NOTE: it is crucial that this is append and not prepend, because
-       * traversing the to-space executes left-to-right. */
-      HM_appendChunk(tgtChunkList, chunk);
-      chunk->levelHead = tgtHeap;
-
-      HM_chunk newChunk = HM_allocateChunk(tgtChunkList, GC_HEAP_LIMIT_SLOP);
-      if (NULL == newChunk) {
-        DIE("Ran out of space for Hierarchical Heap!");
-      }
-      /* Safe to use the same dechecker state as the moved chunk, because all
-       * dechecker states within the same heap are equivalent from the
-       * perspective of future disentanglement checks. */
-      newChunk->decheckState = chunk->decheckState;
-      newChunk->levelHead = tgtHeap;
->>>>>>> 3b807857
 
 // check if you can add to existing chunk --> mightContain + size
 // If not, allocate new chunk and copy.
@@ -1354,7 +1258,6 @@
   /* get the chunk to allocate in */
   bool mustExtend = false;
 
-<<<<<<< HEAD
   HM_chunk chunk = HM_getChunkListLastChunk(tgtChunkList);
   if(chunk == NULL || !chunk->mightContainMultipleObjects){
     mustExtend = true;
@@ -1366,20 +1269,17 @@
     mustExtend = ((size_t)(limit - frontier) < objectSize) ||
                       (frontier  + GC_SEQUENCE_METADATA_SIZE
                         >= (pointer)chunk + HM_BLOCK_SIZE);
-=======
-    /* use the forwarding pointer */
-    *opp = getFwdPtr(p);
-
-    assert(isObjptrInToSpace(getFwdPtr(p), args));
->>>>>>> 3b807857
   }
 
   if (mustExtend) {
-    /* need to allocate a new chunk */
+    /* Need to allocate a new chunk. Safe to use the dechecker state of where
+     * the object came from, as all objects in the same heap can be safely
+     * reassigned to any dechecker state of that heap. */
     chunk = HM_allocateChunk(tgtChunkList, objectSize);
     if (NULL == chunk) {
       DIE("Ran out of space for Hierarchical Heap!");
     }
+    chunk->decheckState = HM_getChunkOf(p)->decheckState;
     chunk->levelHead = HM_HH_getUFNode(tgtHeap);
   }
 
@@ -1469,57 +1369,7 @@
     return tag;
 }
 
-<<<<<<< HEAD
-=======
-pointer copyObject(pointer p,
-                   size_t objectSize,
-                   size_t copySize,
-                   HM_HierarchicalHeap tgtHeap) {
-  assert(HM_HH_isLevelHead(tgtHeap));
-  assert(copySize <= objectSize);
-
-  HM_chunkList tgtChunkList = HM_HH_getChunkList(tgtHeap);
-  assert(NULL != tgtChunkList);
-
-  /* get the chunk to allocate in */
-  HM_chunk chunk = HM_getChunkListLastChunk(tgtChunkList);
-  pointer frontier = HM_getChunkFrontier(chunk);
-  pointer limit = HM_getChunkLimit(chunk);
-  assert(frontier <= limit);
-
-  bool mustExtend = ((size_t)(limit - frontier) < objectSize) ||
-                    (frontier >= (pointer)chunk + HM_BLOCK_SIZE);
-
-  if (mustExtend) {
-    /* Need to allocate a new chunk. Safe to use the dechecker state of where
-     * the object came from, as all objects in the same heap can be safely
-     * reassigned to any dechecker state of that heap. */
-    chunk = HM_allocateChunk(tgtChunkList, objectSize);
-    if (NULL == chunk) {
-      DIE("Ran out of space for Hierarchical Heap!");
-    }
-    chunk->decheckState = HM_getChunkOf(p)->decheckState;
-    chunk->levelHead = tgtHeap;
-    frontier = HM_getChunkFrontier(chunk);
-  }
-
-  GC_memcpy(p, frontier, copySize);
-  pointer newFrontier = frontier + objectSize;
-  HM_updateChunkValues(chunk, newFrontier);
-  if (newFrontier >= (pointer)chunk + HM_BLOCK_SIZE) {
-    /* size is arbitrary; just need a new chunk */
-    chunk = HM_allocateChunk(tgtChunkList, GC_HEAP_LIMIT_SLOP);
-    if (NULL == chunk) {
-      DIE("Ran out of space for Hierarchical Heap!");
-    }
-    chunk->decheckState = HM_getChunkOf(p)->decheckState;
-    chunk->levelHead = tgtHeap;
-  }
-
-  return frontier;
-}
-
->>>>>>> 3b807857
+
 bool skipStackAndThreadObjptrPredicate(GC_state s,
                                        pointer p,
                                        void* rawArgs) {
