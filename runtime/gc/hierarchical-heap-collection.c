--- conflicted
+++ resolved
@@ -96,14 +96,6 @@
     return;
   }
 
-<<<<<<< HEAD
-  if (!force && thread->currentDepth <= 1) {
-    LOG(LM_HH_COLLECTION, LL_DEBUG, "Skipping collection during sequential section");
-    return;
-  }
-
-=======
->>>>>>> 7fee9cdf
   uint64_t topval = *(uint64_t*)objptrToPointer(s->wsQueueTop, NULL);
   uint32_t potentialLocalScope = UNPACK_IDX(topval);
 
@@ -513,21 +505,8 @@
 
   thread->bytesAllocatedSinceLastCollection = 0;
 
-<<<<<<< HEAD
-  /* ===================================================================== */
-
-  if (LOG_ENABLED(LM_HH_COLLECTION, LL_INFO))
-  {
-    for (HM_HierarchicalHeap cursor = hh;
-         NULL != cursor;
-         cursor = cursor->nextAncestor)
-    {
-      uint32_t i = HM_HH_getDepth(cursor);
-      size_t sizeBefore = sizesBefore[i];
-=======
   // sizes info and stats
   size_t totalSizeAfter = 0;
->>>>>>> 7fee9cdf
 
   for (HM_HierarchicalHeap cursor = hh;
        NULL != cursor;
