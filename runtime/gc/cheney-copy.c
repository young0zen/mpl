--- conflicted
+++ resolved
@@ -40,19 +40,12 @@
 void swapHeapsForCheneyCopy (GC_state s) {
   GC_heap tempHeap;
 
-<<<<<<< HEAD
-  tempHeap = s->secondaryHeap;
-  s->secondaryHeap = s->heap;
-  s->heap = tempHeap;
-  setCardMapAndCrossMap (s);
-=======
   for (int proc = 0; proc < s->numberOfProcs; proc++) {
     tempHeap = s->procStates[proc].secondaryHeap;
     s->procStates[proc].secondaryHeap = s->procStates[proc].heap;
     s->procStates[proc].heap = tempHeap;
-    setCardMapAbsolute (&s->procStates[proc]);
+    setCardMapAndCrossMap (&s->procStates[proc]);
   }
->>>>>>> d22df922
 }
 
 void majorCheneyCopyGC (GC_state s) {
