--- conflicted
+++ resolved
@@ -12,13 +12,13 @@
            "GC state\n");
   fprintf (stream, "\tcurrentThread = "FMTOBJPTR"\n", s->currentThread);
   displayThread (s, (GC_thread)(objptrToPointer (s->currentThread, s->heap->start)
-                                + offsetofThread (s)), 
+                                + offsetofThread (s)),
                  stream);
   fprintf (stream, "\tgenerational\n");
-  displayGenerationalMaps (s, &s->generationalMaps, 
+  displayGenerationalMaps (s, &s->generationalMaps,
                            stream);
   fprintf (stream, "\theap\n");
-  displayHeap (s, &s->heap, 
+  displayHeap (s, &s->heap,
                stream);
   fprintf (stream,
            "\tlimit = "FMTPTR"\n"
@@ -46,7 +46,7 @@
   markCard (s, (pointer)stack);
 }
 
-void setGCStateCurrentHeap (GC_state s, 
+void setGCStateCurrentHeap (GC_state s,
                             size_t oldGenBytesRequested,
                             size_t nurseryBytesRequested) {
   GC_heap h;
@@ -73,8 +73,8 @@
       /* There is enough space in the generational nursery. */
       and (nurseryBytesRequested <= genNurserySize)
       /* The nursery is large enough to be worth it. */
-      and (((float)(h->size - s->lastMajorStatistics.bytesLive) 
-            / (float)nurserySize) 
+      and (((float)(h->size - s->lastMajorStatistics.bytesLive)
+            / (float)nurserySize)
            <= s->controls.ratios.nursery)
       and /* There is a reason to use generational GC. */
       (
@@ -105,153 +105,134 @@
   assert (hasHeapBytesFree (s, oldGenBytesRequested, nurseryBytesRequested));
 }
 
-bool GC_getAmOriginal (GC_state s) {
+bool GC_getAmOriginal (void) {
+  GC_state s = pthread_getspecific (gcstate_key);
   return s->amOriginal;
 }
-void GC_setAmOriginal (GC_state s, bool b) {
+void GC_setAmOriginal (bool b) {
+  GC_state s = pthread_getspecific (gcstate_key);
   s->amOriginal = b;
 }
 
-<<<<<<< HEAD
-void GC_setControlsMessages (GC_state s, bool b) {
-  s->controls.messages = b;
-}
-
-void GC_setControlsSummary (GC_state s, bool b) {
-  s->controls.summary = b;
-}
-
-void GC_setControlsRusageMeasureGC (GC_state s, bool b) {
-  s->controls.rusageMeasureGC = b;
-}
-
-uintmax_t GC_getCumulativeStatisticsBytesAllocated (GC_state s) {
-  return s->cumulativeStatistics.bytesAllocated;
-}
-
-uintmax_t GC_getCumulativeStatisticsNumCopyingGCs (GC_state s) {
-  return s->cumulativeStatistics.numCopyingGCs;
-}
-
-uintmax_t GC_getCumulativeStatisticsNumMarkCompactGCs (GC_state s) {
-  return s->cumulativeStatistics.numMarkCompactGCs;
-=======
-void GC_setMessages (__attribute__ ((unused)) GC_state *gs, bool b) {
+void GC_setControlsMessages (bool b) {
   GC_state s = pthread_getspecific (gcstate_key);
   s->controls->messages = b;
 }
 
-void GC_setSummary (__attribute__ ((unused)) GC_state *gs, bool b) {
+void GC_setControlsSummary (bool b) {
   GC_state s = pthread_getspecific (gcstate_key);
   s->controls->summary = b;
 }
 
-void GC_setRusageMeasureGC (__attribute__ ((unused)) GC_state *gs, bool b) {
+void GC_setControlsRusageMeasureGC (bool b) {
   GC_state s = pthread_getspecific (gcstate_key);
   s->controls->rusageMeasureGC = b;
 }
 
-void GC_setHashConsDuringGC (__attribute__ ((unused)) GC_state *gs, bool b) {
+uintmax_t GC_getCumulativeStatisticsBytesAllocated (void) {
+  GC_state s = pthread_getspecific (gcstate_key);
+  return s->cumulativeStatistics->bytesAllocated;
+}
+
+uintmax_t GC_getCumulativeStatisticsNumCopyingGCs (void) {
+  GC_state s = pthread_getspecific (gcstate_key);
+  return s->cumulativeStatistics->numCopyingGCs;
+}
+
+uintmax_t GC_getCumulativeStatisticsNumMarkCompactGCs (void) {
+  GC_state s = pthread_getspecific (gcstate_key);
+  return s->cumulativeStatistics->numMarkCompactGCs;
+}
+
+uintmax_t GC_getCumulativeStatisticsNumMinorGCs (void) {
+  GC_state s = pthread_getspecific (gcstate_key);
+  return s->cumulativeStatistics->numMinorGCs;
+}
+
+size_t GC_getCumulativeStatisticsMaxBytesLive (void) {
+  GC_state s = pthread_getspecific (gcstate_key);
+  return s->cumulativeStatistics->maxBytesLive;
+}
+
+void GC_setHashConsDuringGC (bool b) {
   GC_state s = pthread_getspecific (gcstate_key);
   s->hashConsDuringGC = b;
 }
 
-sigset_t* GC_getSignalsHandledAddr (GC_state s) {
-  return &(s->signalsInfo.signalsHandled);
->>>>>>> 21fb01b5
-}
-
-uintmax_t GC_getCumulativeStatisticsNumMinorGCs (GC_state s) {
-  return s->cumulativeStatistics.numMinorGCs;
-}
-
-size_t GC_getCumulativeStatisticsMaxBytesLive (GC_state s) {
-  return s->cumulativeStatistics.maxBytesLive;
-}
-
-void GC_setHashConsDuringGC (GC_state s, bool b) {
-  s->hashConsDuringGC = b;
-}
-
-size_t GC_getLastMajorStatisticsBytesLive (GC_state s) {
+size_t GC_getLastMajorStatisticsBytesLive (void) {
+  GC_state s = pthread_getspecific (gcstate_key);
   return s->lastMajorStatistics.bytesLive;
 }
 
-
-pointer GC_getCallFromCHandlerThread (GC_state s) {
+pointer GC_getCallFromCHandlerThread (void) {
+  GC_state s = pthread_getspecific (gcstate_key);
   pointer p = objptrToPointer (s->callFromCHandlerThread, s->heap.start);
   return p;
 }
 
-void GC_setCallFromCHandlerThread (__attribute__ ((unused)) GC_state *gs, 
-                                   pointer p) {
+void GC_setCallFromCHandlerThread (pointer p) {
   GC_state s = pthread_getspecific (gcstate_key);
   objptr op = pointerToObjptr (p, s->heap->start);
   s->callFromCHandlerThread = op;
 }
 
-pointer GC_getCurrentThread (__attribute__ ((unused)) GC_state *gs) {
+pointer GC_getCurrentThread (void) {
   GC_state s = pthread_getspecific (gcstate_key);
   pointer p = objptrToPointer (s->currentThread, s->heap->start);
   return p;
 }
 
-<<<<<<< HEAD
-pointer GC_getSavedThread (GC_state s) {
+pointer GC_getSavedThread (void) {
+  GC_state s = pthread_getspecific (gcstate_key);
   pointer p;
 
   assert(s->savedThread != BOGUS_OBJPTR);
   p = objptrToPointer (s->savedThread, s->heap.start);
-=======
-pointer GC_getSavedThread (__attribute__ ((unused)) GC_state *gs) {
-  GC_state s = pthread_getspecific (gcstate_key);
-  pointer p = objptrToPointer (s->savedThread, s->heap->start);
->>>>>>> 21fb01b5
   s->savedThread = BOGUS_OBJPTR;
   return p;
 }
 
-<<<<<<< HEAD
-void GC_setSavedThread (GC_state s, pointer p) {
+void GC_setSavedThread (pointer p) {
+  GC_state s = pthread_getspecific (gcstate_key);
   objptr op;
 
   assert(s->savedThread == BOGUS_OBJPTR);
   op = pointerToObjptr (p, s->heap.start);
-=======
-void GC_setSavedThread (__attribute__ ((unused)) GC_state *gs, 
-                        pointer p) {
-  GC_state s = pthread_getspecific (gcstate_key);
-  objptr op = pointerToObjptr (p, s->heap->start);
->>>>>>> 21fb01b5
   s->savedThread = op;
 }
 
-void GC_setSignalHandlerThread (__attribute__ ((unused)) GC_state *gs, pointer p) {
+void GC_setSignalHandlerThread (pointer p) {
   GC_state s = pthread_getspecific (gcstate_key);
   objptr op = pointerToObjptr (p, s->heap->start);
   s->signalHandlerThread = op;
 }
 
-struct rusage* GC_getRusageGCAddr (GC_state s) {
-  return &(s->cumulativeStatistics.ru_gc);
-}
-
-sigset_t* GC_getSignalsHandledAddr (GC_state s) {
-  return &(s->signalsInfo.signalsHandled);
-}
-
-sigset_t* GC_getSignalsPendingAddr (GC_state s) {
+struct rusage* GC_getRusageGCAddr (void) {
+  GC_state s = pthread_getspecific (gcstate_key);
+  return &(s->cumulativeStatistics->ru_gc);
+}
+
+sigset_t* GC_getSignalsHandledAddr (void) {
+  GC_state s = pthread_getspecific (gcstate_key);
+  return &(s->signalsInfo->signalsHandled);
+}
+
+sigset_t* GC_getSignalsPendingAddr (void) {
+  GC_state s = pthread_getspecific (gcstate_key);
   return &(s->signalsInfo.signalsPending);
 }
 
-void GC_setGCSignalHandled (GC_state s, bool b) {
+void GC_setGCSignalHandled (bool b) {
+  GC_state s = pthread_getspecific (gcstate_key);
   s->signalsInfo.gcSignalHandled = b;
 }
 
-bool GC_getGCSignalPending (GC_state s) {
+bool GC_getGCSignalPending (void) {
+  GC_state s = pthread_getspecific (gcstate_key);
   return (s->signalsInfo.gcSignalPending);
 }
 
-void GC_setGCSignalPending (GC_state s, bool b) {
+void GC_setGCSignalPending (bool b) {
+  GC_state s = pthread_getspecific (gcstate_key);
   s->signalsInfo.gcSignalPending = b;
 }