--- conflicted
+++ resolved
@@ -18,11 +18,7 @@
   displayGenerationalMaps (s, &s->generationalMaps,
                            stream);
   fprintf (stream, "\theap\n");
-<<<<<<< HEAD
-  displayHeap (s, &s->heap,
-=======
-  displayHeap (s, s->heap, 
->>>>>>> 5081907d
+  displayHeap (s, s->heap,
                stream);
   fprintf (stream,
            "\tstart = "FMTPTR"\n"
@@ -69,7 +65,7 @@
     fprintf (stderr, "setGCStateCurrentHeap(%s, %s)\n",
              uintmaxToCommaString(oldGenBytesRequested),
              uintmaxToCommaString(nurseryBytesRequested));
-  h = &s->heap;
+  h = s->heap;
   assert (isFrontierAligned (s, h->start + h->oldGenSize + oldGenBytesRequested));
   s->limitPlusSlop = h->start + h->size;
   s->limit = s->limitPlusSlop - GC_HEAP_LIMIT_SLOP;
@@ -83,9 +79,9 @@
       /* There is enough space in the generational nursery. */
       and (nurseryBytesRequested <= genNurserySize)
       /* The nursery is large enough to be worth it. */
-      and (((float)(h->size - s->lastMajorStatistics.bytesLive)
+      and (((float)(h->size - s->lastMajorStatistics->bytesLive)
             / (float)nurserySize)
-           <= s->controls.ratios.nursery)
+           <= s->controls->ratios.nursery)
       and /* There is a reason to use generational GC. */
       (
        /* We must use it for debugging purposes. */
@@ -93,17 +89,10 @@
        /* We just did a mark compact, so it will be advantageous to to use it. */
        or (s->lastMajorStatistics->kind == GC_MARK_COMPACT)
        /* The live ratio is low enough to make it worthwhile. */
-<<<<<<< HEAD
-       or ((float)h->size / (float)s->lastMajorStatistics.bytesLive
+       or ((float)h->size / (float)s->lastMajorStatistics->bytesLive
            <= (h->withMapsSize < s->sysvals.ram
-               ? s->controls.ratios.copyGenerational
-               : s->controls.ratios.markCompactGenerational))
-=======
-       or ((float)h->size / (float)s->lastMajorStatistics->bytesLive
-           <= (h->size < s->sysvals.ram
                ? s->controls->ratios.copyGenerational
                : s->controls->ratios.markCompactGenerational))
->>>>>>> 5081907d
        )) {
     s->canMinor = TRUE;
     nursery = genNursery;
@@ -115,10 +104,10 @@
     s->canMinor = FALSE;
   }
   assert (nurseryBytesRequested <= nurserySize);
-  s->heap.nursery = nursery;
+  s->heap->nursery = nursery;
   s->frontier = nursery;
   assert (nurseryBytesRequested <= (size_t)(s->limitPlusSlop - s->frontier));
-  assert (isFrontierAligned (s, s->heap.nursery));
+  assert (isFrontierAligned (s, s->heap->nursery));
   assert (hasHeapBytesFree (s, oldGenBytesRequested, nurseryBytesRequested));
 }
 
@@ -178,12 +167,12 @@
 
 size_t GC_getLastMajorStatisticsBytesLive (void) {
   GC_state s = pthread_getspecific (gcstate_key);
-  return s->lastMajorStatistics.bytesLive;
+  return s->lastMajorStatistics->bytesLive;
 }
 
 pointer GC_getCallFromCHandlerThread (void) {
   GC_state s = pthread_getspecific (gcstate_key);
-  pointer p = objptrToPointer (s->callFromCHandlerThread, s->heap.start);
+  pointer p = objptrToPointer (s->callFromCHandlerThread, s->heap->start);
   return p;
 }
 
@@ -204,7 +193,7 @@
   pointer p;
 
   assert(s->savedThread != BOGUS_OBJPTR);
-  p = objptrToPointer (s->savedThread, s->heap.start);
+  p = objptrToPointer (s->savedThread, s->heap->start);
   s->savedThread = BOGUS_OBJPTR;
   return p;
 }
@@ -214,7 +203,7 @@
   objptr op;
 
   assert(s->savedThread == BOGUS_OBJPTR);
-  op = pointerToObjptr (p, s->heap.start);
+  op = pointerToObjptr (p, s->heap->start);
   s->savedThread = op;
 }
 
@@ -231,7 +220,7 @@
 
 sigset_t* GC_getSignalsHandledAddr (void) {
   GC_state s = pthread_getspecific (gcstate_key);
-  return &(s->signalsInfo->signalsHandled);
+  return &(s->signalsInfo.signalsHandled);
 }
 
 sigset_t* GC_getSignalsPendingAddr (void) {
