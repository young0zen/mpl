/* Copyright (C) 2009-2010,2012 Matthew Fluet.
 * Copyright (C) 1999-2008 Henry Cejtin, Matthew Fluet, Suresh
 *    Jagannathan, and Stephen Weeks.
 * Copyright (C) 1997-2000 NEC Research Institute.
 *
 * MLton is released under a BSD-style license.
 * See the file MLton-LICENSE for details.
 */

void minorGC (GC_state s) {
  minorCheneyCopyGC (s);
}

void majorGC (GC_state s, size_t bytesRequested, bool mayResize) {
  uintmax_t numGCs;
  size_t desiredSize;

  s->lastMajorStatistics->numMinorGCs = 0;
  numGCs =
    s->cumulativeStatistics->numCopyingGCs
    + s->cumulativeStatistics->numMarkCompactGCs;
  if (0 < numGCs
      and ((float)(s->cumulativeStatistics->numHashConsGCs) / (float)(numGCs)
           < s->controls->ratios.hashCons))
    s->hashConsDuringGC = TRUE;
  desiredSize =
    sizeofHeapDesired (s, s->lastMajorStatistics->bytesLive + bytesRequested, 0);
  if (not FORCE_MARK_COMPACT
      and not s->hashConsDuringGC // only markCompact can hash cons
      and s->heap->withMapsSize < s->sysvals.ram
      and (not isHeapInit (s->secondaryHeap)
           or createHeapSecondary (s, desiredSize)))
    majorCheneyCopyGC (s);
  else
    majorMarkCompactGC (s);
  s->hashConsDuringGC = FALSE;
  s->lastMajorStatistics->bytesLive = s->heap->oldGenSize;
  if (s->lastMajorStatistics->bytesLive > s->cumulativeStatistics->maxBytesLive)
    s->cumulativeStatistics->maxBytesLive = s->lastMajorStatistics->bytesLive;
  if (s->lastMajorStatistics->bytesLive > s->cumulativeStatistics->maxBytesLiveSinceReset)
    s->cumulativeStatistics->maxBytesLiveSinceReset = s->lastMajorStatistics->bytesLive;
  /* Notice that the s->bytesLive below is different than the
   * s->bytesLive used as an argument to createHeapSecondary above.
   * Above, it was an estimate.  Here, it is exactly how much was live
   * after the GC.
   */
  if (mayResize) {
    resizeHeap (s, s->lastMajorStatistics->bytesLive + bytesRequested);
  }
  setCardMapAndCrossMap (s);
  resizeHeapSecondary (s);
  assert (s->heap->oldGenSize + bytesRequested <= s->heap->size);
}

void growStackCurrent (GC_state s, bool allocInOldGen) {
  size_t reserved;
  GC_stack stack;

  reserved = sizeofStackGrowReserved (s, getStackCurrent(s));
  if (DEBUG_STACKS or s->controls->messages)
    fprintf (stderr,
             "[GC: Growing stack of size %s bytes to size %s bytes, using %s bytes.]\n",
             uintmaxToCommaString(getStackCurrent(s)->reserved),
             uintmaxToCommaString(reserved),
             uintmaxToCommaString(getStackCurrent(s)->used));
  assert (allocInOldGen ?
          hasHeapBytesFree (s, sizeofStackWithHeaderAligned (s, size), 0) :
          hasHeapBytesFree (s, 0, sizeofStackWithHeaderAligned (s, size)));
  stack = newStack (s, reserved, allocInOldGen);
  copyStack (s, getStackCurrent(s), stack);
  getThreadCurrent(s)->stack = pointerToObjptr ((pointer)stack, s->heap->start);
  markCard (s, objptrToPointer (getThreadCurrentObjptr(s), s->heap->start));
}

void enterGC (GC_state s) {
  if (s->profiling.isOn) {
    /* We don't need to profileEnter for count profiling because it
     * has already bumped the counter.  If we did allow the bump, then
     * the count would look like function(s) had run an extra time.
     */
    if (s->profiling.stack
        and not (PROFILE_COUNT == s->profiling.kind))
      GC_profileEnter (s);
  }
  s->amInGC = TRUE;
}

void leaveGC (GC_state s) {
  if (s->profiling.isOn) {
    if (s->profiling.stack
        and not (PROFILE_COUNT == s->profiling.kind))
      GC_profileLeave (s);
  }
  s->amInGC = FALSE;
}

void performGC (GC_state s,
                size_t oldGenBytesRequested,
                size_t nurseryBytesRequested,
                bool forceMajor,
                bool mayResize) {
  uintmax_t gcTime;
  bool stackTopOk;
  size_t stackBytesRequested;
  struct rusage ru_start;
  size_t totalBytesRequested;

  enterGC (s);
<<<<<<< HEAD
  s->cumulativeStatistics->numGCs++;
  if (DEBUG or s->controls->messages) {
    size_t nurserySize = s->heap->size - ((size_t)(s->heap->nursery - s->heap->start));
    size_t nurseryUsed = (size_t)(s->frontier - s->heap->nursery);
    fprintf (stderr,
             "[GC: Starting gc #%s; requesting %s nursery bytes and %s old-gen bytes,]\n",
             uintmaxToCommaString(s->cumulativeStatistics->numGCs),
=======

  if (DEBUG or s->controls->messages)
    fprintf (stderr, "[GC: Starting gc; request %s nursery bytes and %s old-gen bytes.]\n",
>>>>>>> 68e4ac01
             uintmaxToCommaString(nurseryBytesRequested),
             uintmaxToCommaString(oldGenBytesRequested));
    fprintf (stderr,
             "[GC:\theap at "FMTPTR" of size %s bytes (+ %s bytes card/cross map),]\n",
             (uintptr_t)(s->heap->start),
             uintmaxToCommaString(s->heap->size),
             uintmaxToCommaString(s->heap->withMapsSize - s->heap->size));
    fprintf (stderr,
             "[GC:\twith old-gen of size %s bytes (%.1f%% of heap),]\n",
             uintmaxToCommaString(s->heap->oldGenSize),
             100.0 * ((double)(s->heap->oldGenSize) / (double)(s->heap->size)));
    fprintf (stderr,
             "[GC:\tand nursery of size %s bytes (%.1f%% of heap),]\n",
             uintmaxToCommaString(nurserySize),
             100.0 * ((double)(nurserySize) / (double)(s->heap->size)));
    fprintf (stderr,
             "[GC:\tand nursery using %s bytes (%.1f%% of heap, %.1f%% of nursery).]\n",
             uintmaxToCommaString(nurseryUsed),
             100.0 * ((double)(nurseryUsed) / (double)(s->heap->size)),
             100.0 * ((double)(nurseryUsed) / (double)(nurserySize)));
  }
  assert (invariantForGC (s));
  if (needGCTime (s))
    startTiming (&ru_start);
  minorGC (s);
  stackTopOk = invariantForMutatorStack (s);
  stackBytesRequested =
    stackTopOk
    ? 0
    : sizeofStackWithHeader (s, sizeofStackGrowReserved (s, getStackCurrent (s)));
  totalBytesRequested =
      oldGenBytesRequested
      + stackBytesRequested;

  getThreadCurrent(s)->bytesNeeded = nurseryBytesRequested;
  for (int proc = 0; proc < s->numberOfProcs; proc++) {
    /* It could be that other threads have already worked to satisfy their own
       requests.  We need to make sure that we don't invalidate the work
       they've done.
    */
    if (getThreadCurrent(&s->procStates[proc])->bytesNeeded == 0) {
      getThreadCurrent(&s->procStates[proc])->bytesNeeded = GC_HEAP_LIMIT_SLOP;
    }
    totalBytesRequested += getThreadCurrent(&s->procStates[proc])->bytesNeeded;
    totalBytesRequested += GC_BONUS_SLOP;
  }

  if (forceMajor
      or totalBytesRequested > s->heap->availableSize - s->heap->oldGenSize)
    majorGC (s, totalBytesRequested, mayResize);
  setGCStateCurrentHeap (s, oldGenBytesRequested + stackBytesRequested,
                         nurseryBytesRequested, false);
  assert (hasHeapBytesFree (s, oldGenBytesRequested + stackBytesRequested,
                            nurseryBytesRequested));
  unless (stackTopOk)
    growStackCurrent (s, TRUE);
  for (int proc = 0; proc < s->numberOfProcs; proc++) {
    /* DOC XXX must come first to setup maps properly */
    s->procStates[proc].generationalMaps = s->generationalMaps;
    setGCStateCurrentThreadAndStack (&s->procStates[proc]);
  }
  if (needGCTime (s)) {
    gcTime = stopTiming (&ru_start, &s->cumulativeStatistics->ru_gc);
    s->cumulativeStatistics->maxPauseTime =
      max (s->cumulativeStatistics->maxPauseTime, gcTime);
  } else
    gcTime = 0;  /* Assign gcTime to quell gcc warning. */
  if (DEBUG or s->controls->messages) {
    size_t nurserySize = s->heap->size - (size_t)(s->heap->nursery - s->heap->start);
    fprintf (stderr,
             "[GC: Finished gc #%s; time %s ms,]\n",
             uintmaxToCommaString(s->cumulativeStatistics->numGCs),
             uintmaxToCommaString(gcTime));
    fprintf (stderr,
             "[GC:\theap at "FMTPTR" of size %s bytes (+ %s bytes card/cross map),]\n",
             (uintptr_t)(s->heap->start),
             uintmaxToCommaString(s->heap->size),
             uintmaxToCommaString(s->heap->withMapsSize - s->heap->size));
    fprintf (stderr,
             "[GC:\twith old-gen of size %s bytes (%.1f%% of heap),]\n",
             uintmaxToCommaString(s->heap->oldGenSize),
             100.0 * ((double)(s->heap->oldGenSize) / (double)(s->heap->size)));
    fprintf (stderr,
             "[GC:\tand nursery of size %s bytes (%.1f%% of heap).]\n",
             uintmaxToCommaString(nurserySize),
             100.0 * ((double)(nurserySize) / (double)(s->heap->size)));
  }
  /* Send a GC signal. */
  if (s->signalsInfo.gcSignalHandled
      and s->signalHandlerThread != BOGUS_OBJPTR) {
    if (DEBUG_SIGNALS)
      fprintf (stderr, "GC Signal pending.\n");
    s->signalsInfo.gcSignalPending = TRUE;
    unless (s->signalsInfo.amInSignalHandler)
      s->signalsInfo.signalIsPending = TRUE;
  }
  if (DEBUG)
    displayGCState (s, stderr);
  assert (hasHeapBytesFree (s, oldGenBytesRequested, nurseryBytesRequested));
  assert (invariantForGC (s));
  leaveGC (s);
}

size_t fillGap (pointer start, pointer end) {
#warning Do I need to modify this to take into account card/cross-map-in-heap?
#warning Unlikely since maps just moved, did not change behavior...
  size_t diff = end - start;

  if (diff == 0) {
    return 0;
  }

  if (DEBUG)
    fprintf (stderr, "[GC: Filling gap between "FMTPTR" and "FMTPTR" (size = "FMTARRLEN").]\n",
             (uintptr_t)start, (uintptr_t)end, diff);

  if (start) {
    /* See note in the array case of foreach.c (line 103) */
    if (diff >= GC_ARRAY_HEADER_SIZE + OBJPTR_SIZE) {
      assert (diff >= GC_ARRAY_HEADER_SIZE);
      /* Counter */
      *((GC_arrayCounter *)start) = 0;
      start = start + GC_ARRAY_COUNTER_SIZE;
      /* Length */
      *((GC_arrayLength *)start) = diff - GC_ARRAY_HEADER_SIZE;
      start = start + GC_ARRAY_LENGTH_SIZE;
      /* Header */
      *((GC_header *)start) = GC_WORD8_VECTOR_HEADER;
      start = start + GC_HEADER_SIZE;
    }
    else if (diff == GC_HEADER_SIZE) {
      *((GC_header *)start) = GC_HEADER_ONLY_HEADER;
      start = start + GC_HEADER_SIZE;
    }
    else if (diff >= GC_BONUS_SLOP) {
      assert (diff < INT_MAX);
      *((GC_header *)start) = GC_FILL_HEADER;
      start = start + GC_HEADER_SIZE;
      *((GC_smallGapSize *)start) = diff - (GC_HEADER_SIZE + GC_SMALL_GAP_SIZE_SIZE);
      start = start + GC_SMALL_GAP_SIZE_SIZE;
    }
    else {
      assert(0 == diff);
      /* XXX */
      fprintf (stderr, "FOUND A GAP OF "FMTARRLEN" BYTES!\n", diff);
      exit (1);
    }

    /* XXX debug only */
    /*
    while (start < end) {
      *(start++) = 0xDF;
    }
    */

    return diff;
  }
  else {
    return 0;
  }
}

static void maybeSatisfyAllocationRequestLocally (GC_state s,
                                                  size_t nurseryBytesRequested) {
  /* First try and take another chunk from the shared nursery */
  while (TRUE)
  {
    /* This is the only read of the global frontier -- never read it again
       until after the swap. */
    pointer oldFrontier = s->heap->frontier;
    pointer newHeapFrontier, newProcFrontier;
    pointer newStart;
    /* heap->start and heap->size are read-only (unless you hold the global
       lock) so it's ok to read them here */
    size_t availableBytes = (size_t)((s->heap->start + s->heap->availableSize)
                                     - oldFrontier);

    /* If another thread is trying to get exclusive access, the join the
       queue. */
    if (Proc_threadInSection ()) {
      if (DEBUG)
        fprintf (stderr, "[GC: aborting local alloc: mutex.]\n");
      return;
    }
    /* See if the mutator frontier invariant is already true */
    assert (s->limitPlusSlop >= s->frontier);
    if (nurseryBytesRequested <= (size_t)(s->limitPlusSlop - s->frontier)) {
      if (DEBUG)
        fprintf (stderr, "[GC: aborting local alloc: satisfied.]\n");
      return;
    }
    /* Perhaps there is not enough space in the nursery to satify this
       request; if that's true then we need to do a full collection */
    if (nurseryBytesRequested + GC_BONUS_SLOP > availableBytes) {
      if (DEBUG)
        fprintf (stderr, "[GC: aborting local alloc: no space.]\n");
      return;
    }

    /* OK! We might possibly satisfy this request without the runtime lock!
       Let's see what that will entail... */

    /* Now see if we were the most recent thread to allocate */
    if (oldFrontier == s->limitPlusSlop + GC_BONUS_SLOP) {
      /* This is the next chunk so no need to fill */
      newHeapFrontier = s->frontier + nurseryBytesRequested + GC_BONUS_SLOP;
      /* Leave "start" and "frontier" where they are */
      newStart = s->start;
      newProcFrontier = s->frontier;
    }
    else {
      /* Fill the old gap */
      fillGap (s->frontier, s->limitPlusSlop + GC_BONUS_SLOP);
      /* Don't update frontier or limitPlusSlop since we will either
         overwrite them (if we succeed) or just fill the same gap again
         (if we fail).  (There is no obvious other pair of values that
         we can set them to that is safe.) */
      newHeapFrontier = oldFrontier + nurseryBytesRequested + GC_BONUS_SLOP;
      newProcFrontier = oldFrontier;
      /* Move "start" since the space between old-start and frontier is not
         necessary filled */
      newStart = oldFrontier;
    }

    if (__sync_bool_compare_and_swap (&s->heap->frontier,
                                      oldFrontier, newHeapFrontier)) {
      if (DEBUG)
        fprintf (stderr, "[GC: Local alloction of chunk @ "FMTPTR".]\n",
                 (uintptr_t)newProcFrontier);

      s->start = newStart;
      s->frontier = newProcFrontier;
      assert (isFrontierAligned (s, s->frontier));
      s->limitPlusSlop = newHeapFrontier - GC_BONUS_SLOP;
      s->limit = s->limitPlusSlop - GC_HEAP_LIMIT_SLOP;

      return;
    }
    else {
      if (DEBUG)
        fprintf (stderr, "[GC: Contention for alloction (frontier is "FMTPTR").]\n",
                 (uintptr_t)s->heap->frontier);
    }
  }
}

#warning Can this function be broken up? Seems to do a lot...
// assumes that stack->used and thread->exnstack are up to date
// assumes exclusive access to runtime if !mustEnter
// forceGC = force major collection
void ensureHasHeapBytesFreeAndOrInvariantForMutator (GC_state s, bool forceGC,
                                                     bool ensureFrontier,
                                                     bool ensureStack,
                                                     size_t oldGenBytesRequested,
                                                     size_t nurseryBytesRequested) {
  bool stackTopOk;
  size_t stackBytesRequested;

  /* To ensure the mutator frontier invariant, set the requested bytes
     to include those needed by the thread.
   */
  if (ensureFrontier) {
    nurseryBytesRequested += getThreadCurrent(s)->bytesNeeded;
  }

  /* SPOONHOWER_NOTE: (sort of) copied from performGC */
  stackTopOk = (not ensureStack) or invariantForMutatorStack (s);
  stackBytesRequested =
    stackTopOk
    ? 0
    : sizeofStackWithHeader (s, sizeofStackGrowReserved (s, getStackCurrent (s)));

  /* try to satisfy (at least part of the) request locally */
  maybeSatisfyAllocationRequestLocally (s, nurseryBytesRequested + stackBytesRequested);

  if (not stackTopOk
      and (hasHeapBytesFree (s, 0, stackBytesRequested))) {
    if (DEBUG or s->controls->messages)
      fprintf (stderr, "GC: growing stack locally... [%d]\n",
               s->procStates ? Proc_processorNumber (s) : -1);
    growStackCurrent (s, FALSE);
    setGCStateCurrentThreadAndStack (s);
  }

  if (DEBUG or s->controls->messages) {
    fprintf (stderr, "GC: stackInvariant: %d,%d hasHeapBytesFree: %d inSection: %d force: %d [%d]\n",
             ensureStack, ensureStack and invariantForMutatorStack (s),
             hasHeapBytesFree (s, oldGenBytesRequested, nurseryBytesRequested),
             Proc_threadInSection (),
             forceGC,
             s->procStates ? Proc_processorNumber (s) : -1);
  }

  if (/* check the stack of the current thread */
      ((ensureStack and not invariantForMutatorStack (s))
          and (s->syncReason = SYNC_STACK))
      /* this subsumes invariantForMutatorFrontier */
      or (not hasHeapBytesFree (s, oldGenBytesRequested, nurseryBytesRequested)
            and (s->syncReason = SYNC_HEAP))
      /* another thread is waiting for exclusive access */
      or Proc_threadInSection ()
      /* we are forcing a major collection */
      or (forceGC
           and (s->syncReason = SYNC_FORCE))) {
    /* Copy the value here so other threads will see it (if we synchronize and
       one of the other threads does the work). */
    if (isObjptr (getThreadCurrentObjptr(s)))
      getThreadCurrent(s)->bytesNeeded = nurseryBytesRequested;

    ENTER0 (s);
    /* XXX should this go here? */
    switchToSignalHandlerThreadIfNonAtomicAndSignalPending (s);

    /* Recheck invariants now that we hold the lock */
    if ((ensureStack and not invariantForMutatorStack (s))
        or not hasHeapBytesFree (s, oldGenBytesRequested, nurseryBytesRequested)
        or forceGC) {
      performGC (s, oldGenBytesRequested, nurseryBytesRequested, forceGC, TRUE);
    }
    else
      if (DEBUG or s->controls->messages)
        fprintf (stderr, "GC: Skipping GC (inside of sync). [%d]\n", s->procStates ? Proc_processorNumber (s) : -1);

    LEAVE0 (s);
  }
  else {
    if (DEBUG or s->controls->messages)
      fprintf (stderr, "GC: Skipping GC (invariants already hold / request satisfied locally). [%d]\n", s->procStates ? Proc_processorNumber (s) : -1);

    /* These are safe even without ENTER/LEAVE */
    assert (isAligned (s->heap->size, s->sysvals.pageSize));
    assert (isAligned ((size_t)s->heap->start, CARD_SIZE));
    assert (isFrontierAligned (s, s->heap->start + s->heap->oldGenSize));
    assert (isFrontierAligned (s, s->heap->nursery));
    assert (isFrontierAligned (s, s->frontier));
    assert (s->heap->start + s->heap->oldGenSize <= s->heap->nursery);
    assert (s->heap->nursery <= s->heap->start + s->heap->availableSize);
    assert (s->heap->nursery <= s->frontier or 0 == s->frontier);
    assert (s->start <= s->frontier);
    unless (0 == s->heap->size or 0 == s->frontier) {
      assert (s->frontier <= s->limitPlusSlop);
      assert (s->limit == s->limitPlusSlop - GC_HEAP_LIMIT_SLOP);
      assert (hasHeapBytesFree (s, 0, 0));
    }
  }
  assert (not ensureFrontier or invariantForMutatorFrontier(s));
  assert (not ensureStack or invariantForMutatorStack(s));
}

<<<<<<< HEAD
void GC_collect (GC_state s, size_t bytesRequested, bool force) {
  enter (s);
=======
void GC_collect (GC_state s, size_t bytesRequested, bool force,
                 char *file, int line) {
  
  if (DEBUG or s->controls->messages)
    fprintf (stderr, "%s %d: GC_collect [%d]\n", file, line,
             Proc_processorNumber (s));

>>>>>>> 68e4ac01
  /* When the mutator requests zero bytes, it may actually need as
   * much as GC_HEAP_LIMIT_SLOP.
   */
  if (0 == bytesRequested)
    bytesRequested = s->controls->allocChunkSize;
  else if (bytesRequested < s->controls->allocChunkSize)
    bytesRequested = s->controls->allocChunkSize;
  else
    bytesRequested += GC_HEAP_LIMIT_SLOP;

  /* XXX copied from enter() */
  /* used needs to be set because the mutator has changed s->stackTop. */
  getStackCurrent(s)->used = sizeofGCStateCurrentStackUsed (s);
  getThreadCurrent(s)->exnStack = s->exnStack;

  getThreadCurrent(s)->bytesNeeded = bytesRequested;

  ensureHasHeapBytesFreeAndOrInvariantForMutator (s, force,
                                                  TRUE, TRUE,
                                                  0, 0);
}

pointer FFI_getArgs (GC_state s) {
  return s->ffiArgs;
}<|MERGE_RESOLUTION|>--- conflicted
+++ resolved
@@ -106,7 +106,6 @@
   size_t totalBytesRequested;
 
   enterGC (s);
-<<<<<<< HEAD
   s->cumulativeStatistics->numGCs++;
   if (DEBUG or s->controls->messages) {
     size_t nurserySize = s->heap->size - ((size_t)(s->heap->nursery - s->heap->start));
@@ -114,11 +113,6 @@
     fprintf (stderr,
              "[GC: Starting gc #%s; requesting %s nursery bytes and %s old-gen bytes,]\n",
              uintmaxToCommaString(s->cumulativeStatistics->numGCs),
-=======
-
-  if (DEBUG or s->controls->messages)
-    fprintf (stderr, "[GC: Starting gc; request %s nursery bytes and %s old-gen bytes.]\n",
->>>>>>> 68e4ac01
              uintmaxToCommaString(nurseryBytesRequested),
              uintmaxToCommaString(oldGenBytesRequested));
     fprintf (stderr,
@@ -468,18 +462,9 @@
   assert (not ensureStack or invariantForMutatorStack(s));
 }
 
-<<<<<<< HEAD
 void GC_collect (GC_state s, size_t bytesRequested, bool force) {
-  enter (s);
-=======
-void GC_collect (GC_state s, size_t bytesRequested, bool force,
-                 char *file, int line) {
-  
-  if (DEBUG or s->controls->messages)
-    fprintf (stderr, "%s %d: GC_collect [%d]\n", file, line,
-             Proc_processorNumber (s));
-
->>>>>>> 68e4ac01
+  /* SPOONHOWER_NOTE: Used to be enter() here */
+
   /* When the mutator requests zero bytes, it may actually need as
    * much as GC_HEAP_LIMIT_SLOP.
    */
