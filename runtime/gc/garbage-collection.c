--- conflicted
+++ resolved
@@ -68,15 +68,10 @@
              uintmaxToCommaString(getStackCurrent(s)->reserved),
              uintmaxToCommaString(reserved),
              uintmaxToCommaString(getStackCurrent(s)->used));
-<<<<<<< HEAD
   assert (allocInOldGen ?
           hasHeapBytesFree (s, sizeofStackWithMetaData (s, reserved), 0) :
           hasHeapBytesFree (s, 0, sizeofStackWithMetaData (s, reserved)));
   stack = newStack (s, reserved, allocInOldGen);
-=======
-  assert (hasHeapBytesFree (s, sizeofStackWithMetaData (s, reserved), 0));
-  stack = newStack (s, reserved, TRUE);
->>>>>>> 324b32c1
   copyStack (s, getStackCurrent(s), stack);
   getThreadCurrent(s)->stack = pointerToObjptr ((pointer)stack, s->heap->start);
   markCard (s, objptrToPointer (getThreadCurrentObjptr(s), s->heap->start));
@@ -158,7 +153,6 @@
   minorGC (s);
 
   stackTopOk = invariantForMutatorStack (s);
-<<<<<<< HEAD
   stackBytesRequested =
     stackTopOk
     ? 0
@@ -182,18 +176,6 @@
 
   if (forceMajor
       or totalBytesRequested > s->heap->availableSize - s->heap->oldGenSize) {
-=======
-  stackBytesRequested = 
-    stackTopOk 
-    ? 0 
-    : sizeofStackWithMetaData (s, sizeofStackGrowReserved (s, getStackCurrent (s)));
-  totalBytesRequested = 
-    oldGenBytesRequested 
-    + nurseryBytesRequested
-    + stackBytesRequested;
-  if (forceMajor 
-      or totalBytesRequested > s->heap.size - s->heap.oldGenSize)
->>>>>>> 324b32c1
     majorGC (s, totalBytesRequested, mayResize);
   }
   setGCStateCurrentHeap (s, oldGenBytesRequested + stackBytesRequested,
@@ -264,20 +246,23 @@
   }
 
   if (DEBUG)
-    fprintf (stderr, "[GC: Filling gap between "FMTPTR" and "FMTPTR" (size = "FMTARRLEN").]\n",
+    fprintf (stderr, "[GC: Filling gap between "FMTPTR" and "FMTPTR" (size = "FMTSEQLEN").]\n",
              (uintptr_t)start, (uintptr_t)end, diff);
 
   if (start) {
-    if (diff >= GC_ARRAY_METADATA_SIZE) {
+    if (diff >= GC_SEQUENCE_METADATA_SIZE) {
       /* Counter */
-      *((GC_arrayCounter *)start) = 0;
-      start = start + GC_ARRAY_COUNTER_SIZE;
+      *((GC_sequenceCounter *)start) = 0;
+      start = start + GC_SEQUENCE_COUNTER_SIZE;
       /* Length */
-      *((GC_arrayLength *)start) = diff - GC_ARRAY_METADATA_SIZE;
-      start = start + GC_ARRAY_LENGTH_SIZE;
+      *((GC_sequenceLength *)start) = diff - GC_SEQUENCE_METADATA_SIZE;
+      start = start + GC_SEQUENCE_LENGTH_SIZE;
       /* Header */
       *((GC_header *)start) = GC_WORD8_VECTOR_HEADER;
       start = start + GC_HEADER_SIZE;
+      /* FwdPtr */
+      *((objptr *)start) = BOGUS_OBJPTR;
+      start = start + OBJPTR_SIZE;
     }
     else if (diff == GC_HEADER_SIZE) {
       *((GC_header *)start) = GC_HEADER_ONLY_HEADER;
