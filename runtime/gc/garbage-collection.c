/* Copyright (C) 2009-2010,2012 Matthew Fluet.
 * Copyright (C) 1999-2008 Henry Cejtin, Matthew Fluet, Suresh
 *    Jagannathan, and Stephen Weeks.
 * Copyright (C) 1997-2000 NEC Research Institute.
 *
 * MLton is released under a BSD-style license.
 * See the file MLton-LICENSE for details.
 */

void minorGC (GC_state s) {
  minorCheneyCopyGC (s);
}

void majorGC (GC_state s, size_t bytesRequested, bool mayResize) {
  uintmax_t numGCs;
  size_t desiredSize;

  s->lastMajorStatistics->numMinorGCs = 0;
  numGCs =
    s->cumulativeStatistics->numCopyingGCs
    + s->cumulativeStatistics->numMarkCompactGCs;
  if (0 < numGCs
      and ((float)(s->cumulativeStatistics->numHashConsGCs) / (float)(numGCs)
           < s->controls->ratios.hashCons))
    s->hashConsDuringGC = TRUE;
  desiredSize =
    sizeofHeapDesired (s, s->lastMajorStatistics->bytesLive + bytesRequested, 0);
  if (not FORCE_MARK_COMPACT
      and not s->hashConsDuringGC // only markCompact can hash cons
      and s->heap->withMapsSize < s->sysvals.ram
      and (not isHeapInit (s->secondaryHeap)
           or createHeapSecondary (s, desiredSize)))
    majorCheneyCopyGC (s);
  else
    majorMarkCompactGC (s);
  s->hashConsDuringGC = FALSE;
  s->lastMajorStatistics->bytesLive = s->heap->oldGenSize;
  if (s->lastMajorStatistics->bytesLive > s->cumulativeStatistics->maxBytesLive)
    s->cumulativeStatistics->maxBytesLive = s->lastMajorStatistics->bytesLive;
  if (s->lastMajorStatistics->bytesLive > s->cumulativeStatistics->maxBytesLiveSinceReset)
    s->cumulativeStatistics->maxBytesLiveSinceReset = s->lastMajorStatistics->bytesLive;
  /* Notice that the s->bytesLive below is different than the
   * s->bytesLive used as an argument to createHeapSecondary above.
   * Above, it was an estimate.  Here, it is exactly how much was live
   * after the GC.
   */
  if (mayResize) {
    resizeHeap (s, s->lastMajorStatistics->bytesLive + bytesRequested);
  }
  setCardMapAndCrossMap (s);
  resizeHeapSecondary (s);
  assert (s->heap->oldGenSize + bytesRequested <= s->heap->size);
}

void growStackCurrent (GC_state s, bool allocInOldGen) {
  size_t reserved;
  GC_stack stack;

  reserved = sizeofStackGrowReserved (s, getStackCurrent(s));
  if (DEBUG_STACKS or s->controls->messages)
    fprintf (stderr,
             "[GC: Growing stack of size %s bytes to size %s bytes, using %s bytes.]\n",
             uintmaxToCommaString(getStackCurrent(s)->reserved),
             uintmaxToCommaString(reserved),
             uintmaxToCommaString(getStackCurrent(s)->used));
  assert (allocInOldGen ?
          hasHeapBytesFree (s, sizeofStackWithHeader (s, reserved), 0) :
          hasHeapBytesFree (s, 0, sizeofStackWithHeader (s, reserved)));
  stack = newStack (s, reserved, allocInOldGen);
  copyStack (s, getStackCurrent(s), stack);
  getThreadCurrent(s)->stack = pointerToObjptr ((pointer)stack, s->heap->start);
  markCard (s, objptrToPointer (getThreadCurrentObjptr(s), s->heap->start));
}

void enterGC (GC_state s) {
  if (s->profiling.isOn) {
    /* We don't need to profileEnter for count profiling because it
     * has already bumped the counter.  If we did allow the bump, then
     * the count would look like function(s) had run an extra time.
     */
    if (s->profiling.stack
        and not (PROFILE_COUNT == s->profiling.kind))
      GC_profileEnter (s);
  }
  s->amInGC = TRUE;
}

void leaveGC (GC_state s) {
  if (s->profiling.isOn) {
    if (s->profiling.stack
        and not (PROFILE_COUNT == s->profiling.kind))
      GC_profileLeave (s);
  }
  s->amInGC = FALSE;
}

void performGC (GC_state s,
                size_t oldGenBytesRequested,
                size_t nurseryBytesRequested,
                bool forceMajor,
                bool mayResize) {
  uintmax_t gcTime;
  bool stackTopOk;
  size_t stackBytesRequested;
  struct rusage ru_start;
  size_t totalBytesRequested;

  enterGC (s);
  s->cumulativeStatistics->numGCs++;
  if (DEBUG or s->controls->messages) {
    size_t nurserySize = s->heap->size - ((size_t)(s->heap->nursery - s->heap->start));
    size_t nurseryUsed = (size_t)(s->frontier - s->heap->nursery);
    fprintf (stderr,
             "[GC: Starting gc #%s; requesting %s nursery bytes and %s old-gen bytes,]\n",
             uintmaxToCommaString(s->cumulativeStatistics->numGCs),
             uintmaxToCommaString(nurseryBytesRequested),
             uintmaxToCommaString(oldGenBytesRequested));
    fprintf (stderr,
             "[GC:\theap at "FMTPTR" of size %s bytes (+ %s bytes card/cross map),]\n",
             (uintptr_t)(s->heap->start),
             uintmaxToCommaString(s->heap->size),
             uintmaxToCommaString(s->heap->withMapsSize - s->heap->size));
    fprintf (stderr,
             "[GC:\twith old-gen of size %s bytes (%.1f%% of heap),]\n",
             uintmaxToCommaString(s->heap->oldGenSize),
             100.0 * ((double)(s->heap->oldGenSize) / (double)(s->heap->size)));
    fprintf (stderr,
             "[GC:\tand nursery of size %s bytes (%.1f%% of heap),]\n",
             uintmaxToCommaString(nurserySize),
             100.0 * ((double)(nurserySize) / (double)(s->heap->size)));
    fprintf (stderr,
             "[GC:\tand nursery using %s bytes (%.1f%% of heap, %.1f%% of nursery).]\n",
             uintmaxToCommaString(nurseryUsed),
             100.0 * ((double)(nurseryUsed) / (double)(s->heap->size)),
             100.0 * ((double)(nurseryUsed) / (double)(nurserySize)));
  }
  assert (invariantForGC (s));
  if (needGCTime (s))
    startTiming (RUSAGE_THREAD, &ru_start);
  minorGC (s);
  stackTopOk = invariantForMutatorStack (s);
  stackBytesRequested =
    stackTopOk
    ? 0
    : sizeofStackWithHeader (s, sizeofStackGrowReserved (s, getStackCurrent (s)));
  totalBytesRequested =
      oldGenBytesRequested
      + stackBytesRequested;

  getThreadCurrent(s)->bytesNeeded = nurseryBytesRequested;
  for (uint32_t proc = 0; proc < s->numberOfProcs; proc++) {
    /* It could be that other threads have already worked to satisfy their own
       requests.  We need to make sure that we don't invalidate the work
       they've done.
    */
    if (getThreadCurrent(&s->procStates[proc])->bytesNeeded == 0) {
      getThreadCurrent(&s->procStates[proc])->bytesNeeded = GC_HEAP_LIMIT_SLOP;
    }
    totalBytesRequested += getThreadCurrent(&s->procStates[proc])->bytesNeeded;
    totalBytesRequested += GC_BONUS_SLOP;
  }

  if (forceMajor
      or totalBytesRequested > s->heap->availableSize - s->heap->oldGenSize)
    majorGC (s, totalBytesRequested, mayResize);
  setGCStateCurrentHeap (s, oldGenBytesRequested + stackBytesRequested,
                         nurseryBytesRequested, false);
  assert (hasHeapBytesFree (s, oldGenBytesRequested + stackBytesRequested,
                            nurseryBytesRequested));
  unless (stackTopOk)
    growStackCurrent (s, TRUE);
  for (uint32_t proc = 0; proc < s->numberOfProcs; proc++) {
    /* SPOONHOWER_NOTE: must come first to setup maps properly */
    s->procStates[proc].generationalMaps = s->generationalMaps;
    setGCStateCurrentThreadAndStack (&s->procStates[proc]);
  }
  if (needGCTime (s)) {
    gcTime = stopTiming (RUSAGE_THREAD, &ru_start, &s->cumulativeStatistics->ru_gc);
    s->cumulativeStatistics->maxPauseTime =
      max (s->cumulativeStatistics->maxPauseTime, gcTime);
  } else
    gcTime = 0;  /* Assign gcTime to quell gcc warning. */
  if (DEBUG or s->controls->messages) {
    size_t nurserySize = s->heap->size - (size_t)(s->heap->nursery - s->heap->start);
    fprintf (stderr,
             "[GC: Finished gc #%s; time %s ms,]\n",
             uintmaxToCommaString(s->cumulativeStatistics->numGCs),
             uintmaxToCommaString(gcTime));
    fprintf (stderr,
             "[GC:\theap at "FMTPTR" of size %s bytes (+ %s bytes card/cross map),]\n",
             (uintptr_t)(s->heap->start),
             uintmaxToCommaString(s->heap->size),
             uintmaxToCommaString(s->heap->withMapsSize - s->heap->size));
    fprintf (stderr,
             "[GC:\twith old-gen of size %s bytes (%.1f%% of heap),]\n",
             uintmaxToCommaString(s->heap->oldGenSize),
             100.0 * ((double)(s->heap->oldGenSize) / (double)(s->heap->size)));
    fprintf (stderr,
             "[GC:\tand nursery of size %s bytes (%.1f%% of heap).]\n",
             uintmaxToCommaString(nurserySize),
             100.0 * ((double)(nurserySize) / (double)(s->heap->size)));
  }
  /* Send a GC signal. */
  if (s->procStates[0].signalsInfo.gcSignalHandled
      and s->signalHandlerThread != BOGUS_OBJPTR) {
    if (DEBUG_SIGNALS)
      fprintf (stderr, "GC Signal pending.\n");
    s->signalsInfo.gcSignalPending = TRUE;
    unless (s->signalsInfo.amInSignalHandler)
      s->signalsInfo.signalIsPending = TRUE;
  }
  if (DEBUG)
    displayGCState (s, stderr);
  assert (hasHeapBytesFree (s, oldGenBytesRequested, nurseryBytesRequested));
  assert (invariantForGC (s));
  leaveGC (s);
}

size_t fillGap (pointer start, pointer end) {
  size_t diff = end - start;

  if (diff == 0) {
    return 0;
  }

  if (DEBUG)
    fprintf (stderr, "[GC: Filling gap between "FMTPTR" and "FMTPTR" (size = "FMTARRLEN").]\n",
             (uintptr_t)start, (uintptr_t)end, diff);

  if (start) {
    /* See note in the array case of foreach.c (line 103) */
    if (diff >= GC_ARRAY_HEADER_SIZE + OBJPTR_SIZE) {
      assert (diff >= GC_ARRAY_HEADER_SIZE);
      /* Counter */
      *((GC_arrayCounter *)start) = 0;
      start = start + GC_ARRAY_COUNTER_SIZE;
      /* Length */
      *((GC_arrayLength *)start) = diff - GC_ARRAY_HEADER_SIZE;
      start = start + GC_ARRAY_LENGTH_SIZE;
      /* Header */
      *((GC_header *)start) = GC_WORD8_VECTOR_HEADER;
      start = start + GC_HEADER_SIZE;
    }
    else if (diff == GC_HEADER_SIZE) {
      *((GC_header *)start) = GC_HEADER_ONLY_HEADER;
      start = start + GC_HEADER_SIZE;
    }
    else if (diff >= GC_BONUS_SLOP) {
      assert (diff < INT_MAX);
      *((GC_header *)start) = GC_FILL_HEADER;
      start = start + GC_HEADER_SIZE;
      *((GC_smallGapSize *)start) = diff - (GC_HEADER_SIZE + GC_SMALL_GAP_SIZE_SIZE);
      start = start + GC_SMALL_GAP_SIZE_SIZE;
    }
    else {
      assert(0 == diff);
      /* SPOONHOWER_NOTE: debug message! */
      fprintf (stderr, "FOUND A GAP OF %zu BYTES!\n", diff);
      exit (1);
    }

    return diff;
  }
  else {
    return 0;
  }
}

static void maybeSatisfyAllocationRequestLocally (GC_state s,
                                                  size_t nurseryBytesRequested) {
  /* First try and take another chunk from the shared nursery */
  while (TRUE)
  {
    /* This is the only read of the global frontier -- never read it again
       until after the swap. */
    pointer oldFrontier = s->heap->frontier;
    pointer newHeapFrontier, newProcFrontier;
    pointer newStart;
    /* heap->start and heap->size are read-only (unless you hold the global
       lock) so it's ok to read them here */
    size_t availableBytes = (size_t)((s->heap->start + s->heap->availableSize)
                                     - oldFrontier);

    /* If another thread is trying to get exclusive access, the join the
       queue. */
    if (Proc_threadInSection ()) {
      if (DEBUG)
        fprintf (stderr, "[GC: aborting local alloc: mutex.]\n");
      return;
    }
    /* See if the mutator frontier invariant is already true */
    assert (s->limitPlusSlop >= s->frontier);
    if (nurseryBytesRequested <= (size_t)(s->limitPlusSlop - s->frontier)) {
      if (DEBUG)
        fprintf (stderr, "[GC: aborting local alloc: satisfied.]\n");
      return;
    }
    /* Perhaps there is not enough space in the nursery to satify this
       request; if that's true then we need to do a full collection */
    if (nurseryBytesRequested + GC_BONUS_SLOP > availableBytes) {
      if (DEBUG)
        fprintf (stderr, "[GC: aborting local alloc: no space.]\n");
      return;
    }

    /* OK! We might possibly satisfy this request without the runtime lock!
       Let's see what that will entail... */

    /* Now see if we were the most recent thread to allocate */
    if (oldFrontier == s->limitPlusSlop + GC_BONUS_SLOP) {
      /* This is the next chunk so no need to fill */
      newHeapFrontier = s->frontier + nurseryBytesRequested + GC_BONUS_SLOP;
      /* Leave "start" and "frontier" where they are */
      newStart = s->start;
      newProcFrontier = s->frontier;
    }
    else {
      /* Fill the old gap */
      fillGap (s->frontier, s->limitPlusSlop + GC_BONUS_SLOP);
      /* Don't update frontier or limitPlusSlop since we will either
         overwrite them (if we succeed) or just fill the same gap again
         (if we fail).  (There is no obvious other pair of values that
         we can set them to that is safe.) */
      newHeapFrontier = oldFrontier + nurseryBytesRequested + GC_BONUS_SLOP;
      newProcFrontier = oldFrontier;
      /* Move "start" since the space between old-start and frontier is not
         necessary filled */
      newStart = oldFrontier;
    }

    if (__sync_bool_compare_and_swap (&s->heap->frontier,
                                      oldFrontier, newHeapFrontier)) {
      if (DEBUG)
        fprintf (stderr, "[GC: Local alloction of chunk @ "FMTPTR".]\n",
                 (uintptr_t)newProcFrontier);

      LOG(LM_GARBAGE_COLLECTION, LL_DEBUG,
          "[GC: Local alloction of chunk @ "FMTPTR" -- "FMTPTR"]",
          (uintptr_t)newProcFrontier,
          (uintptr_t)newHeapFrontier);

      s->start = newStart;
      s->frontier = newProcFrontier;
      assert (isFrontierAligned (s, s->frontier));
      s->limitPlusSlop = newHeapFrontier - GC_BONUS_SLOP;
      s->limit = s->limitPlusSlop - GC_HEAP_LIMIT_SLOP;

      return;
    }
    else {
      if (DEBUG)
        fprintf (stderr, "[GC: Contention for alloction (frontier is "FMTPTR").]\n",
                 (uintptr_t)s->heap->frontier);
    }
  }
}

/* RAM_NOTE: Can this function be broken up? Seems to do a lot... */
// assumes that stack->used and thread->exnstack are up to date
// assumes exclusive access to runtime if !mustEnter
// forceGC = force major collection
void ensureHasHeapBytesFreeAndOrInvariantForMutator (GC_state s, bool forceGC,
                                                     bool ensureFrontier,
                                                     bool ensureStack,
                                                     size_t oldGenBytesRequested,
                                                     size_t nurseryBytesRequested) {
  bool stackTopOk;
  size_t stackBytesRequested;

  /* To ensure the mutator frontier invariant, set the requested bytes
     to include those needed by the thread.
   */
  if (ensureFrontier) {
    nurseryBytesRequested += getThreadCurrent(s)->bytesNeeded;
  }

  /* SPOONHOWER_NOTE: (sort of) copied from performGC */
  stackTopOk = (not ensureStack) or invariantForMutatorStack (s);
  stackBytesRequested =
    stackTopOk
    ? 0
    : sizeofStackWithHeader (s, sizeofStackGrowReserved (s, getStackCurrent (s)));

  /* try to satisfy (at least part of the) request locally */
  maybeSatisfyAllocationRequestLocally (s, nurseryBytesRequested + stackBytesRequested);

  if (not stackTopOk
      and (hasHeapBytesFree (s, 0, stackBytesRequested))) {
    if (DEBUG or s->controls->messages)
      fprintf (stderr, "GC: growing stack locally... [%d]\n",
               Proc_processorNumber (s));
    growStackCurrent (s, FALSE);
    setGCStateCurrentThreadAndStack (s);
  }

  if (DEBUG or s->controls->messages) {
    fprintf (stderr, "GC: stackInvariant: %d,%d hasHeapBytesFree: %d inSection: %d force: %d [%d]\n",
             ensureStack, ensureStack and invariantForMutatorStack (s),
             hasHeapBytesFree (s, oldGenBytesRequested, nurseryBytesRequested),
             Proc_threadInSection (),
             forceGC,
             Proc_processorNumber (s));
  }

  if (/* check the stack of the current thread */
      ((ensureStack and not invariantForMutatorStack (s))
          and (s->syncReason = SYNC_STACK))
      /* this subsumes invariantForMutatorFrontier */
      or (not hasHeapBytesFree (s, oldGenBytesRequested, nurseryBytesRequested)
            and (s->syncReason = SYNC_HEAP))
      /* another thread is waiting for exclusive access */
      or Proc_threadInSection ()
      /* we are forcing a major collection */
      or (forceGC
           and (s->syncReason = SYNC_FORCE))) {
    /* Copy the value here so other threads will see it (if we synchronize and
       one of the other threads does the work). */
    if (isObjptr (getThreadCurrentObjptr(s)))
      getThreadCurrent(s)->bytesNeeded = nurseryBytesRequested;

    ENTER0 (s);
<<<<<<< HEAD
    /* SPOONHOWER_NOTE: should this go here? */
    switchToSignalHandlerThreadIfNonAtomicAndSignalPending (s);
=======
>>>>>>> 9ddb95fa

    /* Recheck invariants now that we hold the lock */
    if ((ensureStack and not invariantForMutatorStack (s))
        or not hasHeapBytesFree (s, oldGenBytesRequested, nurseryBytesRequested)
        or forceGC) {
      performGC (s, oldGenBytesRequested, nurseryBytesRequested, forceGC, TRUE);
    }
    else
      if (DEBUG or s->controls->messages)
        fprintf (stderr, "GC: Skipping GC (inside of sync). [%d]\n",
                 Proc_processorNumber (s));

    LEAVE0 (s);
  }
  else {
    if (DEBUG or s->controls->messages)
      fprintf (stderr, "GC: Skipping GC (invariants already hold / request satisfied locally). [%d]\n", Proc_processorNumber (s));

    /* These are safe even without ENTER/LEAVE */
    assert (isAligned (s->heap->size, s->sysvals.pageSize));
    assert (isAligned ((size_t)s->heap->start, CARD_SIZE));
    assert (isFrontierAligned (s, s->heap->start + s->heap->oldGenSize));
    assert (isFrontierAligned (s, s->heap->nursery));
    assert (isFrontierAligned (s, s->frontier));
    assert (s->heap->start + s->heap->oldGenSize <= s->heap->nursery);
    assert (s->heap->nursery <= s->heap->start + s->heap->availableSize);
    assert (s->heap->nursery <= s->frontier or 0 == s->frontier);
    assert (s->start <= s->frontier);
    unless (0 == s->heap->size or 0 == s->frontier) {
      assert (s->frontier <= s->limitPlusSlop);
      assert (s->limit == s->limitPlusSlop - GC_HEAP_LIMIT_SLOP);
      assert (hasHeapBytesFree (s, 0, 0));
    }
  }
  assert (not ensureFrontier or invariantForMutatorFrontier(s));
  assert (not ensureStack or invariantForMutatorStack(s));
}

void GC_collect (GC_state s, size_t bytesRequested, bool force) {
  /* SPOONHOWER_NOTE: Used to be enter() here */
  /* XXX copied from enter() */
  /* used needs to be set because the mutator has changed s->stackTop. */
  getStackCurrent(s)->used = sizeofGCStateCurrentStackUsed (s);
  getThreadCurrent(s)->exnStack = s->exnStack;
  beginAtomic (s);

  bool inGlobalHeap = !getThreadCurrent(s)->useHierarchicalHeap ||
                      HM_inGlobalHeap(s);

  /* adjust bytesRequested */
  /*
   * When the mutator requests zero bytes, it may actually need as
   * much as GC_HEAP_LIMIT_SLOP.
   */
  bytesRequested += GC_HEAP_LIMIT_SLOP;

  if (inGlobalHeap && (bytesRequested < s->controls->allocChunkSize)) {
    /*
     * first make sure that I hit the minimum if I am doing a global heap
     * allocation
     */
    bytesRequested = s->controls->allocChunkSize;
  }
<<<<<<< HEAD

  /* SPOONHOWER_NOTE: copied from enter() */
  /* used needs to be set because the mutator has changed s->stackTop. */
  getStackCurrent(s)->used = sizeofGCStateCurrentStackUsed (s);
  getThreadCurrent(s)->exnStack = s->exnStack;
=======
  /* add extra slop */
  bytesRequested += GC_HEAP_LIMIT_SLOP;

>>>>>>> 9ddb95fa
  getThreadCurrent(s)->bytesNeeded = bytesRequested;
  switchToSignalHandlerThreadIfNonAtomicAndSignalPending (s);

<<<<<<< HEAD
  if (inGlobalHeap) {
    ensureHasHeapBytesFreeAndOrInvariantForMutator (s, force,
                                                    TRUE, TRUE,
                                                    0, 0);
  } else {
    HM_ensureHierarchicalHeapAssurances(s, force, bytesRequested, FALSE);
  }
=======
  ensureHasHeapBytesFreeAndOrInvariantForMutator (s, force,
                                                  TRUE, TRUE,
                                                  0, 0);

  endAtomic (s);
>>>>>>> 9ddb95fa
}

pointer FFI_getArgs (GC_state s) {
  return s->ffiArgs;
}<|MERGE_RESOLUTION|>--- conflicted
+++ resolved
@@ -419,11 +419,6 @@
       getThreadCurrent(s)->bytesNeeded = nurseryBytesRequested;
 
     ENTER0 (s);
-<<<<<<< HEAD
-    /* SPOONHOWER_NOTE: should this go here? */
-    switchToSignalHandlerThreadIfNonAtomicAndSignalPending (s);
-=======
->>>>>>> 9ddb95fa
 
     /* Recheck invariants now that we hold the lock */
     if ((ensureStack and not invariantForMutatorStack (s))
@@ -487,21 +482,12 @@
      */
     bytesRequested = s->controls->allocChunkSize;
   }
-<<<<<<< HEAD
-
-  /* SPOONHOWER_NOTE: copied from enter() */
-  /* used needs to be set because the mutator has changed s->stackTop. */
-  getStackCurrent(s)->used = sizeofGCStateCurrentStackUsed (s);
-  getThreadCurrent(s)->exnStack = s->exnStack;
-=======
   /* add extra slop */
   bytesRequested += GC_HEAP_LIMIT_SLOP;
 
->>>>>>> 9ddb95fa
   getThreadCurrent(s)->bytesNeeded = bytesRequested;
   switchToSignalHandlerThreadIfNonAtomicAndSignalPending (s);
 
-<<<<<<< HEAD
   if (inGlobalHeap) {
     ensureHasHeapBytesFreeAndOrInvariantForMutator (s, force,
                                                     TRUE, TRUE,
@@ -509,13 +495,8 @@
   } else {
     HM_ensureHierarchicalHeapAssurances(s, force, bytesRequested, FALSE);
   }
-=======
-  ensureHasHeapBytesFreeAndOrInvariantForMutator (s, force,
-                                                  TRUE, TRUE,
-                                                  0, 0);
 
   endAtomic (s);
->>>>>>> 9ddb95fa
 }
 
 pointer FFI_getArgs (GC_state s) {
