--- conflicted
+++ resolved
@@ -38,35 +38,25 @@
   GC_thread toThread;
   LOCAL_USED_FOR_ASSERT GC_stack toStack;
 
-<<<<<<< HEAD
-  if (DEBUG_THREADS)
-    fprintf (stderr, "GC_copyCurrentThread\n");
-  enter (s);
+  if (DEBUG_THREADS or s->controls->messages)
+    fprintf (stderr, "GC_copyCurrentThread [%d]\n", Proc_processorNumber (s));
+
+  /* SPOONHOWER_NOTE: Used to be an ENTER here, but we don't really need to
+     synchronize unless we don't have enough room to allocate a new thread and stack. */
+
+  /* SPOONHOWER_NOTE: copied from enter() */
+  /* SPOONHOWER_NOTE: used needs to be set because the mutator has changed s->stackTop. */
+  getStackCurrent(s)->used = sizeofGCStateCurrentStackUsed (s);
+  getThreadCurrent(s)->exnStack = s->exnStack;
+
   fromThread = (GC_thread)(objptrToPointer(s->currentThread, s->heap->start)
                            + offsetofThread (s));
   fromStack = (GC_stack)(objptrToPointer(fromThread->stack, s->heap->start));
-  toThread = copyThread (s, fromThread, fromStack->used);
-  toStack = (GC_stack)(objptrToPointer(toThread->stack, s->heap->start));
-  assert (toStack->reserved == alignStackReserved (s, toStack->used));
-=======
-  if (DEBUG_THREADS or s->controls->messages)
-    fprintf (stderr, "GC_copyCurrentThread [%d]\n", Proc_processorNumber (s));
-
-  /* Used to be an ENTER here, but we don't really need to synchronize unless
-     we don't have enough room to allocate a new thread and stack. */
-  
-  /* XXX copied from enter() */
-  /* used needs to be set because the mutator has changed s->stackTop. */
-  getStackCurrent(s)->used = sizeofGCStateCurrentStackUsed (s);
-  getThreadCurrent(s)->exnStack = s->exnStack;
-
-  fromThread = (GC_thread)(objptrToPointer(s->currentThread, s->heap->start) 
-                           + offsetofThread (s));
-  fromStack = (GC_stack)(objptrToPointer(fromThread->stack, s->heap->start));
+#warning Should this be fromStack->used?
   toThread = copyThread (s, fromThread, fromStack->reserved);
 
   /* Look up these again since a GC may have occurred and moved them */
-  fromThread = (GC_thread)(objptrToPointer(s->currentThread, s->heap->start) 
+  fromThread = (GC_thread)(objptrToPointer(s->currentThread, s->heap->start)
                            + offsetofThread (s));
   fromStack = (GC_stack)(objptrToPointer(fromThread->stack, s->heap->start));
   toStack = (GC_stack)(objptrToPointer(toThread->stack, s->heap->start));
@@ -76,7 +66,7 @@
    */
   /* assert (fromStack->reserved == fromStack->used); */
   assert (fromStack->reserved >= fromStack->used);
->>>>>>> 70eeb775
+#warning Will be removed in a later commit
   leave (s);
   if (DEBUG_THREADS)
     fprintf (stderr, FMTPTR" = GC_copyCurrentThread\n", (uintptr_t)toThread);
@@ -88,11 +78,6 @@
   GC_thread fromThread;
   GC_stack fromStack;
   GC_thread toThread;
-<<<<<<< HEAD
-  LOCAL_USED_FOR_ASSERT GC_stack toStack;
-=======
-  //GC_stack toStack;
->>>>>>> 70eeb775
 
   if (DEBUG_THREADS)
     fprintf (stderr, "GC_copyThread ("FMTPTR") [%d]\n", (uintptr_t)p,
@@ -108,37 +93,30 @@
 
   fromThread = (GC_thread)(p + offsetofThread (s));
   fromStack = (GC_stack)(objptrToPointer(fromThread->stack, s->heap->start));
-<<<<<<< HEAD
-  toThread = copyThread (s, fromThread, fromStack->used);
-  toStack = (GC_stack)(objptrToPointer(toThread->stack, s->heap->start));
-  assert (toStack->reserved == alignStackReserved (s, toStack->used));
-  leave (s);
-  if (DEBUG_THREADS)
-    fprintf (stderr, FMTPTR" = GC_copyThread ("FMTPTR")\n",
-             (uintptr_t)toThread, (uintptr_t)fromThread);
-=======
   /* The following assert is no longer true, since alignment
    * restrictions can force the reserved to be slightly larger than
    * the used.
    */
   /* assert (fromStack->reserved == fromStack->used); */
   assert (fromStack->reserved >= fromStack->used);
+#warning Should this be fromStack->used?
   toThread = copyThread (s, fromThread, fromStack->reserved);
+
+#warning Remove dead code if possible
+#warning May have been dead-ified because I use fromStack->reserved above now.
   /* The following assert is no longer true, since alignment
    * restrictions can force the reserved to be slightly larger than
    * the used.
    */
-  //toStack = (GC_stack)(objptrToPointer(toThread->stack, s->heap->start));
-  /* assert (fromStack->reserved == fromStack->used); */
-  /* Can't trust fromStack to be set properly (i.e. after GC). */
-  //assert (fromStack->reserved >= fromStack->used);
+#if 0
+  toStack = (GC_stack)(objptrToPointer(toThread->stack, s->heap.start));
+  assert (toStack->reserved == alignStackReserved (s, toStack->used));
+#endif
 
-  /* Formerly: LEAVE2 (s, "toThread", "fromThread"); */
+  /* SPOONHOWER_NOTE: Formerly: LEAVE2 (s, "toThread", "fromThread"); */
 
   if (DEBUG_THREADS)
-    fprintf (stderr, FMTPTR" = GC_copyThread ("FMTPTR") [%d]\n", 
-             (uintptr_t)toThread, (uintptr_t)fromThread,
-             Proc_processorNumber (s));
->>>>>>> 70eeb775
+    fprintf (stderr, FMTPTR" = GC_copyThread ("FMTPTR") [%d]\n",
+             (uintptr_t)toThread, (uintptr_t)fromThread, Proc_processorNumber (s));
   return ((pointer)toThread - offsetofThread (s));
 }