/* Copyright (C) 2011-2012 Matthew Fluet.
 * Copyright (C) 1999-2007 Henry Cejtin, Matthew Fluet, Suresh
 *    Jagannathan, and Stephen Weeks.
 * Copyright (C) 1997-2000 NEC Research Institute.
 *
 * MLton is released under a BSD-style license.
 * See the file MLton-LICENSE for details.
 */

GC_thread copyThread (GC_state s, GC_thread from, size_t used) {
  GC_thread to;

  if (DEBUG_THREADS)
    fprintf (stderr, "copyThread ("FMTPTR")\n", (uintptr_t)from);
  /* newThread may do a GC, which invalidates from.
   * Hence we need to stash from someplace that the GC can find it.
   */
  assert (s->savedThread == BOGUS_OBJPTR);
<<<<<<< HEAD
  s->savedThread = pointerToObjptr((pointer)from - offsetofThread (s), s->heap.start);
  to = newThread (s, alignStackReserved(s, used));
  from = (GC_thread)(objptrToPointer(s->savedThread, s->heap.start) + offsetofThread (s));
=======
  s->savedThread = pointerToObjptr((pointer)from - offsetofThread (s), s->heap->start);
  to = newThread (s, size);
  from = (GC_thread)(objptrToPointer(s->savedThread, s->heap->start) 
                     + offsetofThread (s));
>>>>>>> 21fb01b5
  s->savedThread = BOGUS_OBJPTR;
  if (DEBUG_THREADS) {
    fprintf (stderr, FMTPTR" = copyThread ("FMTPTR")\n",
             (uintptr_t)to, (uintptr_t)from);
  }
  copyStack (s, 
             (GC_stack)(objptrToPointer(from->stack, s->heap->start)), 
             (GC_stack)(objptrToPointer(to->stack, s->heap->start)));
  to->bytesNeeded = from->bytesNeeded;
  to->exnStack = from->exnStack;
  return to;
}

void GC_copyCurrentThread (GC_state s) {
  GC_thread fromThread;
  GC_stack fromStack;
  GC_thread toThread;
  LOCAL_USED_FOR_ASSERT GC_stack toStack;

  if (DEBUG_THREADS)
    fprintf (stderr, "GC_copyCurrentThread\n");
  enter (s);
  fromThread = (GC_thread)(objptrToPointer(s->currentThread, s->heap.start) 
                           + offsetofThread (s));
  fromStack = (GC_stack)(objptrToPointer(fromThread->stack, s->heap.start));
  toThread = copyThread (s, fromThread, fromStack->used);
  toStack = (GC_stack)(objptrToPointer(toThread->stack, s->heap.start));
  assert (toStack->reserved == alignStackReserved (s, toStack->used));
  leave (s);
  if (DEBUG_THREADS)
    fprintf (stderr, FMTPTR" = GC_copyCurrentThread\n", (uintptr_t)toThread);
  assert (s->savedThread == BOGUS_OBJPTR);
  s->savedThread = pointerToObjptr((pointer)toThread - offsetofThread (s), s->heap.start);
}

pointer GC_copyThread (GC_state s, pointer p) {
  GC_thread fromThread;
  GC_stack fromStack;
  GC_thread toThread;
  LOCAL_USED_FOR_ASSERT GC_stack toStack;

  if (DEBUG_THREADS)
    fprintf (stderr, "GC_copyThread ("FMTPTR")\n", (uintptr_t)p);
  enter (s);
  fromThread = (GC_thread)(p + offsetofThread (s));
  fromStack = (GC_stack)(objptrToPointer(fromThread->stack, s->heap.start));
  toThread = copyThread (s, fromThread, fromStack->used);
  toStack = (GC_stack)(objptrToPointer(toThread->stack, s->heap.start));
  assert (toStack->reserved == alignStackReserved (s, toStack->used));
  leave (s);
  if (DEBUG_THREADS)
    fprintf (stderr, FMTPTR" = GC_copyThread ("FMTPTR")\n", 
             (uintptr_t)toThread, (uintptr_t)fromThread);
  return ((pointer)toThread - offsetofThread (s));
}<|MERGE_RESOLUTION|>--- conflicted
+++ resolved
@@ -16,23 +16,16 @@
    * Hence we need to stash from someplace that the GC can find it.
    */
   assert (s->savedThread == BOGUS_OBJPTR);
-<<<<<<< HEAD
-  s->savedThread = pointerToObjptr((pointer)from - offsetofThread (s), s->heap.start);
+  s->savedThread = pointerToObjptr((pointer)from - offsetofThread (s), s->heap->start);
   to = newThread (s, alignStackReserved(s, used));
-  from = (GC_thread)(objptrToPointer(s->savedThread, s->heap.start) + offsetofThread (s));
-=======
-  s->savedThread = pointerToObjptr((pointer)from - offsetofThread (s), s->heap->start);
-  to = newThread (s, size);
-  from = (GC_thread)(objptrToPointer(s->savedThread, s->heap->start) 
-                     + offsetofThread (s));
->>>>>>> 21fb01b5
+  from = (GC_thread)(objptrToPointer(s->savedThread, s->heap->start) + offsetofThread (s));
   s->savedThread = BOGUS_OBJPTR;
   if (DEBUG_THREADS) {
     fprintf (stderr, FMTPTR" = copyThread ("FMTPTR")\n",
              (uintptr_t)to, (uintptr_t)from);
   }
-  copyStack (s, 
-             (GC_stack)(objptrToPointer(from->stack, s->heap->start)), 
+  copyStack (s,
+             (GC_stack)(objptrToPointer(from->stack, s->heap->start)),
              (GC_stack)(objptrToPointer(to->stack, s->heap->start)));
   to->bytesNeeded = from->bytesNeeded;
   to->exnStack = from->exnStack;
@@ -48,7 +41,7 @@
   if (DEBUG_THREADS)
     fprintf (stderr, "GC_copyCurrentThread\n");
   enter (s);
-  fromThread = (GC_thread)(objptrToPointer(s->currentThread, s->heap.start) 
+  fromThread = (GC_thread)(objptrToPointer(s->currentThread, s->heap.start)
                            + offsetofThread (s));
   fromStack = (GC_stack)(objptrToPointer(fromThread->stack, s->heap.start));
   toThread = copyThread (s, fromThread, fromStack->used);
@@ -77,7 +70,7 @@
   assert (toStack->reserved == alignStackReserved (s, toStack->used));
   leave (s);
   if (DEBUG_THREADS)
-    fprintf (stderr, FMTPTR" = GC_copyThread ("FMTPTR")\n", 
+    fprintf (stderr, FMTPTR" = GC_copyThread ("FMTPTR")\n",
              (uintptr_t)toThread, (uintptr_t)fromThread);
   return ((pointer)toThread - offsetofThread (s));
 }