--- conflicted
+++ resolved
@@ -1,11 +1,8 @@
-<<<<<<< HEAD
 #include "gc_state.h"
 
 #ifndef PROCESSOR_H_
 #define PROCESSOR_H_
 
-=======
->>>>>>> 9ddb95fa
 #if (defined (MLTON_GC_INTERNAL_FUNCS))
 /*********/
 /* Types */
@@ -35,13 +32,7 @@
 /* Interface */
 /*************/
 /* Unique number for this thread */
-<<<<<<< HEAD
 uint32_t Proc_processorNumber (GC_state s);
-/* Is the current processor the primary processor? */
-bool Proc_amPrimary (GC_state s);
-=======
-int32_t Proc_processorNumber (GC_state s);
->>>>>>> 9ddb95fa
 
 /* Used to make sure all threads are properly initialized */
 void Proc_waitForInitialization (GC_state s);
