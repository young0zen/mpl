--- conflicted
+++ resolved
@@ -1,13 +1,7 @@
-<<<<<<< HEAD
 #include "gc_state.h"
 
 #ifndef PROCESSOR_H_
 #define PROCESSOR_H_
-=======
-#if (defined (MLTON_GC_INTERNAL_BASIS))
-PRIVATE bool Proc_threadInSection (void);
-#endif /* MLTON_GC_INTERNAL_BASIS*/
->>>>>>> a11c1dd3
 
 #if (defined (MLTON_GC_INTERNAL_FUNCS))
 /*********/
@@ -38,13 +32,7 @@
 /* Interface */
 /*************/
 /* Unique number for this thread */
-<<<<<<< HEAD
-uint32_t Proc_processorNumber (GC_state s);
-/* Is the current processor the primary processor? */
-bool Proc_amPrimary (GC_state s);
-=======
 int32_t Proc_processorNumber (GC_state s);
->>>>>>> a11c1dd3
 
 /* Used to make sure all threads are properly initialized */
 void Proc_waitForInitialization (GC_state s);
@@ -54,6 +42,7 @@
 /* Synchronize all processors */
 void Proc_beginCriticalSection (GC_state s);
 void Proc_endCriticalSection (GC_state s);
+bool Proc_threadInSection (void);
 
 /**
  * This function starts or joins a BSP round
