/* Copyright (C) 2011-2012 Matthew Fluet.
 * Copyright (C) 1999-2008 Henry Cejtin, Matthew Fluet, Suresh
 *    Jagannathan, and Stephen Weeks.
 * Copyright (C) 1997-2000 NEC Research Institute.
 *
 * MLton is released under a BSD-style license.
 * See the file MLton-LICENSE for details.
 */

/* ---------------------------------------------------------------- */
/*                          Initialization                          */
/* ---------------------------------------------------------------- */

size_t sizeofIntInfFromString (GC_state s, const char *str) {
  size_t slen = strlen (str);

  /* A slight overestimate. */
  double bytesPerChar = 0.415241011861 /* = ((log(10.0) / log(2.0)) / 8.0) */ ;
  double bytes = ceil((double)slen * bytesPerChar);
  return align (GC_ARRAY_HEADER_SIZE
                + sizeof(mp_limb_t) // for the sign
                + align((size_t)bytes, sizeof(mp_limb_t)),
                s->alignment);
}

size_t sizeofInitialBytesLive (GC_state s) {
  uint32_t i;
  size_t dataBytes;
  size_t total;

  total = 0;
  for (i = 0; i < s->intInfInitsLength; ++i) {
    total += sizeofIntInfFromString (s, s->intInfInits[i].mlstr);
  }
  for (i = 0; i < s->vectorInitsLength; ++i) {
    dataBytes =
      s->vectorInits[i].bytesPerElement
      * s->vectorInits[i].numElements;
    total += align (GC_ARRAY_HEADER_SIZE
                    + ((dataBytes < OBJPTR_SIZE)
                       ? OBJPTR_SIZE
                       : dataBytes),
                    s->alignment);
  }
  return total;
}

void initIntInfs (GC_state s) {
  struct GC_intInfInit *inits;
  uint32_t i;
  const char *str;
  size_t bytes;
  bool neg;
  __mpz_struct resmpz;
  LOCAL_USED_FOR_ASSERT int ans;

  assert (isFrontierAligned (s, s->frontier));
  for (i = 0; i < s->intInfInitsLength; i++) {
    inits = &(s->intInfInits[i]);
    assert (inits->globalIndex < s->globalsLength);
    str = inits->mlstr;
    bytes = sizeofIntInfFromString (s, str);
    neg = *str == '~';
    if (neg)
      str++;
    initIntInfRes (s, &resmpz, bytes);
    ans = mpz_set_str (&resmpz, str, 10);
    assert (ans == 0);
    if (neg)
      resmpz._mp_size = - resmpz._mp_size;
    s->globals[inits->globalIndex] = finiIntInfRes (s, &resmpz, bytes);
  }
  assert (isFrontierAligned (s, s->frontier));
}

void initVectors (GC_state s) {
  struct GC_vectorInit *inits;
  pointer frontier;
  uint32_t i;

  assert (isFrontierAligned (s, s->frontier));
  inits = s->vectorInits;
  frontier = s->frontier;
  for (i = 0; i < s->vectorInitsLength; i++) {
    size_t bytesPerElement;
    size_t dataBytes;
    size_t objectSize;
    uint32_t typeIndex;

    bytesPerElement = inits[i].bytesPerElement;
    dataBytes = bytesPerElement * inits[i].numElements;
    objectSize = align (GC_ARRAY_HEADER_SIZE
                        + ((dataBytes < OBJPTR_SIZE)
                           ? OBJPTR_SIZE
                           : dataBytes),
                        s->alignment);
    assert (objectSize <= (size_t)(s->heap->start + s->heap->size - frontier));
    *((GC_arrayCounter*)(frontier)) = 0;
    frontier = frontier + GC_ARRAY_COUNTER_SIZE;
    *((GC_arrayLength*)(frontier)) = inits[i].numElements;
    frontier = frontier + GC_ARRAY_LENGTH_SIZE;
    switch (bytesPerElement) {
    case 1:
      typeIndex = WORD8_VECTOR_TYPE_INDEX;
      break;
    case 2:
      typeIndex = WORD16_VECTOR_TYPE_INDEX;
      break;
    case 4:
      typeIndex = WORD32_VECTOR_TYPE_INDEX;
      break;
    case 8:
      typeIndex = WORD64_VECTOR_TYPE_INDEX;
      break;
    default:
      die ("unknown bytes per element in vectorInit: %"PRIuMAX"",
           (uintmax_t)bytesPerElement);
    }
    *((GC_header*)(frontier)) = buildHeaderFromTypeIndex (typeIndex);
    frontier = frontier + GC_HEADER_SIZE;
    s->globals[inits[i].globalIndex] = pointerToObjptr(frontier, s->heap->start);
    if (DEBUG_DETAILED)
      fprintf (stderr, "allocated vector at "FMTPTR"\n",
               (uintptr_t)(s->globals[inits[i].globalIndex]));
    memcpy (frontier, inits[i].bytes, dataBytes);
    frontier += objectSize - GC_ARRAY_HEADER_SIZE;
  }
  if (DEBUG_DETAILED)
    fprintf (stderr, "frontier after string allocation is "FMTPTR"\n",
             (uintptr_t)frontier);
  GC_profileAllocInc (s, (size_t)(frontier - s->frontier));
  s->cumulativeStatistics->bytesAllocated += (size_t)(frontier - s->frontier);
  assert (isFrontierAligned (s, frontier));
  s->frontier = frontier;
}

void initWorld (GC_state s) {
  uint32_t i;
  pointer start;
  GC_thread thread;

  for (i = 0; i < s->globalsLength; ++i)
    s->globals[i] = BOGUS_OBJPTR;
  s->lastMajorStatistics->bytesLive = sizeofInitialBytesLive (s);
<<<<<<< HEAD
  createHeap (s, s->heap,
              sizeofHeapDesired (s, s->lastMajorStatistics->bytesLive, 0),
              s->lastMajorStatistics->bytesLive);
  setCardMapAndCrossMap (s);
  start = alignFrontier (s, s->heap->start);
  s->frontier = start;
  s->limitPlusSlop = s->heap->start + s->heap->size;
=======
  minSize = s->lastMajorStatistics->bytesLive 
    + ((GC_HEAP_LIMIT_SLOP + GC_BONUS_SLOP) * s->numberOfProcs);
  createHeap (s, s->heap, 
              sizeofHeapDesired (s, minSize, 0),
              minSize);

  createCardMapAndCrossMap (s);
  start = alignFrontier (s, s->heap->start);
  s->start = s->frontier = start;
  s->limitPlusSlop = s->heap->start + s->heap->size - GC_BONUS_SLOP;
>>>>>>> 7782076a
  s->limit = s->limitPlusSlop - GC_HEAP_LIMIT_SLOP;
  initIntInfs (s);
  initVectors (s);
  assert ((size_t)(s->frontier - start) <= s->lastMajorStatistics->bytesLive);
  s->heap->oldGenSize = (size_t)(s->frontier - s->heap->start);
  setGCStateCurrentHeap (s, 0, 0, true);
  thread = newThread (s, sizeofStackInitialReserved (s));
  switchToThread (s, pointerToObjptr((pointer)thread - offsetofThread (s), s->heap->start));
}

void duplicateWorld (GC_state d, GC_state s) {
  GC_thread thread;

  d->lastMajorStatistics->bytesLive = 0;

  /* Use the original to allocate */
  thread = newThread (s, sizeofStackInitialReserved (s));

  /* Now copy stats, heap data from original */
  d->cumulativeStatistics->maxHeapSize = s->cumulativeStatistics->maxHeapSize;
  d->heap = s->heap;
  d->secondaryHeap = s->secondaryHeap;
  d->generationalMaps = s->generationalMaps;

  /* Allocation handled in setGCStateCurrentHeap when called from initWorld */

  switchToThread (d, pointerToObjptr((pointer)thread - offsetofThread (d), d->heap->start));
}<|MERGE_RESOLUTION|>--- conflicted
+++ resolved
@@ -138,30 +138,22 @@
   uint32_t i;
   pointer start;
   GC_thread thread;
+  size_t minSize;
 
   for (i = 0; i < s->globalsLength; ++i)
     s->globals[i] = BOGUS_OBJPTR;
   s->lastMajorStatistics->bytesLive = sizeofInitialBytesLive (s);
-<<<<<<< HEAD
+  minSize = s->lastMajorStatistics->bytesLive
+    + ((GC_HEAP_LIMIT_SLOP + GC_BONUS_SLOP) * s->numberOfProcs);
   createHeap (s, s->heap,
-              sizeofHeapDesired (s, s->lastMajorStatistics->bytesLive, 0),
-              s->lastMajorStatistics->bytesLive);
+              sizeofHeapDesired (s, minSize, 0),
+              minSize);
   setCardMapAndCrossMap (s);
   start = alignFrontier (s, s->heap->start);
+  s->start = start;
   s->frontier = start;
   s->limitPlusSlop = s->heap->start + s->heap->size;
-=======
-  minSize = s->lastMajorStatistics->bytesLive 
-    + ((GC_HEAP_LIMIT_SLOP + GC_BONUS_SLOP) * s->numberOfProcs);
-  createHeap (s, s->heap, 
-              sizeofHeapDesired (s, minSize, 0),
-              minSize);
-
-  createCardMapAndCrossMap (s);
-  start = alignFrontier (s, s->heap->start);
-  s->start = s->frontier = start;
   s->limitPlusSlop = s->heap->start + s->heap->size - GC_BONUS_SLOP;
->>>>>>> 7782076a
   s->limit = s->limitPlusSlop - GC_HEAP_LIMIT_SLOP;
   initIntInfs (s);
   initVectors (s);
