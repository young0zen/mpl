/* Copyright (C) 2019 Matthew Fluet.
 * Copyright (C) 1999-2005 Henry Cejtin, Matthew Fluet, Suresh
 *    Jagannathan, and Stephen Weeks.
 * Copyright (C) 1997-2000 NEC Research Institute.
 *
 * MLton is released under a HPND-style license.
 * See the file MLton-LICENSE for details.
 */

void numStackFramesAux (GC_state s, 
                        __attribute__ ((unused)) GC_frameIndex i) {
  s->callStackState.numStackFrames++;
}

uint32_t GC_numStackFrames (__attribute__ ((unused)) GC_state *gs) {
  GC_state s = pthread_getspecific (gcstate_key);
  s->callStackState.numStackFrames = 0;
  foreachStackFrame (s, numStackFramesAux);
  if (DEBUG_CALL_STACK)
    fprintf (stderr, "%"PRIu32" = GC_numStackFrames [%d]\n", 
             s->callStackState.numStackFrames, Proc_processorNumber (s));
  return s->callStackState.numStackFrames;
}

void callStackAux (GC_state s, GC_frameIndex i) {
  if (DEBUG_CALL_STACK)
    fprintf (stderr, "callStackAux ("FMTFI")\n", i);
  s->callStackState.callStack[s->callStackState.numStackFrames] = i;
  s->callStackState.numStackFrames++;
}

void GC_callStack (__attribute__ ((unused)) GC_state *gs, 
                   pointer p) {
  GC_state s = pthread_getspecific (gcstate_key);
  if (DEBUG_CALL_STACK)
    fprintf (stderr, "GC_callStack [%d]\n", Proc_processorNumber (s));
  s->callStackState.numStackFrames = 0;
  s->callStackState.callStack = (uint32_t*)p;
  foreachStackFrame (s, callStackAux);
}

uint32_t* GC_frameIndexSourceSeq (__attribute__ ((unused)) GC_state *gs, 
                                  GC_frameIndex frameIndex) {
  uint32_t *res;
<<<<<<< HEAD
  GC_state s = pthread_getspecific (gcstate_key);
  res = s->sourceMaps.sourceSeqs[s->sourceMaps.frameSources[frameIndex]];
=======

  res = s->sourceMaps.sourceSeqs[s->frameInfos[frameIndex].sourceSeqIndex];
>>>>>>> 324b32c1
  if (DEBUG_CALL_STACK)
    fprintf (stderr, FMTPTR" = GC_frameIndexSourceSeq ("FMTFI") [%d]\n",
             (uintptr_t)res, frameIndex, Proc_processorNumber (s));
  return res;
}<|MERGE_RESOLUTION|>--- conflicted
+++ resolved
@@ -42,13 +42,9 @@
 uint32_t* GC_frameIndexSourceSeq (__attribute__ ((unused)) GC_state *gs, 
                                   GC_frameIndex frameIndex) {
   uint32_t *res;
-<<<<<<< HEAD
+
   GC_state s = pthread_getspecific (gcstate_key);
-  res = s->sourceMaps.sourceSeqs[s->sourceMaps.frameSources[frameIndex]];
-=======
-
   res = s->sourceMaps.sourceSeqs[s->frameInfos[frameIndex].sourceSeqIndex];
->>>>>>> 324b32c1
   if (DEBUG_CALL_STACK)
     fprintf (stderr, FMTPTR" = GC_frameIndexSourceSeq ("FMTFI") [%d]\n",
              (uintptr_t)res, frameIndex, Proc_processorNumber (s));
