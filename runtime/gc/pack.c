/* Copyright (C) 2012 Matthew Fluet.
 * Copyright (C) 1999-2008 Henry Cejtin, Matthew Fluet, Suresh
 *    Jagannathan, and Stephen Weeks.
 * Copyright (C) 1997-2000 NEC Research Institute.
 *
 * MLton is released under a BSD-style license.
 * See the file MLton-LICENSE for details.
 */

void GC_pack (__attribute__ ((unused)) GC_state *gs) {
  size_t keep;
<<<<<<< HEAD

  enter (s);
  if (DEBUG or s->controls.messages)
    fprintf (stderr, 
             "[GC: Packing heap at "FMTPTR" of size %s bytes.]\n",
             (uintptr_t)(s->heap.start),
             uintmaxToCommaString(s->heap.size));
=======
  GC_state s = pthread_getspecific (gcstate_key);
  s->syncReason = SYNC_PACK;
  ENTER0 (s);
  if (DEBUG or s->controls->messages)
    fprintf (stderr, "[GC: Packing heap at "FMTPTR" of size %s bytes.]\n",
             (uintptr_t)(s->heap->start),
             uintmaxToCommaString(s->heap->size));
>>>>>>> 21fb01b5
  /* Could put some code here to skip the GC if there hasn't been much
   * allocated since the last collection.  But you would still need to
   * do a minor GC to make all objects contiguous.
   */
  performGC (s, 0, 0, TRUE, FALSE);
<<<<<<< HEAD
  keep = (size_t)(s->heap.oldGenSize * 1.1);
  if (keep <= s->heap.size) {
    shrinkHeap (s, &s->heap, keep);
    setCardMapAndCrossMap (s);
    setGCStateCurrentHeap (s, 0, 0);
    setGCStateCurrentThreadAndStack (s);
  }
  releaseHeap (s, &s->secondaryHeap);
  if (DEBUG or s->controls.messages)
    fprintf (stderr, 
             "[GC: Packed heap at "FMTPTR" to size %s bytes.]\n",
             (uintptr_t)(s->heap.start),
             uintmaxToCommaString(s->heap.size));
  leave (s);
}

void GC_unpack (GC_state s) {
  enter (s);
  if (DEBUG or s->controls.messages)
    fprintf (stderr, 
             "[GC: Unpacking heap at "FMTPTR" of size %s bytes.]\n", 
             (uintptr_t)(s->heap.start),
             uintmaxToCommaString(s->heap.size));
=======
  keep = s->heap->oldGenSize * 1.1;
  if (keep <= s->heap->size) {
    shrinkHeap (s, s->heap, keep);
    setGCStateCurrentHeap (s, 0, 0, true);
    setGCStateCurrentThreadAndStack (s);
  }
  releaseHeap (s, s->secondaryHeap);
  if (DEBUG or s->controls->messages)
    fprintf (stderr, "[GC: Packed heap at "FMTPTR" to size %s bytes.]\n",
             (uintptr_t)(s->heap->start),
             uintmaxToCommaString(s->heap->size));
  LEAVE0 (s);
}

void GC_unpack (__attribute__ ((unused)) GC_state *gs) {
  GC_state s = pthread_getspecific (gcstate_key);
  s->syncReason = SYNC_PACK;
  ENTER0 (s);
  if (DEBUG or s->controls->messages)
    fprintf (stderr, "[GC: Unpacking heap at "FMTPTR" of size %s bytes.]\n", 
             (uintptr_t)(s->heap->start),
             uintmaxToCommaString(s->heap->size));
>>>>>>> 21fb01b5
  /* The enterGC is needed here because minorGC and resizeHeap might
   * move the stack, and the SIGPROF catcher would then see a bogus
   * stack.  The leaveGC has to happen after the setStack.
   */
  enterGC (s);
  minorGC (s);
<<<<<<< HEAD
  resizeHeap (s, s->heap.oldGenSize);
  setCardMapAndCrossMap (s);
=======
  resizeHeap (s, s->heap->oldGenSize);
>>>>>>> 21fb01b5
  resizeHeapSecondary (s);
  setGCStateCurrentHeap (s, 0, 0, true);
  setGCStateCurrentThreadAndStack (s);
  leaveGC (s);
<<<<<<< HEAD
  if (DEBUG or s->controls.messages)
    fprintf (stderr, 
             "[GC: Unpacked heap at "FMTPTR" to size %s bytes.]\n",
             (uintptr_t)(s->heap.start),
             uintmaxToCommaString(s->heap.size));
  leave (s);
=======
  if (DEBUG or s->controls->messages)
    fprintf (stderr, "[GC: Unpacked heap at "FMTPTR" to size %s bytes.]\n",
             (uintptr_t)(s->heap->start),
             uintmaxToCommaString(s->heap->size));
  LEAVE0 (s);
>>>>>>> 21fb01b5
}<|MERGE_RESOLUTION|>--- conflicted
+++ resolved
@@ -7,17 +7,8 @@
  * See the file MLton-LICENSE for details.
  */
 
-void GC_pack (__attribute__ ((unused)) GC_state *gs) {
+void GC_pack (void) {
   size_t keep;
-<<<<<<< HEAD
-
-  enter (s);
-  if (DEBUG or s->controls.messages)
-    fprintf (stderr, 
-             "[GC: Packing heap at "FMTPTR" of size %s bytes.]\n",
-             (uintptr_t)(s->heap.start),
-             uintmaxToCommaString(s->heap.size));
-=======
   GC_state s = pthread_getspecific (gcstate_key);
   s->syncReason = SYNC_PACK;
   ENTER0 (s);
@@ -25,88 +16,51 @@
     fprintf (stderr, "[GC: Packing heap at "FMTPTR" of size %s bytes.]\n",
              (uintptr_t)(s->heap->start),
              uintmaxToCommaString(s->heap->size));
->>>>>>> 21fb01b5
   /* Could put some code here to skip the GC if there hasn't been much
    * allocated since the last collection.  But you would still need to
    * do a minor GC to make all objects contiguous.
    */
   performGC (s, 0, 0, TRUE, FALSE);
-<<<<<<< HEAD
-  keep = (size_t)(s->heap.oldGenSize * 1.1);
-  if (keep <= s->heap.size) {
-    shrinkHeap (s, &s->heap, keep);
+  keep = (size_t)(s->heap->oldGenSize * 1.1);
+  if (keep <= s->heap->size) {
+    shrinkHeap (s, s->heap, keep);
     setCardMapAndCrossMap (s);
     setGCStateCurrentHeap (s, 0, 0);
     setGCStateCurrentThreadAndStack (s);
   }
-  releaseHeap (s, &s->secondaryHeap);
-  if (DEBUG or s->controls.messages)
-    fprintf (stderr, 
-             "[GC: Packed heap at "FMTPTR" to size %s bytes.]\n",
-             (uintptr_t)(s->heap.start),
-             uintmaxToCommaString(s->heap.size));
-  leave (s);
-}
-
-void GC_unpack (GC_state s) {
-  enter (s);
-  if (DEBUG or s->controls.messages)
-    fprintf (stderr, 
-             "[GC: Unpacking heap at "FMTPTR" of size %s bytes.]\n", 
-             (uintptr_t)(s->heap.start),
-             uintmaxToCommaString(s->heap.size));
-=======
-  keep = s->heap->oldGenSize * 1.1;
-  if (keep <= s->heap->size) {
-    shrinkHeap (s, s->heap, keep);
-    setGCStateCurrentHeap (s, 0, 0, true);
-    setGCStateCurrentThreadAndStack (s);
-  }
   releaseHeap (s, s->secondaryHeap);
   if (DEBUG or s->controls->messages)
-    fprintf (stderr, "[GC: Packed heap at "FMTPTR" to size %s bytes.]\n",
+    fprintf (stderr,
+             "[GC: Packed heap at "FMTPTR" to size %s bytes.]\n",
              (uintptr_t)(s->heap->start),
              uintmaxToCommaString(s->heap->size));
   LEAVE0 (s);
 }
 
-void GC_unpack (__attribute__ ((unused)) GC_state *gs) {
+void GC_unpack (void) {
   GC_state s = pthread_getspecific (gcstate_key);
   s->syncReason = SYNC_PACK;
   ENTER0 (s);
   if (DEBUG or s->controls->messages)
-    fprintf (stderr, "[GC: Unpacking heap at "FMTPTR" of size %s bytes.]\n", 
+    fprintf (stderr, "[GC: Unpacking heap at "FMTPTR" of size %s bytes.]\n",
              (uintptr_t)(s->heap->start),
              uintmaxToCommaString(s->heap->size));
->>>>>>> 21fb01b5
   /* The enterGC is needed here because minorGC and resizeHeap might
    * move the stack, and the SIGPROF catcher would then see a bogus
    * stack.  The leaveGC has to happen after the setStack.
    */
   enterGC (s);
   minorGC (s);
-<<<<<<< HEAD
-  resizeHeap (s, s->heap.oldGenSize);
+  resizeHeap (s, s->heap->oldGenSize);
   setCardMapAndCrossMap (s);
-=======
-  resizeHeap (s, s->heap->oldGenSize);
->>>>>>> 21fb01b5
   resizeHeapSecondary (s);
   setGCStateCurrentHeap (s, 0, 0, true);
   setGCStateCurrentThreadAndStack (s);
   leaveGC (s);
-<<<<<<< HEAD
-  if (DEBUG or s->controls.messages)
-    fprintf (stderr, 
+  if (DEBUG or s->controls->messages)
+    fprintf (stderr,
              "[GC: Unpacked heap at "FMTPTR" to size %s bytes.]\n",
-             (uintptr_t)(s->heap.start),
-             uintmaxToCommaString(s->heap.size));
-  leave (s);
-=======
-  if (DEBUG or s->controls->messages)
-    fprintf (stderr, "[GC: Unpacked heap at "FMTPTR" to size %s bytes.]\n",
              (uintptr_t)(s->heap->start),
              uintmaxToCommaString(s->heap->size));
   LEAVE0 (s);
->>>>>>> 21fb01b5
 }