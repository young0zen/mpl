--- conflicted
+++ resolved
@@ -24,17 +24,14 @@
 }
 
 void GC_switchToThread (GC_state s, pointer p, size_t ensureBytesFree) {
-<<<<<<< HEAD
   if (DEBUG_THREADS)
-    fprintf (stderr, "GC_switchToThread ("FMTPTR", %"PRIuMAX")\n",
-             (uintptr_t)p, (uintmax_t)ensureBytesFree);
-  if (FALSE) {
-=======
-  if (DEBUG_THREADS or s->controls->messages)
-    fprintf (stderr, "GC_switchToThread ("FMTPTR", %zu) [%d]\n", 
-             (uintptr_t)p, ensureBytesFree, Proc_processorNumber (s));
+    fprintf (stderr,
+             "GC_switchToThread ("FMTPTR", %"PRIuMAX") [%d]\n",
+             (uintptr_t)p,
+             (uintmax_t)ensureBytesFree,
+             Proc_processorNumber (s));
+#warning Switch to other branch when I can
   if (TRUE) {
->>>>>>> 68e4ac01
     /* This branch is slower than the else branch, especially
      * when debugging is turned on, because it does an invariant
      * check on every thread switch.
@@ -50,7 +47,7 @@
     getThreadCurrent(s)->bytesNeeded = ensureBytesFree;
     switchToThread (s, pointerToObjptr(p, s->heap->start));
     s->atomicState--;
-    /* XX spoons don't bother to check the signal handler here since we
+    /* SPOONHOWER_NOTE: don't bother to check the signal handler here since we
        (probably) aren't bothering to synchronize.  we'll get it on the next
        failed allocation request. */
     //switchToSignalHandlerThreadIfNonAtomicAndSignalPending (s);
@@ -63,6 +60,7 @@
     assert (invariantForMutatorStack(s));
     //LEAVE0 (s);
   } else {
+#warning Why? It looks exactly the same...
     assert (false and "unsafe in a multiprocessor context");
     /* BEGIN: enter(s); */
     getStackCurrent(s)->used = sizeofGCStateCurrentStackUsed (s);
