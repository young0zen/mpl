--- conflicted
+++ resolved
@@ -45,15 +45,8 @@
   objptr *globals;
   uint32_t globalsLength;
   bool hashConsDuringGC;
-<<<<<<< HEAD
-  struct GC_heap heap;
-  struct GC_lastMajorStatistics lastMajorStatistics;
-=======
   struct GC_heap *heap;
-  struct GC_intInfInit *intInfInits;
-  uint32_t intInfInitsLength;
   struct GC_lastMajorStatistics *lastMajorStatistics;
->>>>>>> 024d58d7
   pointer limitPlusSlop; /* limit + GC_HEAP_LIMIT_SLOP */
   int (*loadGlobals)(FILE *f); /* loads the globals from the file. */
   uint32_t magic; /* The magic number for this executable. */
