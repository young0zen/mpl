/* Copyright (C) 2012,2014,2019 Matthew Fluet.
 * Copyright (C) 1999-2008 Henry Cejtin, Matthew Fluet, Suresh
 *    Jagannathan, and Stephen Weeks.
 * Copyright (C) 1997-2000 NEC Research Institute.
 *
 * MLton is released under a HPND-style license.
 * See the file MLton-LICENSE for details.
 */

#ifndef GC_STATE_H_
#define GC_STATE_H_

#if (defined (MLTON_GC_INTERNAL_TYPES))

struct GC_state {
  /* These fields are at the front because they are the most commonly
   * referenced, and having them at smaller offsets may decrease code
   * size and improve cache performance.
   */
  pointer frontier;
  pointer limit;
  pointer stackTop; /* Top of stack in current thread. */
  pointer stackLimit; /* stackBottom + stackSize - maxFrameSize */
  size_t exnStack;
  /* Alphabetized fields follow. */
  size_t alignment; /* */
  bool amInGC;
  bool amOriginal;
  char **atMLtons; /* Initial @MLton args, processed before command line. */
  int atMLtonsLength;
  uint32_t atomicState;
  objptr callFromCHandlerThread; /* Handler for exported C calls (in heap). */
  struct GC_callStackState callStackState;
  struct GC_controls *controls;
  struct GC_globalCumulativeStatistics* globalCumulativeStatistics;
  struct GC_cumulativeStatistics *cumulativeStatistics;
  objptr currentThread; /* Currently executing thread (in heap). */
  objptr wsQueue; /* The work-stealing queue for this processor */
  /* RAM_NOTE: Is this the right type? */
  pointer ffiArgs;
<<<<<<< HEAD
  GC_frameLayout frameLayouts; /* Array of frame layouts. */
  uint32_t frameLayoutsLength; /* Cardinality of frameLayouts array. */
  struct HM_chunkList* freeListSmall;
  struct HM_chunkList* freeListLarge;
  size_t nextChunkAllocSize;
=======
  struct GC_forwardState forwardState;
  GC_frameInfo frameInfos; /* Array of frame infos. */
  uint32_t frameInfosLength; /* Cardinality of frameInfos array. */
  struct GC_generationalMaps generationalMaps;
  pointer globalFrontier;
  pointer globalLimitPlusSlop;
  /* RAM_NOTE: Not sure if this is used anymore... */
>>>>>>> 6af29f6c
  /*
   * SPOONHOWER_NOTE: Currently only used to hold raise operands. At least, I
   * think so
   */
  Pointer *globalObjptrNonRoot;
  uint32_t globalObjptrNonRootLength;
  /* Ordinary globals */
  objptr *globals;
  uint32_t globalsLength;
  struct GC_lastMajorStatistics *lastMajorStatistics;
  pointer limitPlusSlop; /* limit + GC_HEAP_LIMIT_SLOP */
  int (*loadGlobals)(FILE *f); /* loads the globals from the file. */
  uint32_t magic; /* The magic number for this executable. */
  uint32_t maxFrameSize;
  /* SAM_NOTE: can remove this */
  bool mutatorMarksCards;
  /* The maximum amount of concurrency */
  uint32_t numberOfProcs;
  GC_objectType objectTypes; /* Array of object types. */
  uint32_t objectTypesLength; /* Cardinality of objectTypes array. */
  int32_t procNumber;
  /* States for each processor */
  GC_state procStates;
  struct GC_profiling profiling;
  GC_frameIndex (*returnAddressToFrameIndex) (GC_returnAddress ra);
  /* Roots that may be, for example, on the C call stack */
  objptr *roots;
  uint32_t rootsLength;
  objptr savedThread; /* Result of GC_copyCurrentThread.
                       * Thread interrupted by arrival of signal.
                       */
  int (*saveGlobals)(FILE *f); /* saves the globals to the file. */
  bool saveWorldStatus; /* */
  objptr signalHandlerThread; /* Handler for signals (in heap). */
  struct GC_signalsInfo signalsInfo;
  struct GC_sourceMaps sourceMaps;
  pointer stackBottom; /* Bottom of stack in current thread. */
  pthread_t self; /* thread owning the GC_state */
  uint32_t terminationLeader;
  struct GC_sysvals sysvals;
  struct GC_vectorInit *vectorInits;
  uint32_t vectorInitsLength;
  GC_weak weaks; /* Linked list of (live) weak pointers */
  char *worldFile;
  struct TracingContext *trace;
  struct TLSObjects tlsObjects;
};

#endif /* (defined (MLTON_GC_INTERNAL_TYPES)) */

#if (defined (MLTON_GC_INTERNAL_FUNCS))

static void displayGCState (GC_state s, FILE *stream);

static inline size_t sizeofGCStateCurrentStackUsed (GC_state s);
static inline void setGCStateCurrentThreadAndStack (GC_state s);

#endif /* (defined (MLTON_GC_INTERNAL_FUNCS)) */

#if (defined (MLTON_GC_INTERNAL_BASIS))

PRIVATE bool GC_getAmOriginal (void);
PRIVATE void GC_setAmOriginal (bool b);
PRIVATE void GC_setControlsMessages (bool b);
PRIVATE void GC_setControlsSummary (bool b);
PRIVATE void GC_setControlsRusageMeasureGC (bool b);
// SAM_NOTE: TODO: remove this and replace with blocks statistics
PRIVATE size_t GC_getMaxChunkPoolOccupancy (void);
PRIVATE size_t GC_getGlobalCumulativeStatisticsMaxHeapOccupancy (void);
PRIVATE uintmax_t GC_getCumulativeStatisticsBytesAllocated (void);
PRIVATE uintmax_t GC_getCumulativeStatisticsBytesPromoted (void);
PRIVATE uintmax_t GC_getCumulativeStatisticsNumCopyingGCs (void);
PRIVATE uintmax_t GC_getCumulativeStatisticsNumMarkCompactGCs (void);
PRIVATE uintmax_t GC_getCumulativeStatisticsNumMinorGCs (void);
PRIVATE size_t GC_getCumulativeStatisticsMaxBytesLive (void);
PRIVATE void GC_setHashConsDuringGC (bool b);
PRIVATE size_t GC_getLastMajorStatisticsBytesLive (void);

PRIVATE uintmax_t GC_getLocalGCMillisecondsOfProc(uint32_t proc);
PRIVATE uintmax_t GC_getPromoMillisecondsOfProc(uint32_t proc);

PRIVATE pointer GC_getCallFromCHandlerThread (void);
PRIVATE void GC_setCallFromCHandlerThreads (pointer p);
PRIVATE pointer GC_getCurrentThread (void);

PRIVATE pointer GC_getSavedThread (void);
PRIVATE void GC_setSavedThread (pointer p);
PRIVATE void GC_setSignalHandlerThreads (pointer p);

#endif /* (defined (MLTON_GC_INTERNAL_BASIS)) */

PRIVATE struct TLSObjects* GC_getTLSObjects(void);

PRIVATE void GC_getGCRusageOfProc (int32_t p, struct rusage* rusage);

PRIVATE sigset_t* GC_getSignalsHandledAddr (void);
PRIVATE sigset_t* GC_getSignalsPendingAddr (void);
PRIVATE void GC_setGCSignalHandled (bool b);
PRIVATE bool GC_getGCSignalPending (void);
PRIVATE void GC_setGCSignalPending (bool b);

#endif /* GC_STATE_H_ */<|MERGE_RESOLUTION|>--- conflicted
+++ resolved
@@ -38,21 +38,11 @@
   objptr wsQueue; /* The work-stealing queue for this processor */
   /* RAM_NOTE: Is this the right type? */
   pointer ffiArgs;
-<<<<<<< HEAD
-  GC_frameLayout frameLayouts; /* Array of frame layouts. */
-  uint32_t frameLayoutsLength; /* Cardinality of frameLayouts array. */
+  GC_frameInfo frameInfos; /* Array of frame infos. */
+  uint32_t frameInfosLength; /* Cardinality of frameInfos array. */
   struct HM_chunkList* freeListSmall;
   struct HM_chunkList* freeListLarge;
   size_t nextChunkAllocSize;
-=======
-  struct GC_forwardState forwardState;
-  GC_frameInfo frameInfos; /* Array of frame infos. */
-  uint32_t frameInfosLength; /* Cardinality of frameInfos array. */
-  struct GC_generationalMaps generationalMaps;
-  pointer globalFrontier;
-  pointer globalLimitPlusSlop;
-  /* RAM_NOTE: Not sure if this is used anymore... */
->>>>>>> 6af29f6c
   /*
    * SPOONHOWER_NOTE: Currently only used to hold raise operands. At least, I
    * think so
