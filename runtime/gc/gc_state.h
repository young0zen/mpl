/* Copyright (C) 2012 Matthew Fluet.
 * Copyright (C) 1999-2008 Henry Cejtin, Matthew Fluet, Suresh
 *    Jagannathan, and Stephen Weeks.
 * Copyright (C) 1997-2000 NEC Research Institute.
 *
 * MLton is released under a BSD-style license.
 * See the file MLton-LICENSE for details.
 */

#if (defined (MLTON_GC_INTERNAL_TYPES))

struct GC_state {
  /* These fields are at the front because they are the most commonly
   * referenced, and having them at smaller offsets may decrease code
   * size and improve cache performance.
   */
  pointer frontier; /* heap.start <= frontier < limit */
  pointer limit; /* limit = heap.start + heap.size */
  pointer stackTop; /* Top of stack in current thread. */
  pointer stackLimit; /* stackBottom + stackSize - maxFrameSize */
  size_t exnStack;
  /* Alphabetized fields follow. */
  size_t alignment; /* */
  bool amInGC;
  bool amOriginal;
  char **atMLtons; /* Initial @MLton args, processed before command line. */
  int atMLtonsLength;
  uint32_t atomicState;
  objptr callFromCHandlerThread; /* Handler for exported C calls (in heap). */
  struct GC_callStackState callStackState;
  bool canMinor; /* TRUE iff there is space for a minor gc. */
  struct GC_controls controls;
  struct GC_cumulativeStatistics cumulativeStatistics;
  objptr currentThread; /* Currently executing thread (in heap). */
  struct GC_forwardState forwardState;
  GC_frameLayout frameLayouts; /* Array of frame layouts. */
  uint32_t frameLayoutsLength; /* Cardinality of frameLayouts array. */
  struct GC_generationalMaps generationalMaps;
  objptr *globals;
  uint32_t globalsLength;
  bool hashConsDuringGC;
  struct GC_heap *heap;
  struct GC_intInfInit *intInfInits;
  uint32_t intInfInitsLength;
  struct GC_lastMajorStatistics *lastMajorStatistics;
  pointer limitPlusSlop; /* limit + GC_HEAP_LIMIT_SLOP */
  int (*loadGlobals)(FILE *f); /* loads the globals from the file. */
  uint32_t magic; /* The magic number for this executable. */
  uint32_t maxFrameSize;
  bool mutatorMarksCards;
  GC_objectHashTable objectHashTable;
  GC_objectType objectTypes; /* Array of object types. */
  uint32_t objectTypesLength; /* Cardinality of objectTypes array. */
  struct GC_profiling profiling;
  GC_frameIndex (*returnAddressToFrameIndex) (GC_returnAddress ra);
  objptr savedThread; /* Result of GC_copyCurrentThread.
                       * Thread interrupted by arrival of signal.
                       */
  int (*saveGlobals)(FILE *f); /* saves the globals to the file. */
  bool saveWorldStatus; /* */
  struct GC_heap *secondaryHeap; /* Used for major copying collection. */
  objptr signalHandlerThread; /* Handler for signals (in heap). */
  struct GC_signalsInfo signalsInfo;
  struct GC_sourceMaps sourceMaps;
  pointer stackBottom; /* Bottom of stack in current thread. */
  struct GC_sysvals sysvals;
  struct GC_translateState translateState;
  struct GC_vectorInit *vectorInits;
  uint32_t vectorInitsLength;
  GC_weak weaks; /* Linked list of (live) weak pointers */
};

#endif /* (defined (MLTON_GC_INTERNAL_TYPES)) */

#if (defined (MLTON_GC_INTERNAL_FUNCS))

static void displayGCState (GC_state s, FILE *stream);

static inline size_t sizeofGCStateCurrentStackUsed (GC_state s);
static inline void setGCStateCurrentThreadAndStack (GC_state s);
static void setGCStateCurrentHeap (GC_state s, 
                                   size_t oldGenBytesRequested, 
                                   size_t nurseryBytesRequested);

#endif /* (defined (MLTON_GC_INTERNAL_FUNCS)) */

#if (defined (MLTON_GC_INTERNAL_BASIS)) 

<<<<<<< HEAD
PRIVATE bool GC_getAmOriginal (GC_state s);
PRIVATE void GC_setAmOriginal (GC_state s, bool b);
PRIVATE void GC_setControlsMessages (GC_state s, bool b);
PRIVATE void GC_setControlsSummary (GC_state s, bool b);
PRIVATE void GC_setControlsRusageMeasureGC (GC_state s, bool b);
PRIVATE uintmax_t GC_getCumulativeStatisticsBytesAllocated (GC_state s);
PRIVATE uintmax_t GC_getCumulativeStatisticsNumCopyingGCs (GC_state s);
PRIVATE uintmax_t GC_getCumulativeStatisticsNumMarkCompactGCs (GC_state s);
PRIVATE uintmax_t GC_getCumulativeStatisticsNumMinorGCs (GC_state s);
PRIVATE size_t GC_getCumulativeStatisticsMaxBytesLive (GC_state s);
PRIVATE void GC_setHashConsDuringGC (GC_state s, bool b);
PRIVATE size_t GC_getLastMajorStatisticsBytesLive (GC_state s);

PRIVATE pointer GC_getCallFromCHandlerThread (GC_state s);
PRIVATE void GC_setCallFromCHandlerThread (GC_state s, pointer p);
PRIVATE pointer GC_getCurrentThread (GC_state s);
PRIVATE pointer GC_getSavedThread (GC_state s);
PRIVATE void GC_setSavedThread (GC_state s, pointer p);
PRIVATE void GC_setSignalHandlerThread (GC_state s, pointer p);

#endif /* (defined (MLTON_GC_INTERNAL_BASIS)) */

PRIVATE struct rusage* GC_getRusageGCAddr (GC_state s);

PRIVATE sigset_t* GC_getSignalsHandledAddr (GC_state s);
PRIVATE sigset_t* GC_getSignalsPendingAddr (GC_state s);
PRIVATE void GC_setGCSignalHandled (GC_state s, bool b);
PRIVATE bool GC_getGCSignalPending (GC_state s);
PRIVATE void GC_setGCSignalPending (GC_state s, bool b);
=======
bool GC_getAmOriginal (GC_state *gs);
void GC_setAmOriginal (GC_state *gs, bool b);
void GC_setMessages (GC_state *gs, bool b);
void GC_setSummary (GC_state *gs, bool b);
void GC_setRusageMeasureGC (GC_state *gs, bool b);
void GC_setHashConsDuringGC (GC_state *gs, bool b);

pointer GC_getCurrentThread (GC_state *gs);
pointer GC_getSavedThread (GC_state *gs);
void GC_setCallFromCHandlerThread (GC_state *gs, pointer p);
void GC_setSavedThread (GC_state *gs, pointer p);
void GC_setSignalHandlerThread (GC_state *gs, pointer p);

#endif /* (defined (MLTON_GC_INTERNAL_BASIS)) */

sigset_t* GC_getSignalsHandledAddr (GC_state s);
sigset_t* GC_getSignalsPendingAddr (GC_state s);
void GC_setGCSignalHandled (GC_state s, bool b);
bool GC_getGCSignalPending (GC_state s);
void GC_setGCSignalPending (GC_state s, bool b);
>>>>>>> 21fb01b5
<|MERGE_RESOLUTION|>--- conflicted
+++ resolved
@@ -78,63 +78,40 @@
 
 static inline size_t sizeofGCStateCurrentStackUsed (GC_state s);
 static inline void setGCStateCurrentThreadAndStack (GC_state s);
-static void setGCStateCurrentHeap (GC_state s, 
-                                   size_t oldGenBytesRequested, 
+static void setGCStateCurrentHeap (GC_state s,
+                                   size_t oldGenBytesRequested,
                                    size_t nurseryBytesRequested);
 
 #endif /* (defined (MLTON_GC_INTERNAL_FUNCS)) */
 
-#if (defined (MLTON_GC_INTERNAL_BASIS)) 
+#if (defined (MLTON_GC_INTERNAL_BASIS))
 
-<<<<<<< HEAD
-PRIVATE bool GC_getAmOriginal (GC_state s);
-PRIVATE void GC_setAmOriginal (GC_state s, bool b);
-PRIVATE void GC_setControlsMessages (GC_state s, bool b);
-PRIVATE void GC_setControlsSummary (GC_state s, bool b);
-PRIVATE void GC_setControlsRusageMeasureGC (GC_state s, bool b);
-PRIVATE uintmax_t GC_getCumulativeStatisticsBytesAllocated (GC_state s);
-PRIVATE uintmax_t GC_getCumulativeStatisticsNumCopyingGCs (GC_state s);
-PRIVATE uintmax_t GC_getCumulativeStatisticsNumMarkCompactGCs (GC_state s);
-PRIVATE uintmax_t GC_getCumulativeStatisticsNumMinorGCs (GC_state s);
-PRIVATE size_t GC_getCumulativeStatisticsMaxBytesLive (GC_state s);
-PRIVATE void GC_setHashConsDuringGC (GC_state s, bool b);
-PRIVATE size_t GC_getLastMajorStatisticsBytesLive (GC_state s);
+PRIVATE bool GC_getAmOriginal (void);
+PRIVATE void GC_setAmOriginal (bool b);
+PRIVATE void GC_setControlsMessages (bool b);
+PRIVATE void GC_setControlsSummary (bool b);
+PRIVATE void GC_setControlsRusageMeasureGC (bool b);
+PRIVATE uintmax_t GC_getCumulativeStatisticsBytesAllocated (void);
+PRIVATE uintmax_t GC_getCumulativeStatisticsNumCopyingGCs (void);
+PRIVATE uintmax_t GC_getCumulativeStatisticsNumMarkCompactGCs (void);
+PRIVATE uintmax_t GC_getCumulativeStatisticsNumMinorGCs (void);
+PRIVATE size_t GC_getCumulativeStatisticsMaxBytesLive (void);
+PRIVATE void GC_setHashConsDuringGC (bool b);
+PRIVATE size_t GC_getLastMajorStatisticsBytesLive (void);
 
-PRIVATE pointer GC_getCallFromCHandlerThread (GC_state s);
-PRIVATE void GC_setCallFromCHandlerThread (GC_state s, pointer p);
-PRIVATE pointer GC_getCurrentThread (GC_state s);
-PRIVATE pointer GC_getSavedThread (GC_state s);
-PRIVATE void GC_setSavedThread (GC_state s, pointer p);
-PRIVATE void GC_setSignalHandlerThread (GC_state s, pointer p);
+PRIVATE pointer GC_getCallFromCHandlerThread (void);
+PRIVATE void GC_setCallFromCHandlerThread (pointer p);
+PRIVATE pointer GC_getCurrentThread (void);
+PRIVATE pointer GC_getSavedThread (void);
+PRIVATE void GC_setSavedThread (pointer p);
+PRIVATE void GC_setSignalHandlerThread (pointer p);
 
 #endif /* (defined (MLTON_GC_INTERNAL_BASIS)) */
 
-PRIVATE struct rusage* GC_getRusageGCAddr (GC_state s);
+PRIVATE struct rusage* GC_getRusageGCAddr (void);
 
-PRIVATE sigset_t* GC_getSignalsHandledAddr (GC_state s);
-PRIVATE sigset_t* GC_getSignalsPendingAddr (GC_state s);
-PRIVATE void GC_setGCSignalHandled (GC_state s, bool b);
-PRIVATE bool GC_getGCSignalPending (GC_state s);
-PRIVATE void GC_setGCSignalPending (GC_state s, bool b);
-=======
-bool GC_getAmOriginal (GC_state *gs);
-void GC_setAmOriginal (GC_state *gs, bool b);
-void GC_setMessages (GC_state *gs, bool b);
-void GC_setSummary (GC_state *gs, bool b);
-void GC_setRusageMeasureGC (GC_state *gs, bool b);
-void GC_setHashConsDuringGC (GC_state *gs, bool b);
-
-pointer GC_getCurrentThread (GC_state *gs);
-pointer GC_getSavedThread (GC_state *gs);
-void GC_setCallFromCHandlerThread (GC_state *gs, pointer p);
-void GC_setSavedThread (GC_state *gs, pointer p);
-void GC_setSignalHandlerThread (GC_state *gs, pointer p);
-
-#endif /* (defined (MLTON_GC_INTERNAL_BASIS)) */
-
-sigset_t* GC_getSignalsHandledAddr (GC_state s);
-sigset_t* GC_getSignalsPendingAddr (GC_state s);
-void GC_setGCSignalHandled (GC_state s, bool b);
-bool GC_getGCSignalPending (GC_state s);
-void GC_setGCSignalPending (GC_state s, bool b);
->>>>>>> 21fb01b5
+PRIVATE sigset_t* GC_getSignalsHandledAddr (void);
+PRIVATE sigset_t* GC_getSignalsPendingAddr (void);
+PRIVATE void GC_setGCSignalHandled (bool b);
+PRIVATE bool GC_getGCSignalPending (void);
+PRIVATE void GC_setGCSignalPending (bool b);