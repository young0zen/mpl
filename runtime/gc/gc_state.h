--- conflicted
+++ resolved
@@ -75,12 +75,8 @@
   struct GC_signalsInfo signalsInfo;
   struct GC_sourceMaps sourceMaps;
   pointer stackBottom; /* Bottom of stack in current thread. */
-<<<<<<< HEAD
-=======
   pointer start; /* Like heap.nursery but per processor.  nursery <= start <= frontier */
-  uintmax_t startTime; /* The time when GC_init or GC_loadWorld was called. */
   int32_t syncReason;
->>>>>>> 5081907d
   struct GC_sysvals sysvals;
   struct GC_translateState translateState;
   struct GC_vectorInit *vectorInits;
@@ -97,16 +93,10 @@
 
 static inline size_t sizeofGCStateCurrentStackUsed (GC_state s);
 static inline void setGCStateCurrentThreadAndStack (GC_state s);
-<<<<<<< HEAD
 static void setGCStateCurrentHeap (GC_state s,
                                    size_t oldGenBytesRequested,
-                                   size_t nurseryBytesRequested);
-=======
-static void setGCStateCurrentHeap (GC_state s, 
-                                   size_t oldGenBytesRequested, 
                                    size_t nurseryBytesRequested,
                                    bool duringInit);
->>>>>>> 5081907d
 
 #endif /* (defined (MLTON_GC_INTERNAL_FUNCS)) */
 
