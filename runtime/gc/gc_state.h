--- conflicted
+++ resolved
@@ -63,12 +63,8 @@
   uint32_t maxFrameSize;
   bool mutatorMarksCards;
   /* The maximum amount of concurrency */
-<<<<<<< HEAD
-  int32_t numberOfProcs;
+  uint32_t numberOfProcs;
   int32_t workersPerProc;
-=======
-  uint32_t numberOfProcs;
->>>>>>> 7288193a
   GC_objectHashTable objectHashTable;
   GC_objectType objectTypes; /* Array of object types. */
   uint32_t objectTypesLength; /* Cardinality of objectTypes array. */
