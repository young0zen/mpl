--- conflicted
+++ resolved
@@ -212,29 +212,7 @@
     return NULL;
   }
 
-<<<<<<< HEAD
-  return splitChunkAt(chunk, splitPoint);
-}
-
-HM_chunk mmapNewChunk(size_t chunkWidth);
-HM_chunk mmapNewChunk(size_t chunkWidth) {
-  assert(isAligned(chunkWidth, HM_BLOCK_SIZE));
-  size_t bs = HM_BLOCK_SIZE;
-  pointer start = (pointer)GC_mmapAnon(NULL, chunkWidth + bs);
-  if (MAP_FAILED == start) {
-    return NULL;
-  }
-  start = (pointer)(uintptr_t)align((uintptr_t)start, bs);
-  HM_chunk result = HM_initializeChunk(start, start + chunkWidth);
-
-  LOG(LM_CHUNK, LL_INFO,
-    "Mapped a new region of size %zu",
-    chunkWidth + bs);
-
-  return result;
-=======
   return splitChunkAt(list, chunk, splitPoint);
->>>>>>> 8aef16b5
 }
 
 static inline bool chunkHasBytesFree(HM_chunk chunk, size_t bytes) {
@@ -352,10 +330,6 @@
       s->nextChunkAllocSize /= 2;
     }
   }
-<<<<<<< HEAD
-  HM_prependChunk(s->freeListLarge, chunk);
-=======
->>>>>>> 8aef16b5
 
   HM_prependChunk(getFreeListLarge(s), chunk);
   assert(chunk->frontier == HM_getChunkStart(chunk));
