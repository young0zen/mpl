/* Copyright (C) 2018-2020 Sam Westrick
 *
 * MLton is released under a HPND-style license.
 * See the file MLton-LICENSE for details.
 */

#ifndef REMEMBERED_SET_H_
#define REMEMBERED_SET_H_


#if (defined (MLTON_GC_INTERNAL_TYPES))

/* Remembering that there exists a downpointer to this object. The unpin
 * depth of the object will be stored in the object header. */
struct HM_remembered {
  objptr object;
};

<<<<<<< HEAD
typedef void (*HM_foreachDownptrFun)(GC_state s, objptr dst, objptr* field, objptr src, void* args);

typedef struct HM_foreachDownptrClosure {
  HM_foreachDownptrFun fun;
  void *env;
} *HM_foreachDownptrClosure;
=======
typedef void (*ForeachRememberedFunc)(GC_state s, objptr object, void* args);
>>>>>>> 3b807857

#endif /* defined (MLTON_GC_INTERNAL_TYPES) */


#if (defined (MLTON_GC_INTERNAL_BASIS))

<<<<<<< HEAD
void HM_remember(HM_chunkList remSet, objptr dst, objptr* field, objptr src);
void HM_rememberAtLevel(HM_HierarchicalHeap hh, objptr dst, objptr* field, objptr src);
void HM_foreachRemembered(GC_state s, HM_chunkList remSet, HM_foreachDownptrClosure f);
=======
void HM_remember(HM_chunkList remSet, objptr object);
void HM_rememberAtLevel(HM_HierarchicalHeap hh, objptr object);
void HM_foreachRemembered(GC_state s, HM_chunkList remSet, ForeachRememberedFunc f, void* fArgs);
>>>>>>> 3b807857
size_t HM_numRemembered(HM_chunkList remSet);

#endif /* defined (MLTON_GC_INTERNAL_BASIS) */


#endif /* REMEMBERED_SET_H_ */<|MERGE_RESOLUTION|>--- conflicted
+++ resolved
@@ -16,31 +16,21 @@
   objptr object;
 };
 
-<<<<<<< HEAD
 typedef void (*HM_foreachDownptrFun)(GC_state s, objptr dst, objptr* field, objptr src, void* args);
 
 typedef struct HM_foreachDownptrClosure {
   HM_foreachDownptrFun fun;
   void *env;
 } *HM_foreachDownptrClosure;
-=======
-typedef void (*ForeachRememberedFunc)(GC_state s, objptr object, void* args);
->>>>>>> 3b807857
 
 #endif /* defined (MLTON_GC_INTERNAL_TYPES) */
 
 
 #if (defined (MLTON_GC_INTERNAL_BASIS))
 
-<<<<<<< HEAD
-void HM_remember(HM_chunkList remSet, objptr dst, objptr* field, objptr src);
-void HM_rememberAtLevel(HM_HierarchicalHeap hh, objptr dst, objptr* field, objptr src);
-void HM_foreachRemembered(GC_state s, HM_chunkList remSet, HM_foreachDownptrClosure f);
-=======
 void HM_remember(HM_chunkList remSet, objptr object);
 void HM_rememberAtLevel(HM_HierarchicalHeap hh, objptr object);
-void HM_foreachRemembered(GC_state s, HM_chunkList remSet, ForeachRememberedFunc f, void* fArgs);
->>>>>>> 3b807857
+void HM_foreachRemembered(GC_state s, HM_chunkList remSet, HM_foreachDownptrClosure f);
 size_t HM_numRemembered(HM_chunkList remSet);
 
 #endif /* defined (MLTON_GC_INTERNAL_BASIS) */
