/* Copyright (C) 1999-2005 Henry Cejtin, Matthew Fluet, Suresh
 *    Jagannathan, and Stephen Weeks.
 * Copyright (C) 1997-2000 NEC Research Institute.
 *
 * MLton is released under a BSD-style license.
 * See the file MLton-LICENSE for details.
 */

#if (defined (MLTON_GC_INTERNAL_FUNCS))

static int processAtMLton (GC_state s, int argc,
                           char **argv, char **worldFile);

#endif /* (defined (MLTON_GC_INTERNAL_FUNCS)) */

<<<<<<< HEAD
PRIVATE int GC_init (GC_state s, int argc, char **argv);
=======
int GC_init (GC_state s, int argc, char **argv);
void GC_lateInit (GC_state s);
void GC_duplicate (GC_state d, GC_state s);
>>>>>>> 21fb01b5
<|MERGE_RESOLUTION|>--- conflicted
+++ resolved
@@ -13,10 +13,6 @@
 
 #endif /* (defined (MLTON_GC_INTERNAL_FUNCS)) */
 
-<<<<<<< HEAD
 PRIVATE int GC_init (GC_state s, int argc, char **argv);
-=======
-int GC_init (GC_state s, int argc, char **argv);
-void GC_lateInit (GC_state s);
-void GC_duplicate (GC_state d, GC_state s);
->>>>>>> 21fb01b5
+PRIVATE void GC_lateInit (GC_state s);
+PRIVATE void GC_duplicate (GC_state d, GC_state s);