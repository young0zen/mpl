/* Copyright (C) 2019 Matthew Fluet.
 * Copyright (C) 1999-2007 Henry Cejtin, Matthew Fluet, Suresh
 *    Jagannathan, and Stephen Weeks.
 * Copyright (C) 1997-2000 NEC Research Institute.
 *
 * MLton is released under a HPND-style license.
 * See the file MLton-LICENSE for details.
 */

/* GC_startSignalHandler does not do an enter()/leave(), even though
 * it is exported.  The basis library uses it via _import, not _prim,
 * and so does not treat it as a runtime call -- so the invariant in
 * enter would fail miserably.  It is OK because GC_startHandler must
 * be called from within a critical section.
 *
 * Don't make it inline, because it is also called in basis/Thread.c,
 * and when compiling with COMPILE_FAST, they may appear out of order.
 */
void GC_startSignalHandler (void) {
  /* Switch to the signal handler thread. */
  GC_state s = pthread_getspecific (gcstate_key);
  if (DEBUG_SIGNALS) {
    fprintf (stderr, "GC_startSignalHandler [%d]\n",
             Proc_processorNumber (s));
  }
  assert (s->atomicState == 1);
  assert (s->signalsInfo.signalIsPending);
  s->signalsInfo.signalIsPending = FALSE;
  s->signalsInfo.amInSignalHandler = TRUE;
  assert (s->savedThread == BOGUS_OBJPTR);
  s->savedThread = s->currentThread;
  /* Set s->atomicState to 2 when switching to the signal handler
   * thread; leaving the runtime will decrement s->atomicState to 1,
   * the signal handler will then run atomically and will finish by
   * switching to the thread to continue with, which will decrement
   * s->atomicState to 0.
   */
  s->atomicState = 2;
}

void GC_finishSignalHandler (void) {

  GC_state s = pthread_getspecific (gcstate_key);
  if (DEBUG_SIGNALS)
    fprintf (stderr, "GC_finishSignalHandler () [%d]\n",
             Proc_processorNumber (s));
  assert (s->atomicState == 1);
  s->signalsInfo.amInSignalHandler = FALSE;
}

void switchToSignalHandlerThreadIfNonAtomicAndSignalPending (GC_state s) {
  if (s->atomicState == 1
      and s->signalsInfo.signalIsPending) {
    GC_startSignalHandler ();
    switchToThread (s, s->signalHandlerThread);
  }
}

/* GC_handler sets s->limit = 0 so that the next limit check will
 * fail.  Signals need to be blocked during the handler (i.e. it
 * should run atomically) because sigaddset does both a read and a
 * write of s->signalsInfo.signalsPending.  The signals are blocked
 * by Posix_Signal_handle (see Posix/Signal/Signal.c).
 */
void GC_handler (int signum) {
<<<<<<< HEAD
  GC_state s = pthread_getspecific (gcstate_key);
=======
  GC_state s = MLton_gcState ();
>>>>>>> dff7cfe9
  if (DEBUG_SIGNALS)
    fprintf (stderr, "GC_handler signum = %d [%d]\n", signum,
             Proc_processorNumber (s));
  // Signal disposition is per-process; use primary to maintain handled set.
  assert (sigismember (&s->procStates[0].signalsInfo.signalsHandled, signum));
  if (s->atomicState == 0)
    s->limit = 0;
  s->signalsInfo.signalIsPending = TRUE;
  sigaddset (&s->signalsInfo.signalsPending, signum);
  if (DEBUG_SIGNALS)
    fprintf (stderr, "GC_handler done [%d]\n", 
             Proc_processorNumber (s));
}<|MERGE_RESOLUTION|>--- conflicted
+++ resolved
@@ -16,9 +16,8 @@
  * Don't make it inline, because it is also called in basis/Thread.c,
  * and when compiling with COMPILE_FAST, they may appear out of order.
  */
-void GC_startSignalHandler (void) {
+void GC_startSignalHandler (GC_state s) {
   /* Switch to the signal handler thread. */
-  GC_state s = pthread_getspecific (gcstate_key);
   if (DEBUG_SIGNALS) {
     fprintf (stderr, "GC_startSignalHandler [%d]\n",
              Proc_processorNumber (s));
@@ -38,9 +37,7 @@
   s->atomicState = 2;
 }
 
-void GC_finishSignalHandler (void) {
-
-  GC_state s = pthread_getspecific (gcstate_key);
+void GC_finishSignalHandler (GC_state s) {
   if (DEBUG_SIGNALS)
     fprintf (stderr, "GC_finishSignalHandler () [%d]\n",
              Proc_processorNumber (s));
@@ -51,7 +48,7 @@
 void switchToSignalHandlerThreadIfNonAtomicAndSignalPending (GC_state s) {
   if (s->atomicState == 1
       and s->signalsInfo.signalIsPending) {
-    GC_startSignalHandler ();
+    GC_startSignalHandler (s);
     switchToThread (s, s->signalHandlerThread);
   }
 }
@@ -63,11 +60,7 @@
  * by Posix_Signal_handle (see Posix/Signal/Signal.c).
  */
 void GC_handler (int signum) {
-<<<<<<< HEAD
-  GC_state s = pthread_getspecific (gcstate_key);
-=======
   GC_state s = MLton_gcState ();
->>>>>>> dff7cfe9
   if (DEBUG_SIGNALS)
     fprintf (stderr, "GC_handler signum = %d [%d]\n", signum,
              Proc_processorNumber (s));
