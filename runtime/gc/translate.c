--- conflicted
+++ resolved
@@ -11,7 +11,7 @@
 /*                          translateHeap                           */
 /* ---------------------------------------------------------------- */
 
-void translateObjptr (GC_state s, 
+void translateObjptr (GC_state s,
                       objptr *opp) {
   pointer p;
   pointer from, to;
@@ -28,19 +28,11 @@
 void translateHeap (GC_state s, pointer from, pointer to, size_t size) {
   pointer limit;
 
-<<<<<<< HEAD
-=======
-  if (DEBUG or s->controls->messages)
-    fprintf (stderr, "[GC: Translating heap at "FMTPTR" of size %s bytes to "FMTPTR".]\n",
-             (uintptr_t)from,
-             uintmaxToCommaString(size),
-             (uintptr_t)to);
->>>>>>> 21fb01b5
   if (from == to)
     return;
 
   if (DEBUG or s->controls.messages)
-    fprintf (stderr, 
+    fprintf (stderr,
              "[GC: Translating old-gen of size %s bytes of heap at "FMTPTR" from "FMTPTR".]\n",
              uintmaxToCommaString(size),
              (uintptr_t)to,
