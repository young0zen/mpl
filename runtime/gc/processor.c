--- conflicted
+++ resolved
@@ -2,18 +2,6 @@
 
 #include <pthread.h>
 
-<<<<<<< HEAD
-volatile bool Proc_beginInit = FALSE;
-volatile int32_t Proc_initialized = 0;
-volatile int32_t Proc_criticalCount;
-volatile int32_t Proc_criticalTicket;
-
-#if (defined (MLTON_GC_INTERNAL_BASIS))
-bool Proc_threadInSection (void) {
-  return Proc_criticalCount > 0;
-}
-#endif /* MLTON_GC_INTERNAL_BASIS*/
-=======
 /****************/
 /* Global Types */
 /****************/
@@ -62,7 +50,6 @@
 /************************/
 
 /* RAM_NOTE: Lack of barriers in these functions only works on x86! */
->>>>>>> 7288193a
 
 int32_t Proc_processorNumber (GC_state s) {
   return s->procNumber;
@@ -169,8 +156,6 @@
   else {
     Proc_syncCount = 0;
   }
-<<<<<<< HEAD
-=======
   Trace0(EVENT_GSECTION_END_LEAVE);
 }
 
@@ -320,5 +305,4 @@
 
 enum BSPState Proc_BSPState(void) {
   return atomicLoadBSPState(&Proc_bspState);
->>>>>>> 7288193a
 }