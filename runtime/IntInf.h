--- conflicted
+++ resolved
@@ -55,31 +55,6 @@
  * into the array used for allocation profiling, and the appropriate element
  * is incremented by the amount that the function moves the frontier.
  */
-<<<<<<< HEAD
-extern pointer			IntInf_do_add (pointer lhs,
-						pointer rhs,
-						uint bytes),
-				IntInf_do_sub (pointer lhs,
-						pointer rhs,
-						uint bytes),
-				IntInf_do_mul (pointer lhs,
-						pointer rhs,
-						uint bytes),
-				IntInf_do_toString (pointer arg,
-							int base,
-							uint bytes),
-				IntInf_do_neg (pointer arg,
-						uint bytes),
-				IntInf_do_quot (pointer num,
-						pointer den,
-						uint bytes),
-				IntInf_do_rem (pointer num,
-						pointer den,
-						uint bytes),
-				IntInf_do_gcd (pointer lhs,
-						pointer rhs,
-						uint bytes);
-=======
 extern pointer			IntInf_do_add(pointer lhs,
 					      pointer rhs,
 					      uint bytes),
@@ -120,11 +95,10 @@
 				IntInf_do_gcd(pointer lhs,
 					      pointer rhs,
 					      uint bytes);
->>>>>>> 0f8088ba
 
-extern Word	IntInf_smallMul (Word lhs, Word rhs, pointer carry);
-extern int	IntInf_compare (pointer lhs, pointer rhs),
-		IntInf_equal (pointer lhs, pointer rhs);
+extern Word	IntInf_smallMul(Word lhs, Word rhs, pointer carry);
+extern int	IntInf_compare(pointer lhs, pointer rhs),
+		IntInf_equal(pointer lhs, pointer rhs);
 
 #endif	/* #ifndef _MLTON_INT_INF_H */
 
