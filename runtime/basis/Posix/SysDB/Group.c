#include "platform.h"

<<<<<<< HEAD
static struct group *Posix_SysDB_Group_group;
=======
/* XXX global state */
static struct group *group;
>>>>>>> 19bb7cbe

C_String_t Posix_SysDB_Group_getName(void) {
  return (C_String_t)(Posix_SysDB_Group_group->gr_name);
}

C_GId_t Posix_SysDB_Group_getGId(void) {
  return Posix_SysDB_Group_group->gr_gid;
}

C_StringArray_t Posix_SysDB_Group_getMem(void) {
  return (C_StringArray_t)(Posix_SysDB_Group_group->gr_mem);
}

C_Errno_t(C_Int_t) Posix_SysDB_getgrgid(C_GId_t g) {
  return NULL != (Posix_SysDB_Group_group = getgrgid ((gid_t)g));
}

C_Errno_t(C_Int_t) Posix_SysDB_getgrnam(NullString8_t s) {
  return NULL != (Posix_SysDB_Group_group = getgrnam ((const char*)s));
}<|MERGE_RESOLUTION|>--- conflicted
+++ resolved
@@ -1,11 +1,7 @@
 #include "platform.h"
 
-<<<<<<< HEAD
+/* SPOONHOWER_NOTE: global state */
 static struct group *Posix_SysDB_Group_group;
-=======
-/* XXX global state */
-static struct group *group;
->>>>>>> 19bb7cbe
 
 C_String_t Posix_SysDB_Group_getName(void) {
   return (C_String_t)(Posix_SysDB_Group_group->gr_name);
