--- conflicted
+++ resolved
@@ -1,16 +1,9 @@
 #include "platform.h"
 
-<<<<<<< HEAD
-C_Errno_t(C_Int_t) Posix_Signal_default (C_Signal_t signum) {
-  struct sigaction sa;
-
-  sigdelset (GC_getSignalsHandledAddr (), signum);
-=======
 C_Errno_t(C_Int_t) Posix_Signal_default (GCState_t s, C_Signal_t signum) {
   struct sigaction sa;
 
   sigdelset (GC_getSignalsHandledAddr (s), signum);
->>>>>>> dff7cfe9
   memset (&sa, 0, sizeof(sa));
   sa.sa_handler = SIG_DFL;
   return sigaction (signum, &sa, NULL);
@@ -29,11 +22,7 @@
 C_Errno_t(C_Int_t) Posix_Signal_ignore (GCState_t s, C_Signal_t signum) {
   struct sigaction sa;
 
-<<<<<<< HEAD
-  sigdelset (GC_getSignalsHandledAddr (), signum);
-=======
   sigdelset (GC_getSignalsHandledAddr (s), signum);
->>>>>>> dff7cfe9
   memset (&sa, 0, sizeof(sa));
   sa.sa_handler = SIG_IGN;
   return sigaction (signum, &sa, NULL);
@@ -52,11 +41,7 @@
 C_Errno_t(C_Int_t) Posix_Signal_handlee (GCState_t s, C_Int_t signum) {
   struct sigaction sa;
 
-<<<<<<< HEAD
-  sigaddset (GC_getSignalsHandledAddr (), signum);
-=======
   sigaddset (GC_getSignalsHandledAddr (s), signum);
->>>>>>> dff7cfe9
   memset (&sa, 0, sizeof(sa));
   /* The mask must be full because GC_handler reads and writes
    * s->signalsPending (else there is a race condition).
@@ -69,23 +54,6 @@
   return sigaction (signum, &sa, NULL);
 }
 
-<<<<<<< HEAD
-void Posix_Signal_handleGC (void) {
-  GC_setGCSignalHandled (TRUE);
-}
-
-C_Int_t Posix_Signal_isPending (C_Int_t signum) {
-  return sigismember (GC_getSignalsPendingAddr (), signum);
-}
-
-C_Int_t Posix_Signal_isPendingGC (void) {
-  return GC_getGCSignalPending ();
-}
-
-void Posix_Signal_resetPending (void) {
-  sigemptyset (GC_getSignalsPendingAddr ());
-  GC_setGCSignalPending (FALSE);
-=======
 void Posix_Signal_handleGC (GCState_t s) {
   GC_setGCSignalHandled (s, TRUE);
 }
@@ -101,7 +69,6 @@
 void Posix_Signal_resetPending (GCState_t s) {
   sigemptyset (GC_getSignalsPendingAddr (s));
   GC_setGCSignalPending (s, FALSE);
->>>>>>> dff7cfe9
 }
 
 C_Errno_t(C_Int_t) Posix_Signal_sigaddset (Array(Word8_t) sigset, C_Signal_t signum) {
