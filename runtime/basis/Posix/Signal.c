--- conflicted
+++ resolved
@@ -1,6 +1,6 @@
 #include "platform.h"
 
-/* XXX reference to global gcState */
+/* SPOONHOWER_NOTE: global gcState */
 extern struct GC_state gcState;
 
 static void handler (int signum) {
@@ -79,12 +79,8 @@
   GC_setGCSignalPending (FALSE);
 }
 
-<<<<<<< HEAD
+/* SPOONHOWER_NOTE: global state */
 static sigset_t Posix_Signal_sigset;
-=======
-/* XXX global state */
-static sigset_t set;
->>>>>>> 19bb7cbe
 
 C_Errno_t(C_Int_t) Posix_Signal_sigaddset (C_Signal_t signum) {
   return sigaddset (&Posix_Signal_sigset, signum);
