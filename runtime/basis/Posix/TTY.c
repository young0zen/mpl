--- conflicted
+++ resolved
@@ -1,11 +1,7 @@
 #include "platform.h"
 
-<<<<<<< HEAD
+/* SPOONHOWER_NOTE: global state */
 static struct termios Posix_TTY_Termios_termios;
-=======
-/* XXX global state */
-static struct termios termios;
->>>>>>> 19bb7cbe
 
 C_TCFlag_t Posix_TTY_Termios_getIFlag (void) {
   return Posix_TTY_Termios_termios.c_iflag;
@@ -24,7 +20,7 @@
 }
 
 void Posix_TTY_Termios_getCC (Array(C_CC_t) a) {
-  for (int i = 0; i < NCCS; i++) 
+  for (int i = 0; i < NCCS; i++)
     ((cc_t*)a)[i] = Posix_TTY_Termios_termios.c_cc[i];
 }
 
@@ -53,7 +49,7 @@
 }
 
 void Posix_TTY_Termios_setCC (Array(C_CC_t) a) {
-  for (int i = 0; i < NCCS; i++) 
+  for (int i = 0; i < NCCS; i++)
     Posix_TTY_Termios_termios.c_cc[i] = ((cc_t*)a)[i];
 }
 
