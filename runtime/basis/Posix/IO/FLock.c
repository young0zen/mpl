#include "platform.h"

<<<<<<< HEAD
static struct flock Posix_IO_FLock_flock;
=======
/* XXX global state */
static struct flock s_flock;
>>>>>>> 19bb7cbe

C_Errno_t(C_Int_t) Posix_IO_FLock_fcntl (C_Fd_t f, C_Int_t cmd) {
  return fcntl (f, cmd, &Posix_IO_FLock_flock);
}

C_Short_t Posix_IO_FLock_getType (void) {
  return Posix_IO_FLock_flock.l_type;
}

C_Short_t Posix_IO_FLock_getWhence (void) {
  return Posix_IO_FLock_flock.l_whence;
}

C_Off_t Posix_IO_FLock_getStart (void) {
  return Posix_IO_FLock_flock.l_start;
}

C_Off_t Posix_IO_FLock_getLen (void) {
  return Posix_IO_FLock_flock.l_len;
}

C_PId_t Posix_IO_FLock_getPId (void) {
  return Posix_IO_FLock_flock.l_pid;
}

void Posix_IO_FLock_setType (C_Short_t x) {
  Posix_IO_FLock_flock.l_type = x;
}

void Posix_IO_FLock_setWhence (C_Short_t x) {
  Posix_IO_FLock_flock.l_whence = x;
} 

void Posix_IO_FLock_setStart (C_Off_t x) {
  Posix_IO_FLock_flock.l_start = x;
} 

void Posix_IO_FLock_setLen (C_Off_t x) {
  Posix_IO_FLock_flock.l_len = x;
} 

void Posix_IO_FLock_setPId (C_PId_t x) {
  Posix_IO_FLock_flock.l_pid = x;
} <|MERGE_RESOLUTION|>--- conflicted
+++ resolved
@@ -1,11 +1,7 @@
 #include "platform.h"
 
-<<<<<<< HEAD
+/* SPOONHOWER_NOTE: global state */
 static struct flock Posix_IO_FLock_flock;
-=======
-/* XXX global state */
-static struct flock s_flock;
->>>>>>> 19bb7cbe
 
 C_Errno_t(C_Int_t) Posix_IO_FLock_fcntl (C_Fd_t f, C_Int_t cmd) {
   return fcntl (f, cmd, &Posix_IO_FLock_flock);
@@ -37,16 +33,16 @@
 
 void Posix_IO_FLock_setWhence (C_Short_t x) {
   Posix_IO_FLock_flock.l_whence = x;
-} 
+}
 
 void Posix_IO_FLock_setStart (C_Off_t x) {
   Posix_IO_FLock_flock.l_start = x;
-} 
+}
 
 void Posix_IO_FLock_setLen (C_Off_t x) {
   Posix_IO_FLock_flock.l_len = x;
-} 
+}
 
 void Posix_IO_FLock_setPId (C_PId_t x) {
   Posix_IO_FLock_flock.l_pid = x;
-} +}