--- conflicted
+++ resolved
@@ -1,11 +1,7 @@
 #include "platform.h"
 
-<<<<<<< HEAD
+/* SPOONHOWER_NOTE: global state */
 static struct utimbuf Posix_FileSys_Utimbuf_utimbuf;
-=======
-/* XXX global state */
-static struct utimbuf utimbuf;
->>>>>>> 19bb7cbe
 
 void Posix_FileSys_Utimbuf_setAcTime (C_Time_t t) {
   Posix_FileSys_Utimbuf_utimbuf.actime = t;
@@ -13,7 +9,7 @@
 
 void Posix_FileSys_Utimbuf_setModTime (C_Time_t t) {
   Posix_FileSys_Utimbuf_utimbuf.modtime = t;
-} 
+}
 
 C_Errno_t(C_Int_t) Posix_FileSys_Utimbuf_utime (NullString8_t s) {
   return utime((const char *)s, &Posix_FileSys_Utimbuf_utimbuf);
