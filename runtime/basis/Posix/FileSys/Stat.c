--- conflicted
+++ resolved
@@ -1,11 +1,7 @@
 #include "platform.h"
 
-<<<<<<< HEAD
+/* SPOONHOWER_NOTE: global state */
 static struct stat Posix_FileSys_Stat_statbuf;
-=======
-/* XXX global state */
-static struct stat statbuf;
->>>>>>> 19bb7cbe
 
 C_Dev_t Posix_FileSys_Stat_getDev (void) {
   return Posix_FileSys_Stat_statbuf.st_dev;
