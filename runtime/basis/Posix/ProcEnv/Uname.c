#include "platform.h"

<<<<<<< HEAD
static struct utsname Posix_ProcEnv_Uname_utsname;
=======
/* XXX global state */
static struct utsname mlton_utsname;
>>>>>>> 19bb7cbe

C_String_t Posix_ProcEnv_Uname_getSysName (void) {
  return (C_String_t)Posix_ProcEnv_Uname_utsname.sysname;
}

C_String_t Posix_ProcEnv_Uname_getNodeName (void) {
  return (C_String_t)Posix_ProcEnv_Uname_utsname.nodename;
}

C_String_t Posix_ProcEnv_Uname_getRelease (void) {
  return (C_String_t)Posix_ProcEnv_Uname_utsname.release;
}

C_String_t Posix_ProcEnv_Uname_getVersion (void) {
  return (C_String_t)Posix_ProcEnv_Uname_utsname.version;
}

C_String_t Posix_ProcEnv_Uname_getMachine (void) {
  return (C_String_t)Posix_ProcEnv_Uname_utsname.machine;
}

C_Errno_t(C_Int_t) Posix_ProcEnv_uname (void) {
  return uname (&Posix_ProcEnv_Uname_utsname);
}<|MERGE_RESOLUTION|>--- conflicted
+++ resolved
@@ -1,11 +1,7 @@
 #include "platform.h"
 
-<<<<<<< HEAD
+/* SPOONHOWER_NOTE: global state */
 static struct utsname Posix_ProcEnv_Uname_utsname;
-=======
-/* XXX global state */
-static struct utsname mlton_utsname;
->>>>>>> 19bb7cbe
 
 C_String_t Posix_ProcEnv_Uname_getSysName (void) {
   return (C_String_t)Posix_ProcEnv_Uname_utsname.sysname;
