--- conflicted
+++ resolved
@@ -1,18 +1,12 @@
 #include "platform.h"
 
-/* XXX reference to global gcState */
+/* SPOONHOWER_NOTE: reference to global gcState */
 /* extern struct GC_state gcState; */
 
-<<<<<<< HEAD
+/* SPOONHOWER_NOTE: global state */
 static struct rusage MLton_Rusage_self;
 static struct rusage MLton_Rusage_children;
 static struct rusage MLton_Rusage_gc;
-=======
-/* XXX global state */
-static struct rusage self;
-static struct rusage children;
-static struct rusage gc;
->>>>>>> 19bb7cbe
 
 C_Time_t MLton_Rusage_self_utime_sec (void) {
   return MLton_Rusage_self.ru_utime.tv_sec;
@@ -63,16 +57,10 @@
 }
 
 void MLton_Rusage_getrusage (void) {
-<<<<<<< HEAD
+#warning Reenable when I can
+#if 0
   MLton_Rusage_gc = *(GC_getRusageGCAddr ());
+#endif
   getrusage (RUSAGE_SELF, &MLton_Rusage_self);
   getrusage (RUSAGE_CHILDREN, &MLton_Rusage_children);
-=======
-  /*
-  gc = *(GC_getRusageGCAddr (&gcState));
-  */
-  fprintf (stderr, "WARNING: some rusage statistics disabled\n");
-  getrusage (RUSAGE_SELF, &self);
-  getrusage (RUSAGE_CHILDREN, &children);
->>>>>>> 19bb7cbe
 }