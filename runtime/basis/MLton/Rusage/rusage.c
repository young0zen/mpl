#include "platform.h"

<<<<<<< HEAD
=======
static struct rusage MLton_Rusage_self;
static struct rusage MLton_Rusage_children;
static struct rusage MLton_Rusage_gc;

>>>>>>> dff7cfe9
C_Time_t MLton_Rusage_self_utime_sec (void) {
  struct TLSObjects* tlsObjects = GC_getTLSObjects();

  return tlsObjects->MLton_Rusage_self.ru_utime.tv_sec;
}

C_SUSeconds_t MLton_Rusage_self_utime_usec (void) {
  struct TLSObjects* tlsObjects = GC_getTLSObjects();

  return tlsObjects->MLton_Rusage_self.ru_utime.tv_usec;
}

C_Time_t MLton_Rusage_self_stime_sec (void) {
  struct TLSObjects* tlsObjects = GC_getTLSObjects();

  return tlsObjects->MLton_Rusage_self.ru_stime.tv_sec;
}

C_SUSeconds_t MLton_Rusage_self_stime_usec (void) {
  struct TLSObjects* tlsObjects = GC_getTLSObjects();

  return tlsObjects->MLton_Rusage_self.ru_stime.tv_usec;
}

C_Time_t MLton_Rusage_children_utime_sec (void) {
  struct TLSObjects* tlsObjects = GC_getTLSObjects();

  return tlsObjects->MLton_Rusage_children.ru_utime.tv_sec;
}

C_SUSeconds_t MLton_Rusage_children_utime_usec (void) {
  struct TLSObjects* tlsObjects = GC_getTLSObjects();

  return tlsObjects->MLton_Rusage_children.ru_utime.tv_usec;
}

C_Time_t MLton_Rusage_children_stime_sec (void) {
  struct TLSObjects* tlsObjects = GC_getTLSObjects();

  return tlsObjects->MLton_Rusage_children.ru_stime.tv_sec;
}

C_SUSeconds_t MLton_Rusage_children_stime_usec (void) {
  struct TLSObjects* tlsObjects = GC_getTLSObjects();

  return tlsObjects->MLton_Rusage_children.ru_stime.tv_usec;
}

C_Time_t MLton_Rusage_gc_utime_sec (void) {
  struct TLSObjects* tlsObjects = GC_getTLSObjects();

  return tlsObjects->MLton_Rusage_gc.ru_utime.tv_sec;
}

C_SUSeconds_t MLton_Rusage_gc_utime_usec (void) {
  struct TLSObjects* tlsObjects = GC_getTLSObjects();

  return tlsObjects->MLton_Rusage_gc.ru_utime.tv_usec;
}

C_Time_t MLton_Rusage_gc_stime_sec (void) {
  struct TLSObjects* tlsObjects = GC_getTLSObjects();

  return tlsObjects->MLton_Rusage_gc.ru_stime.tv_sec;
}

C_SUSeconds_t MLton_Rusage_gc_stime_usec (void) {
  struct TLSObjects* tlsObjects = GC_getTLSObjects();

  return tlsObjects->MLton_Rusage_gc.ru_stime.tv_usec;
}

<<<<<<< HEAD
void MLton_Rusage_getrusage (void) {
  struct TLSObjects* tlsObjects = GC_getTLSObjects();

  GC_getGCRusageOfProc(-1, &(tlsObjects->MLton_Rusage_gc));
  getrusage (RUSAGE_SELF, &(tlsObjects->MLton_Rusage_self));
  getrusage (RUSAGE_CHILDREN, &(tlsObjects->MLton_Rusage_children));
}

void MLton_Rusage_getGCRusageOfProc (Int32_t p) {
  struct TLSObjects* tlsObjects = GC_getTLSObjects();

  GC_getGCRusageOfProc(p, &(tlsObjects->MLton_Rusage_gc));
=======
void MLton_Rusage_getrusage (GCState_t s) {
  MLton_Rusage_gc = *(GC_getRusageGCAddr (s));
  getrusage (RUSAGE_SELF, &MLton_Rusage_self);
  getrusage (RUSAGE_CHILDREN, &MLton_Rusage_children);
>>>>>>> dff7cfe9
}<|MERGE_RESOLUTION|>--- conflicted
+++ resolved
@@ -1,101 +1,87 @@
 #include "platform.h"
 
-<<<<<<< HEAD
-=======
-static struct rusage MLton_Rusage_self;
-static struct rusage MLton_Rusage_children;
-static struct rusage MLton_Rusage_gc;
-
->>>>>>> dff7cfe9
-C_Time_t MLton_Rusage_self_utime_sec (void) {
-  struct TLSObjects* tlsObjects = GC_getTLSObjects();
+C_Time_t MLton_Rusage_self_utime_sec (GC_state s) {
+  struct TLSObjects* tlsObjects = GC_getTLSObjects(s);
 
   return tlsObjects->MLton_Rusage_self.ru_utime.tv_sec;
 }
 
-C_SUSeconds_t MLton_Rusage_self_utime_usec (void) {
-  struct TLSObjects* tlsObjects = GC_getTLSObjects();
+C_SUSeconds_t MLton_Rusage_self_utime_usec (GC_state s) {
+  struct TLSObjects* tlsObjects = GC_getTLSObjects(s);
 
   return tlsObjects->MLton_Rusage_self.ru_utime.tv_usec;
 }
 
-C_Time_t MLton_Rusage_self_stime_sec (void) {
-  struct TLSObjects* tlsObjects = GC_getTLSObjects();
+C_Time_t MLton_Rusage_self_stime_sec (GC_state s) {
+  struct TLSObjects* tlsObjects = GC_getTLSObjects(s);
 
   return tlsObjects->MLton_Rusage_self.ru_stime.tv_sec;
 }
 
-C_SUSeconds_t MLton_Rusage_self_stime_usec (void) {
-  struct TLSObjects* tlsObjects = GC_getTLSObjects();
+C_SUSeconds_t MLton_Rusage_self_stime_usec (GC_state s) {
+  struct TLSObjects* tlsObjects = GC_getTLSObjects(s);
 
   return tlsObjects->MLton_Rusage_self.ru_stime.tv_usec;
 }
 
-C_Time_t MLton_Rusage_children_utime_sec (void) {
-  struct TLSObjects* tlsObjects = GC_getTLSObjects();
+C_Time_t MLton_Rusage_children_utime_sec (GC_state s) {
+  struct TLSObjects* tlsObjects = GC_getTLSObjects(s);
 
   return tlsObjects->MLton_Rusage_children.ru_utime.tv_sec;
 }
 
-C_SUSeconds_t MLton_Rusage_children_utime_usec (void) {
-  struct TLSObjects* tlsObjects = GC_getTLSObjects();
+C_SUSeconds_t MLton_Rusage_children_utime_usec (GC_state s) {
+  struct TLSObjects* tlsObjects = GC_getTLSObjects(s);
 
   return tlsObjects->MLton_Rusage_children.ru_utime.tv_usec;
 }
 
-C_Time_t MLton_Rusage_children_stime_sec (void) {
-  struct TLSObjects* tlsObjects = GC_getTLSObjects();
+C_Time_t MLton_Rusage_children_stime_sec (GC_state s) {
+  struct TLSObjects* tlsObjects = GC_getTLSObjects(s);
 
   return tlsObjects->MLton_Rusage_children.ru_stime.tv_sec;
 }
 
-C_SUSeconds_t MLton_Rusage_children_stime_usec (void) {
-  struct TLSObjects* tlsObjects = GC_getTLSObjects();
+C_SUSeconds_t MLton_Rusage_children_stime_usec (GC_state s) {
+  struct TLSObjects* tlsObjects = GC_getTLSObjects(s);
 
   return tlsObjects->MLton_Rusage_children.ru_stime.tv_usec;
 }
 
-C_Time_t MLton_Rusage_gc_utime_sec (void) {
-  struct TLSObjects* tlsObjects = GC_getTLSObjects();
+C_Time_t MLton_Rusage_gc_utime_sec (GC_state s) {
+  struct TLSObjects* tlsObjects = GC_getTLSObjects(s);
 
   return tlsObjects->MLton_Rusage_gc.ru_utime.tv_sec;
 }
 
-C_SUSeconds_t MLton_Rusage_gc_utime_usec (void) {
-  struct TLSObjects* tlsObjects = GC_getTLSObjects();
+C_SUSeconds_t MLton_Rusage_gc_utime_usec (GC_state s) {
+  struct TLSObjects* tlsObjects = GC_getTLSObjects(s);
 
   return tlsObjects->MLton_Rusage_gc.ru_utime.tv_usec;
 }
 
-C_Time_t MLton_Rusage_gc_stime_sec (void) {
-  struct TLSObjects* tlsObjects = GC_getTLSObjects();
+C_Time_t MLton_Rusage_gc_stime_sec (GC_state s) {
+  struct TLSObjects* tlsObjects = GC_getTLSObjects(s);
 
   return tlsObjects->MLton_Rusage_gc.ru_stime.tv_sec;
 }
 
-C_SUSeconds_t MLton_Rusage_gc_stime_usec (void) {
-  struct TLSObjects* tlsObjects = GC_getTLSObjects();
+C_SUSeconds_t MLton_Rusage_gc_stime_usec (GC_state s) {
+  struct TLSObjects* tlsObjects = GC_getTLSObjects(s);
 
   return tlsObjects->MLton_Rusage_gc.ru_stime.tv_usec;
 }
 
-<<<<<<< HEAD
-void MLton_Rusage_getrusage (void) {
-  struct TLSObjects* tlsObjects = GC_getTLSObjects();
+void MLton_Rusage_getrusage (GC_state s) {
+  struct TLSObjects* tlsObjects = GC_getTLSObjects(s);
 
-  GC_getGCRusageOfProc(-1, &(tlsObjects->MLton_Rusage_gc));
+  GC_getGCRusageOfProc(s, -1, &(tlsObjects->MLton_Rusage_gc));
   getrusage (RUSAGE_SELF, &(tlsObjects->MLton_Rusage_self));
   getrusage (RUSAGE_CHILDREN, &(tlsObjects->MLton_Rusage_children));
 }
 
-void MLton_Rusage_getGCRusageOfProc (Int32_t p) {
-  struct TLSObjects* tlsObjects = GC_getTLSObjects();
+void MLton_Rusage_getGCRusageOfProc (GC_state s, Int32_t p) {
+  struct TLSObjects* tlsObjects = GC_getTLSObjects(s);
 
-  GC_getGCRusageOfProc(p, &(tlsObjects->MLton_Rusage_gc));
-=======
-void MLton_Rusage_getrusage (GCState_t s) {
-  MLton_Rusage_gc = *(GC_getRusageGCAddr (s));
-  getrusage (RUSAGE_SELF, &MLton_Rusage_self);
-  getrusage (RUSAGE_CHILDREN, &MLton_Rusage_children);
->>>>>>> dff7cfe9
+  GC_getGCRusageOfProc(s, p, &(tlsObjects->MLton_Rusage_gc));
 }