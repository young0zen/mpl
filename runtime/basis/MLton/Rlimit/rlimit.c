--- conflicted
+++ resolved
@@ -1,11 +1,7 @@
 #include "platform.h"
 
-<<<<<<< HEAD
+/* SPOONHOWER_NOTE: global state */
 static struct rlimit MLton_RLimit_rlimit;
-=======
-/* XXX global state */
-static struct rlimit rlimit;
->>>>>>> 19bb7cbe
 
 C_Errno_t(C_Int_t) MLton_Rlimit_get (C_Int_t r) {
   return getrlimit (r, &MLton_RLimit_rlimit);
