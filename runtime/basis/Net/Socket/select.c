#include "platform.h"

/* SPOONHOWER_NOTE: global state */
static struct timeval Socket_timeout;
static struct timeval *Socket_timeoutPtr;

void Socket_setTimeout (C_Time_t sec, C_SUSeconds_t usec) {
  Socket_timeout.tv_sec = sec;
  Socket_timeout.tv_usec = usec;
  Socket_timeoutPtr = &Socket_timeout;
}
C_Time_t Socket_getTimeout_sec (void) {
  return Socket_timeout.tv_sec;
}
C_SUSeconds_t Socket_getTimeout_usec (void) {
  return Socket_timeout.tv_usec;
}
void Socket_setTimeoutNull (void) {
  Socket_timeoutPtr = NULL;
}

C_Errno_t(C_Int_t) Socket_select (Vector(C_Fd_t) read_vec,
                                  Vector(C_Fd_t) write_vec,
                                  Vector(C_Fd_t) except_vec,
                                  Array(C_Int) read_arr,
                                  Array(C_Int) write_arr,
                                  Array(C_Int) except_arr) {
  uintmax_t read_len, write_len, except_len;
  fd_set read_fd_set, write_fd_set, except_fd_set;
  fd_set *read_fds, *write_fds, *except_fds;
  int res;
<<<<<<< HEAD

  read_len = GC_getArrayLength((pointer)read_vec);
=======
  
  read_len = GC_getSequenceLength((pointer)read_vec);
>>>>>>> 324b32c1
  if (read_len > 0) {
    read_fds = &read_fd_set;
    FD_ZERO(read_fds);
    for (unsigned int i = 0; i < read_len; i++) {
      int fd = ((int *)read_vec)[i];
      FD_SET (fd, read_fds);
    }
  } else {
    read_fds = NULL;
  }
  write_len = GC_getSequenceLength((pointer)write_vec);
  if (write_len > 0) {
    write_fds = &write_fd_set;
    FD_ZERO(write_fds);
    for (unsigned int i = 0; i < write_len; i++) {
      int fd = ((int *)write_vec)[i];
      FD_SET (fd, write_fds);
    }
  } else {
    write_fds = NULL;
  }
  except_len = GC_getSequenceLength((pointer)except_vec);
  if (except_len > 0) {
    except_fds = &except_fd_set;
    FD_ZERO(except_fds);
    for (unsigned int i = 0; i < except_len; i++) {
      int fd = ((int *)except_vec)[i];
      FD_SET (fd, except_fds);
    }
  } else {
    except_fds = NULL;
  }
  MLton_initSockets ();
  res = select(FD_SETSIZE, read_fds, write_fds, except_fds, Socket_timeoutPtr);
  if (res == -1) {
    MLton_fixSocketErrno();
    return res;
  }
  if (read_len > 0) {
    for (unsigned int i = 0; i < read_len; i++) {
      int fd = ((int *)read_vec)[i];
      if (FD_ISSET (fd, read_fds)) {
        ((int *)read_arr)[i] = 1;
      }
    }
  }
  if (write_len > 0) {
    for (unsigned int i = 0; i < write_len; i++) {
      int fd = ((int *)write_vec)[i];
      if (FD_ISSET (fd, write_fds)) {
        ((int *)write_arr)[i] = 1;
      }
    }
  }
  if (except_len > 0) {
    for (unsigned int i = 0; i < except_len; i++) {
      int fd = ((int *)except_vec)[i];
      if (FD_ISSET (fd, except_fds)) {
        ((int *)except_arr)[i] = 1;
      }
    }
  }
  return res;
}<|MERGE_RESOLUTION|>--- conflicted
+++ resolved
@@ -29,13 +29,8 @@
   fd_set read_fd_set, write_fd_set, except_fd_set;
   fd_set *read_fds, *write_fds, *except_fds;
   int res;
-<<<<<<< HEAD
 
-  read_len = GC_getArrayLength((pointer)read_vec);
-=======
-  
   read_len = GC_getSequenceLength((pointer)read_vec);
->>>>>>> 324b32c1
   if (read_len > 0) {
     read_fds = &read_fd_set;
     FD_ZERO(read_fds);
