--- conflicted
+++ resolved
@@ -1,13 +1,8 @@
 #include "platform.h"
 
-<<<<<<< HEAD
+/* SPOONHOWER_NOTE: global state */
 static struct timeval Socket_timeout;
 static struct timeval *Socket_timeoutPtr;
-=======
-/* XXX global state */
-static struct timeval timeout;
-static struct timeval *timeoutPtr;
->>>>>>> 19bb7cbe
 
 void Socket_setTimeout (C_Time_t sec, C_SUSeconds_t usec) {
   Socket_timeout.tv_sec = sec;
@@ -34,10 +29,10 @@
   fd_set read_fd_set, write_fd_set, except_fd_set;
   fd_set *read_fds, *write_fds, *except_fds;
   int res;
-  
+
   read_len = GC_getArrayLength((pointer)read_vec);
   if (read_len > 0) {
-    read_fds = &read_fd_set; 
+    read_fds = &read_fd_set;
     FD_ZERO(read_fds);
     for (unsigned int i = 0; i < read_len; i++) {
       int fd = ((int *)read_vec)[i];
@@ -48,7 +43,7 @@
   }
   write_len = GC_getArrayLength((pointer)write_vec);
   if (write_len > 0) {
-    write_fds = &write_fd_set; 
+    write_fds = &write_fd_set;
     FD_ZERO(write_fds);
     for (unsigned int i = 0; i < write_len; i++) {
       int fd = ((int *)write_vec)[i];
@@ -59,7 +54,7 @@
   }
   except_len = GC_getArrayLength((pointer)except_vec);
   if (except_len > 0) {
-    except_fds = &except_fd_set; 
+    except_fds = &except_fd_set;
     FD_ZERO(except_fds);
     for (unsigned int i = 0; i < except_len; i++) {
       int fd = ((int *)except_vec)[i];
