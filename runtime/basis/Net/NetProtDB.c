#include "platform.h"

<<<<<<< HEAD
static struct protoent *NetProtDB_protoent;
=======
/* XXX global state */
static struct protoent *protoent;
>>>>>>> 19bb7cbe

C_String_t NetProtDB_getEntryName(void) {
  return (C_String_t)(NetProtDB_protoent->p_name);
}

C_Int_t NetProtDB_getEntryAliasesNum(void) {
  int num = 0;
  while (NetProtDB_protoent->p_aliases[num] != NULL) num++;
  return num;
}

C_String_t NetProtDB_getEntryAliasesN(C_Int_t n) {
  return (C_String_t)(NetProtDB_protoent->p_aliases[n]);
}

C_Int_t NetProtDB_getEntryProto(void) {
  return NetProtDB_protoent->p_proto;
}

C_Int_t NetProtDB_getByName(NullString8_t name) {
  NetProtDB_protoent = getprotobyname((const char*)name);
  return (C_Int_t)(NetProtDB_protoent != NULL and NetProtDB_protoent->p_name != NULL);
}

C_Int_t NetProtDB_getByNumber(C_Int_t proto) {
  NetProtDB_protoent = getprotobynumber(proto);
  return (C_Int_t)(NetProtDB_protoent != NULL and NetProtDB_protoent->p_name != NULL);
}<|MERGE_RESOLUTION|>--- conflicted
+++ resolved
@@ -1,11 +1,7 @@
 #include "platform.h"
 
-<<<<<<< HEAD
+/* SPOONHOWER_NOTE: global state */
 static struct protoent *NetProtDB_protoent;
-=======
-/* XXX global state */
-static struct protoent *protoent;
->>>>>>> 19bb7cbe
 
 C_String_t NetProtDB_getEntryName(void) {
   return (C_String_t)(NetProtDB_protoent->p_name);
