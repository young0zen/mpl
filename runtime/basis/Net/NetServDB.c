#include "platform.h"

<<<<<<< HEAD
static struct servent *NetHostDB_servent;
=======
/* XXX global state */
static struct servent *servent;
>>>>>>> 19bb7cbe

C_String_t NetServDB_getEntryName(void) {
  return (C_String_t)(NetHostDB_servent->s_name);
}

C_Int_t NetServDB_getEntryAliasesNum(void) {
  int num = 0;
  while (NetHostDB_servent->s_aliases[num] != NULL) num++;
  return num;
}

C_String_t NetServDB_getEntryAliasesN(C_Int_t n) {
  return (C_String_t)(NetHostDB_servent->s_aliases[n]);
}

C_Int_t NetServDB_getEntryPort(void) {
  return NetHostDB_servent->s_port;
}

C_String_t NetServDB_getEntryProto(void) {
  return (C_String_t)(NetHostDB_servent->s_proto);
}

C_Int_t NetServDB_getByName(NullString8_t name, NullString8_t proto) {
  NetHostDB_servent = getservbyname((const char*)name, (const char*)proto);
  return (C_Int_t)(NetHostDB_servent != NULL and NetHostDB_servent->s_name != NULL);
}

C_Int_t NetServDB_getByNameNull(NullString8_t name) {
  return NetServDB_getByName(name, (NullString8_t)NULL);
}

C_Int_t NetServDB_getByPort(C_Int_t port, NullString8_t proto) {
  NetHostDB_servent = getservbyport(port, (const char*)proto);
  return (C_Int_t)(NetHostDB_servent != NULL and NetHostDB_servent->s_name != NULL);
}

C_Int_t NetServDB_getByPortNull(C_Int_t port) {
  return NetServDB_getByPort(port, (NullString8_t)NULL);
}<|MERGE_RESOLUTION|>--- conflicted
+++ resolved
@@ -1,11 +1,7 @@
 #include "platform.h"
 
-<<<<<<< HEAD
+/* SPOONHOWER_NOTE: global state */
 static struct servent *NetHostDB_servent;
-=======
-/* XXX global state */
-static struct servent *servent;
->>>>>>> 19bb7cbe
 
 C_String_t NetServDB_getEntryName(void) {
   return (C_String_t)(NetHostDB_servent->s_name);
