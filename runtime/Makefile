## Copyright (C) 1999-2006 Henry Cejtin, Matthew Fluet, Suresh
 #    Jagannathan, and Stephen Weeks.
 # Copyright (C) 1997-2000 NEC Research Institute.
 #
 # MLton is released under a BSD-style license.
 # See the file MLton-LICENSE for details.
 ##

PATH = ../bin:$(shell echo $$PATH)

TARGET = self
TARGET_ARCH = $(shell ../bin/host-arch)
TARGET_OS = $(shell ../bin/host-os)
<<<<<<< HEAD
GCC_MAJOR_VERSION =						\
	$(shell gcc -v 2>&1 | grep 'gcc version' | 		\
		sed 's/.*gcc version \([0-9][0-9]*\)\.\([0-9][0-9]*\).*/\1/')
GCC_MINOR_VERSION =						\
	$(shell gcc -v 2>&1 | grep 'gcc version' | 		\
		sed 's/.*gcc version \([0-9][0-9]*\)\.\([0-9][0-9]*\).*/\2/')
GCC_VERSION = $(GCC_MAJOR_VERSION).$(GCC_MINOR_VERSION)

FLAGS = 
OPTFLAGS = -fomit-frame-pointer
GCOPTFLAGS = 
DEBUGFLAGS = 
WARNFLAGS =
OPTWARNFLAGS =
DEBUGWARNFLAGS = 

ifeq ($(TARGET_ARCH), x86)
ifeq ($(findstring $(GCC_MAJOR_VERSION), 3 4),$(GCC_MAJOR_VERSION))
FLAGS += -falign-loops=2 -falign-jumps=2 -falign-functions=5
=======
GCC_VERSION = $(shell gcc -v 2>&1 | grep 'gcc version' | sed 's/.*gcc version \(.\).*/\1/')

FLAGS =
OPTFLAGS = -fomit-frame-pointer

ifeq ($(TARGET_ARCH), x86)
ifneq ($(findstring $(GCC_VERSION), 3 4),)
OPTFLAGS += -falign-loops=2 -falign-jumps=2 -falign-functions=5
>>>>>>> 2ed824fc
else
OPTFLAGS += -malign-loops=2 -malign-jumps=2 -malign-functions=5
endif
ifeq ($(findstring $(GCC_VERSION), 3.3 3.4 4.0),$(GCC_VERSION))
GCOPTFLAGS += --param max-inline-insns-single=1000
ifeq ($(findstring $(GCC_VERSION), 3.4 4.0),$(GCC_VERSION))
GCOPTFLAGS += --param inline-unit-growth=125
OPTWARNFLAGS += -Winline
endif
endif
ifeq ($(findstring $(GCC_VERSION), 4.1),$(GCC_VERSION))
OPTWARNFLAGS += -Winline
endif
DEBUGFLAGS += -gstabs+
endif

ifeq ($(TARGET_ARCH), amd64)
FLAGS += -m32
<<<<<<< HEAD
ifeq ($(findstring $(GCC_MAJOR_VERSION), 3),$(GCC_MAJOR_VERSION))
FLAGS += -mcpu=opteron
endif
ifeq ($(findstring $(GCC_MAJOR_VERSION), 4),$(GCC_MAJOR_VERSION))
FLAGS += -mtune=opteron
endif
ifeq ($(findstring $(GCC_VERSION), 3.4 4.0),$(GCC_VERSION))
GCOPTFLAGS += --param inline-unit-growth=75 --param max-inline-insns-single=1000
endif
DEBUGFLAGS += -gstabs+
OPTWARNFLAGS += -Winline
=======
OPTFLAGS += -mtune=opteron
>>>>>>> 2ed824fc
endif

ifeq ($(TARGET_ARCH), sparc)
FLAGS += -m32 -mcpu=v8 -Wa,-xarch=v8plusa
endif

ifeq ($(TARGET_OS), darwin)
FLAGS += -I/opt/local/include -I/sw/include
endif

ifeq ($(TARGET_OS), freebsd)
FLAGS += -I/usr/local/include
endif

ifeq ($(TARGET_OS), netbsd)
FLAGS += -I/usr/pkg/include
endif

ifeq ($(TARGET_OS), openbsd)
FLAGS += -I/usr/local/include
endif

ifeq ($(TARGET_OS), solaris)
FLAGS += -funroll-all-loops
endif

ifeq ($(TARGET), self)
AR = ar rc
RANLIB = ranlib
else
AR = $(TARGET)-ar rc
RANLIB = $(TARGET)-ranlib
FLAGS += -b $(TARGET)
endif

CC = gcc -std=gnu99
<<<<<<< HEAD
CFLAGS = -I. -Iplatform $(FLAGS)
OPTCFLAGS = $(CFLAGS) -O2 $(OPTFLAGS)
DEBUGCFLAGS = $(CFLAGS) -g2 -O1 -DASSERT=1 $(DEBUGFLAGS)
GCOPTCFLAGS = $(GCOPTFLAGS)
WARNCFLAGS  =
WARNCFLAGS += -pedantic -Wall 
ifeq ($(findstring $(GCC_MAJOR_VERSION), 3),$(GCC_MAJOR_VERSION))
WARNCFLAGS += -W
endif
ifeq ($(findstring $(GCC_MAJOR_VERSION), 4),$(GCC_MAJOR_VERSION))
WARNCFLAGS += -Wextra
=======
CFLAGS = -O2 -Wall -I. -Iplatform -D_FILE_OFFSET_BITS=64 $(FLAGS) $(OPTFLAGS)
DEBUGFLAGS = $(CFLAGS)
ifneq ($(TARGET_ARCH), ia64)
ifneq ($(TARGET_ARCH), powerpc)
DEBUGFLAGS += -gstabs+
>>>>>>> 2ed824fc
endif
# -Wformat=2 implies -Wformat-nonliteral, which causes one spurious warning.
WARNCFLAGS += -Wformat=2
WARNCFLAGS += -Wno-format-nonliteral
# WARNCFLAGS += -Wswitch-default -Wswitch-enum
WARNCFLAGS += -Wuninitialized 
ifeq ($(findstring $(GCC_MAJOR_VERSION), 4),$(GCC_MAJOR_VERSION))
WARNCFLAGS += -Winit-self 
endif
ifeq ($(findstring $(GCC_MAJOR_VERSION), 4),$(GCC_MAJOR_VERSION))
WARNCFLAGS += -Wstrict-aliasing=2 
endif
WARNCFLAGS += -Wfloat-equal 
WARNCFLAGS += -Wundef
WARNCFLAGS += -Wshadow 
WARNCFLAGS += -Wpointer-arith 
WARNCFLAGS += -Wbad-function-cast -Wcast-qual -Wcast-align 
WARNCFLAGS += -Wwrite-strings
# WARNCFLAGS += -Wconversion 
WARNCFLAGS += -Waggregate-return 
WARNCFLAGS += -Wstrict-prototypes 
ifeq ($(findstring $(GCC_MAJOR_VERSION), 4),$(GCC_MAJOR_VERSION))
WARNCFLAGS += -Wold-style-definition
endif
WARNCFLAGS += -Wmissing-prototypes -Wmissing-declarations
ifeq ($(findstring $(GCC_MAJOR_VERSION), 4),$(GCC_MAJOR_VERSION))
WARNCFLAGS += -Wmissing-field-initializers
endif
WARNCFLAGS += -Wmissing-noreturn 
WARNCFLAGS += -Wmissing-format-attribute
# WARNCFLAGS += -Wpacked -Wpadded
WARNCFLAGS += -Wredundant-decls 
WARNCFLAGS += -Wnested-externs 
WARNCFLAGS += -Wlong-long
# WARNCFLAGS += -Wunreachable-code
WARNCFLAGS += $(WARNFLAGS)
OPTWARNCFLAGS = $(WARNCFLAGS) -Wdisabled-optimization $(OPTWARNFLAGS)
DEBUGWARNCFLAGS = $(WARNCFLAGS) $(DEBUGWARNFLAGS)

# GCC doesn't recognize the %I64 format specifier which means %ll on windows
ifeq ($(TARGET_OS), mingw)
WARNCFLAGS += -Wno-format -Wno-missing-format-attribute
endif

UTILCFILES =							\
	$(shell find util -type f | grep '\.c$$')
UTILHFILES =							\
	$(shell find util -type f | grep '\.h$$')
UTILOFILES = $(foreach f, $(UTILCFILES), $(basename $(f)).o)

GCCFILES =							\
	$(shell find gc -type f | grep '\.c$$')
GCHFILES =							\
	$(shell find gc -type f | grep '\.h$$')

BASISHFILES =							\
	$(shell find basis -type f | grep '\.h$$')

BYTECFILES =							\
	$(shell find bytecode -type f | grep '\.c$$')
BYTEHFILES =							\
	$(shell find bytecode -type f | grep '\.h$$')

CFILES = 							\
	$(UTILCFILES)						\
	$(shell find basis -type f | grep '\.c$$' | grep -v Real/)	\
	gc.c							\
	platform.c

ifneq ($(OMIT_BYTECODE), yes)
CFILES += bytecode/interpret.c
endif

HFILES = 							\
	cenv.h                                                  \
	$(UTILHFILES)						\
	util.h							\
	$(GCHFILES)						\
	gc.h							\
	ml-types.h						\
	c-types.h						\
	basis-ffi.h						\
	platform.h						\
	platform/$(TARGET_OS).h					\
	platform/$(TARGET_ARCH).h				\
	$(BASISHFILES)

FILES = $(basename $(CFILES))

# EXTRA_CFILES is for files that we don't want compiled in the big
# lump when compiling COMPILE_FAST.
# Real/*.c can't be there because gcc -O2 messes some of them up.
EXTRA_CFILES =			\
	$(shell find basis/Real -type f | grep '\.c$$')	\
	platform/$(TARGET_OS).c

EXTRA_FILES = $(basename $(EXTRA_CFILES))

ifeq ($(COMPILE_FAST), yes)
  OBJS = runtime.o
  DEBUG_OBJS = runtime-gdb.o
else
  OBJS = $(foreach f, $(FILES), $(f).o)
  DEBUG_OBJS = $(foreach f, $(FILES), $(f)-gdb.o)
endif

OBJS += $(foreach f, $(EXTRA_FILES), $(f).o)
DEBUG_OBJS += $(foreach f, $(EXTRA_FILES), $(f)-gdb.o)

all:  libgdtoa.a libmlton.a libmlton-gdb.a 	\
	gen/c-types.sml gen/basis-ffi.sml	\
	bytecode/opcodes

libgdtoa.a: gdtoa/arith.h
	cd gdtoa && 					\
		$(CC) $(OPTCFLAGS) $(OPTWARNCFLAGS)	\
			-w -O1 -c -DINFNAN_CHECK 	\
			*.c
	$(AR) libgdtoa.a gdtoa/*.o
	$(RANLIB) libgdtoa.a

gdtoa/arithchk.c:
	gzip -dc gdtoa.tgz | tar xf -	
	patch -s -p0 <gdtoa-patch

gdtoa/arithchk.out: gdtoa/arithchk.c
	cd gdtoa && $(CC) -o arithchk.out arithchk.c

gdtoa/arith.h: gdtoa/arithchk.out
	cd gdtoa && ./arithchk.out >arith.h

libmlton.a: $(OBJS) 
	$(AR) libmlton.a $(OBJS)
	$(RANLIB) libmlton.a	

libmlton-gdb.a: $(DEBUG_OBJS)
	$(AR) libmlton-gdb.a $(DEBUG_OBJS)
	$(RANLIB) libmlton-gdb.a


runtime.c: $(CFILES)
	rm -f runtime.c
	( echo "#define MLTON_GC_INTERNAL_TYPES"; 	\
	  echo "#define MLTON_GC_INTERNAL_FUNCS";	\
	  echo "#define MLTON_GC_INTERNAL_BASIS";	\
	  echo "#include \"platform.h\""; )		\
		> runtime.c
	cat $(CFILES) >> runtime.c


util/%-gdb.o: util/%.c util.h $(UTILHFILES)
	$(CC) $(DEBUGCFLAGS) $(DEBUGWARNCFLAGS) -c -o $@ $<

util/%.o: util/%.c util.h $(UTILHFILES)
	$(CC) $(OPTCFLAGS) $(WARNCFLAGS) -c -o $@ $<

gen/c-types.h gen/c-types.sml gen/ml-types.h: gen/gen-types.c util.h $(UTILOFILES)
	$(CC) $(OPTCFLAGS) $(WARNCFLAGS) -o gen/gen-types gen/gen-types.c $(UTILOFILES)
	rm -f gen/c-types.h gen/c-types.sml gen/ml-types.h
	cd gen && ./gen-types
	rm -f gen/gen-types

c-types.h ml-types.h: gen/c-types.h gen/ml-types.h
	rm -f c-types.h ml-types.h
	cp gen/c-types.h c-types.h
	cp gen/ml-types.h ml-types.h

gen/basis-ffi.h gen/basis-ffi.sml: gen/gen-basis-ffi.sml gen/basis-ffi.def
	mlton -output gen/gen-basis-ffi gen/gen-basis-ffi.sml
	rm -f gen/basis-ffi.h gen/basis-ffi.sml
	cd gen && ./gen-basis-ffi 
	rm -f gen/gen-basis-ffi

basis-ffi.h: gen/basis-ffi.h
	rm -f basis-ffi.h
	cp gen/basis-ffi.h basis-ffi.h

bytecode/opcodes: bytecode/print-opcodes.c bytecode/opcode.h 
	$(CC) $(OPTCFLAGS) $(WARNCFLAGS) -o bytecode/print-opcodes bytecode/print-opcodes.c
	rm -f bytecode/opcodes
	cd bytecode && ./print-opcodes > opcodes
	rm -f bytecode/print-opcodes


gc-gdb.o: gc.c $(GCCFILES) $(HFILES) 
	$(CC) $(DEBUGCFLAGS) $(DEBUGWARNCFLAGS) -c -o $@ $<

gc.o: gc.c $(GCCFILES) $(HFILES) 
	$(CC) $(OPTCFLAGS) $(GCOPTCFLAGS) $(OPTWARNCFLAGS) -c -o $@ $<

bytecode/interpret-gdb.o: bytecode/interpret.c bytecode/opcode.h $(HFILES) 
	$(CC) -I../include $(DEBUGCFLAGS) $(DEBUGWARNCFLAGS) -Wno-float-equal -Wno-shadow -c -o $@ $<

bytecode/interpret.o: bytecode/interpret.c bytecode/opcode.h $(HFILES) 
	$(CC) -I../include $(OPTCFLAGS) $(GCOPTCFLAGS) $(OPTWARNCFLAGS) -Wno-float-equal -Wno-shadow -c -o $@ $<

# It looks like we don't follow the C spec w.r.t. aliasing.  And gcc
# -O2 catches us on the code in Real/*.c where we treat a double as a
# chunk of two words.  Files that have been known to cause problems
# are class.c and gdtoa.c.  But there may be others.  So, we compile
# with -fno-strict-aliasing to prevent gcc from taking advantage of
# this aspect of the C spec.
basis/Real/%-gdb.o: basis/Real/%.c gdtoa/arith.h $(HFILES)
	$(CC) $(DEBUGCFLAGS) $(DEBUGWARNCFLAGS) -Wno-float-equal -c -o $@ $<
basis/Real/%.o: basis/Real/%.c gdtoa/arith.h  $(HFILES)
	$(CC) $(OPTCFLAGS) $(OPTWARNCFLAGS) -Wno-float-equal -O1 -fno-strict-aliasing -c -o $@ $<

%-gdb.o: %.c $(HFILES)
	$(CC) $(DEBUGCFLAGS) $(DEBUGWARNCFLAGS) -c -o $@ $<

%.o: %.c $(HFILES)
	$(CC) $(OPTCFLAGS) $(OPTWARNCFLAGS) -c -o $@ $<

%-gdb.o: %.S
	$(CC) $(DEBUGCFLAGS) -c -o $@ $<

%.o: %.S
	$(CC) $(OPTCFLAGS) -c -o $@ $<

.PHONY: flags
flags:
	echo TARGET = $(TARGET)
	echo TARGET_ARCH = $(TARGET_ARCH)
	echo TARGET_OS = $(TARGET_OS)
	echo GCC_MAJOR_VERSION = $(GCC_MAJOR_VERSION)
	echo GCC_MINOR_VERSION = $(GCC_MINOR_VERSION)
	echo GCC_VERSION = $(GCC_VERSION)
	echo FLAGS = $(FLAGS)
	echo OPTFLAGS = $(OPTFLAGS)
	echo GCOPTFLAGS = $(GCOPTFLAGS)
	echo DEBUGFLAGS = $(DEBUGFLAGS)
	echo WARNFLAGS = $(WARNFLAGS)
	echo OPTWARNFLAGS = $(OPTWARNFLAGS)
	echo DEBUGWARNFLAGS = $(DEBUGWARNFLAGS)


.PHONY: clean
clean:
	../bin/clean

.PHONY: gdtoa-patch
gdtoa-patch:
	cd gdtoa && $(MAKE) clean && rm -f *~ *.orig
	mv gdtoa gdtoa-new
	gzip -dc gdtoa.tgz | tar xf -
	diff -P -C 2 -r gdtoa gdtoa-new >gdtoa-patch || exit 0
	rm -rf gdtoa
	mv gdtoa-new gdtoa<|MERGE_RESOLUTION|>--- conflicted
+++ resolved
@@ -11,7 +11,6 @@
 TARGET = self
 TARGET_ARCH = $(shell ../bin/host-arch)
 TARGET_OS = $(shell ../bin/host-os)
-<<<<<<< HEAD
 GCC_MAJOR_VERSION =						\
 	$(shell gcc -v 2>&1 | grep 'gcc version' | 		\
 		sed 's/.*gcc version \([0-9][0-9]*\)\.\([0-9][0-9]*\).*/\1/')
@@ -30,17 +29,7 @@
 
 ifeq ($(TARGET_ARCH), x86)
 ifeq ($(findstring $(GCC_MAJOR_VERSION), 3 4),$(GCC_MAJOR_VERSION))
-FLAGS += -falign-loops=2 -falign-jumps=2 -falign-functions=5
-=======
-GCC_VERSION = $(shell gcc -v 2>&1 | grep 'gcc version' | sed 's/.*gcc version \(.\).*/\1/')
-
-FLAGS =
-OPTFLAGS = -fomit-frame-pointer
-
-ifeq ($(TARGET_ARCH), x86)
-ifneq ($(findstring $(GCC_VERSION), 3 4),)
 OPTFLAGS += -falign-loops=2 -falign-jumps=2 -falign-functions=5
->>>>>>> 2ed824fc
 else
 OPTFLAGS += -malign-loops=2 -malign-jumps=2 -malign-functions=5
 endif
@@ -59,21 +48,17 @@
 
 ifeq ($(TARGET_ARCH), amd64)
 FLAGS += -m32
-<<<<<<< HEAD
 ifeq ($(findstring $(GCC_MAJOR_VERSION), 3),$(GCC_MAJOR_VERSION))
-FLAGS += -mcpu=opteron
-endif
-ifeq ($(findstring $(GCC_MAJOR_VERSION), 4),$(GCC_MAJOR_VERSION))
-FLAGS += -mtune=opteron
+OPTFLAGS += -mcpu=opteron
+endif
+ifeq ($(findstring $(GCC_MAJOR_VERSION), 4),$(GCC_MAJOR_VERSION))
+OPTFLAGS += -mtune=opteron
 endif
 ifeq ($(findstring $(GCC_VERSION), 3.4 4.0),$(GCC_VERSION))
 GCOPTFLAGS += --param inline-unit-growth=75 --param max-inline-insns-single=1000
 endif
 DEBUGFLAGS += -gstabs+
 OPTWARNFLAGS += -Winline
-=======
-OPTFLAGS += -mtune=opteron
->>>>>>> 2ed824fc
 endif
 
 ifeq ($(TARGET_ARCH), sparc)
@@ -81,7 +66,7 @@
 endif
 
 ifeq ($(TARGET_OS), darwin)
-FLAGS += -I/opt/local/include -I/sw/include
+FLAGS += -I/sw/include -I/opt/local/include
 endif
 
 ifeq ($(TARGET_OS), freebsd)
@@ -110,7 +95,6 @@
 endif
 
 CC = gcc -std=gnu99
-<<<<<<< HEAD
 CFLAGS = -I. -Iplatform $(FLAGS)
 OPTCFLAGS = $(CFLAGS) -O2 $(OPTFLAGS)
 DEBUGCFLAGS = $(CFLAGS) -g2 -O1 -DASSERT=1 $(DEBUGFLAGS)
@@ -122,13 +106,6 @@
 endif
 ifeq ($(findstring $(GCC_MAJOR_VERSION), 4),$(GCC_MAJOR_VERSION))
 WARNCFLAGS += -Wextra
-=======
-CFLAGS = -O2 -Wall -I. -Iplatform -D_FILE_OFFSET_BITS=64 $(FLAGS) $(OPTFLAGS)
-DEBUGFLAGS = $(CFLAGS)
-ifneq ($(TARGET_ARCH), ia64)
-ifneq ($(TARGET_ARCH), powerpc)
-DEBUGFLAGS += -gstabs+
->>>>>>> 2ed824fc
 endif
 # -Wformat=2 implies -Wformat-nonliteral, which causes one spurious warning.
 WARNCFLAGS += -Wformat=2
