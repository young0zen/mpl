--- conflicted
+++ resolved
@@ -8,34 +8,24 @@
 
 PATH := ../bin:$(shell echo $$PATH)
 
-<<<<<<< HEAD
-TARGET = self
-TARGET_ARCH = $(shell ../bin/host-arch)
-TARGET_OS = $(shell ../bin/host-os)
-GCC_MAJOR_VERSION =						\
-	$(shell gcc -v 2>&1 | grep 'gcc version' | 		\
-		sed 's/.*gcc version \([0-9][0-9]*\)\.\([0-9][0-9]*\).*/\1/')
-GCC_MINOR_VERSION =						\
-	$(shell gcc -v 2>&1 | grep 'gcc version' | 		\
-		sed 's/.*gcc version \([0-9][0-9]*\)\.\([0-9][0-9]*\).*/\2/')
-GCC_VERSION = $(GCC_MAJOR_VERSION).$(GCC_MINOR_VERSION)
-
-FLAGS = 
-OPTFLAGS = -fomit-frame-pointer
-GCOPTFLAGS = 
-DEBUGFLAGS = 
-WARNFLAGS =
-OPTWARNFLAGS =
-DEBUGWARNFLAGS = 
-=======
 TARGET := self
 TARGET_ARCH := $(shell ../bin/host-arch)
 TARGET_OS := $(shell ../bin/host-os)
-GCC_VERSION := $(shell gcc -v 2>&1 | grep 'gcc version' | sed 's/.*gcc version \(.\).*/\1/')
-
-FLAGS :=
-OPTFLAGS := -fomit-frame-pointer
->>>>>>> 67c70e5e
+GCC_MAJOR_VERSION :=						\
+	$(shell gcc -v 2>&1 | grep 'gcc version' | 		\
+		sed 's/.*gcc version \([0-9][0-9]*\)\.\([0-9][0-9]*\).*/\1/')
+GCC_MINOR_VERSION :=						\
+	$(shell gcc -v 2>&1 | grep 'gcc version' | 		\
+		sed 's/.*gcc version \([0-9][0-9]*\)\.\([0-9][0-9]*\).*/\2/')
+GCC_VERSION := $(GCC_MAJOR_VERSION).$(GCC_MINOR_VERSION)
+
+FLAGS := 
+OPTFLAGS := -O2 -fomit-frame-pointer
+GCOPTFLAGS := 
+DEBUGFLAGS := 
+WARNFLAGS := 
+OPTWARNFLAGS := 
+DEBUGWARNFLAGS := 
 
 ifeq ($(TARGET_ARCH), x86)
 ifeq ($(findstring $(GCC_MAJOR_VERSION), 3 4),$(GCC_MAJOR_VERSION))
@@ -104,27 +94,18 @@
 FLAGS += -b $(TARGET)
 endif
 
-<<<<<<< HEAD
-CC = gcc -std=gnu99
-CFLAGS = -I. -Iplatform $(FLAGS)
-OPTCFLAGS = $(CFLAGS) -O2 $(OPTFLAGS)
-DEBUGCFLAGS = $(CFLAGS) -g2 -O1 -DASSERT=1 $(DEBUGFLAGS)
+CC := gcc -std=gnu99
+CFLAGS := -I. -Iplatform $(FLAGS)
+OPTCFLAGS := $(CFLAGS) $(OPTFLAGS)
+DEBUGCFLAGS := $(CFLAGS) -g2 -O1 -DASSERT=1 $(DEBUGFLAGS)
 GCOPTCFLAGS = $(GCOPTFLAGS)
-WARNCFLAGS  =
+WARNCFLAGS :=
 WARNCFLAGS += -pedantic -Wall 
 ifeq ($(findstring $(GCC_MAJOR_VERSION), 3),$(GCC_MAJOR_VERSION))
 WARNCFLAGS += -W
 endif
 ifeq ($(findstring $(GCC_MAJOR_VERSION), 4),$(GCC_MAJOR_VERSION))
 WARNCFLAGS += -Wextra
-=======
-CC := gcc -std=gnu99
-CFLAGS := -O2 -Wall -I. -Iplatform -D_FILE_OFFSET_BITS=64 $(FLAGS) $(OPTFLAGS)
-DEBUGFLAGS := $(CFLAGS)
-ifneq ($(TARGET_ARCH), ia64)
-ifneq ($(TARGET_ARCH), powerpc)
-DEBUGFLAGS += -gstabs+
->>>>>>> 67c70e5e
 endif
 # -Wformat=2 implies -Wformat-nonliteral, which causes one spurious warning.
 WARNCFLAGS += -Wformat=2
@@ -161,49 +142,44 @@
 WARNCFLAGS += -Wlong-long
 # WARNCFLAGS += -Wunreachable-code
 WARNCFLAGS += $(WARNFLAGS)
-OPTWARNCFLAGS = $(WARNCFLAGS) -Wdisabled-optimization $(OPTWARNFLAGS)
-DEBUGWARNCFLAGS = $(WARNCFLAGS) $(DEBUGWARNFLAGS)
+OPTWARNCFLAGS := $(WARNCFLAGS) -Wdisabled-optimization $(OPTWARNFLAGS)
+DEBUGWARNCFLAGS := $(WARNCFLAGS) $(DEBUGWARNFLAGS)
 
 # GCC doesn't recognize the %I64 format specifier which means %ll on windows
 ifeq ($(TARGET_OS), mingw)
 WARNCFLAGS += -Wno-format -Wno-missing-format-attribute
 endif
 
-UTILCFILES =							\
+UTILCFILES :=							\
 	$(shell find util -type f | grep '\.c$$')
-UTILHFILES =							\
+UTILHFILES :=							\
 	$(shell find util -type f | grep '\.h$$')
-UTILOFILES = $(foreach f, $(UTILCFILES), $(basename $(f)).o)
-
-GCCFILES =							\
+UTILOFILES := $(foreach f, $(UTILCFILES), $(basename $(f)).o)
+
+GCCFILES :=							\
 	$(shell find gc -type f | grep '\.c$$')
-GCHFILES =							\
+GCHFILES :=							\
 	$(shell find gc -type f | grep '\.h$$')
 
-BASISHFILES =							\
+BASISHFILES :=							\
 	$(shell find basis -type f | grep '\.h$$')
 
-BYTECFILES =							\
+BYTECFILES :=							\
 	$(shell find bytecode -type f | grep '\.c$$')
-BYTEHFILES =							\
+BYTEHFILES :=							\
 	$(shell find bytecode -type f | grep '\.h$$')
 
-<<<<<<< HEAD
-CFILES = 							\
+CFILES := 							\
 	$(UTILCFILES)						\
-=======
-CFILES := 							\
->>>>>>> 67c70e5e
 	$(shell find basis -type f | grep '\.c$$' | grep -v Real/)	\
 	gc.c							\
 	platform.c
 
-<<<<<<< HEAD
 ifneq ($(OMIT_BYTECODE), yes)
 CFILES += bytecode/interpret.c
 endif
 
-HFILES = 							\
+HFILES := 							\
 	cenv.h                                                  \
 	$(UTILHFILES)						\
 	util.h							\
@@ -216,13 +192,6 @@
 	platform/$(TARGET_OS).h					\
 	platform/$(TARGET_ARCH).h				\
 	$(BASISHFILES)
-=======
-HFILES := 				\
-	gc.h				\
-	types.h				\
-	platform.h			\
-	platform/$(TARGET_OS).h
->>>>>>> 67c70e5e
 
 FILES := $(basename $(CFILES))
 
