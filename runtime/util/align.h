/* Copyright (C) 1999-2005 Henry Cejtin, Matthew Fluet, Suresh
 *    Jagannathan, and Stephen Weeks.
 * Copyright (C) 1997-2000 NEC Research Institute.
 *
 * MLton is released under a BSD-style license.
 * See the file MLton-LICENSE for details.
 */

static inline bool isAligned (size_t a, size_t b) {
  return 0 == a % b;
}

static inline bool isAlignedMax (uintmax_t a, uintmax_t b) {
  return 0 == a % b;
}

static inline size_t alignDown (size_t a, size_t b) {
  assert (b >= 1 && b == (b & -b));
  a &= -b;
  assert (isAligned (a, b));
  return a;
}

static inline uintmax_t alignMaxDown (uintmax_t a, uintmax_t b) {
  assert (b >= 1 && b == (b & -b));
  a &= -b;
  assert (isAlignedMax (a, b));
  return a;
}

static inline size_t align (size_t a, size_t b) {
  assert (b >= 1 && b == (b & -b));
  a += b - 1;
  a &= -b;
  assert (isAligned (a, b));
  return a;       
}

static inline uintmax_t alignMax (uintmax_t a, uintmax_t b) {
  assert (b >= 1 && b == (b & -b));
  a += b - 1;
  a &= -b;
<<<<<<< HEAD
  assert (isAlignedMax (a, b));
=======
  assert (isAligned (a, b));
>>>>>>> 21fb01b5
  return a;       
}<|MERGE_RESOLUTION|>--- conflicted
+++ resolved
@@ -33,17 +33,13 @@
   a += b - 1;
   a &= -b;
   assert (isAligned (a, b));
-  return a;       
+  return a;
 }
 
 static inline uintmax_t alignMax (uintmax_t a, uintmax_t b) {
   assert (b >= 1 && b == (b & -b));
   a += b - 1;
   a &= -b;
-<<<<<<< HEAD
   assert (isAlignedMax (a, b));
-=======
-  assert (isAligned (a, b));
->>>>>>> 21fb01b5
-  return a;       
+  return a;
 }