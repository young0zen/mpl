/* Copyright (C) 1999-2008 Henry Cejtin, Matthew Fluet, Suresh
 *    Jagannathan, and Stephen Weeks.
 * Copyright (C) 1997-2000 NEC Research Institute.
 *
 * MLton is released under a BSD-style license.
 * See the file MLton-LICENSE for details.
 */

#ifndef _MLTON_GC_H_
#define _MLTON_GC_H_

#include "platform.h"

struct GC_state;
typedef struct GC_state *GC_state;
typedef GC_state GCState_t;

#if POINTER_BITS == 32
#define GC_MODEL_NATIVE32
#elif POINTER_BITS == 64
#define GC_MODEL_NATIVE64
#else
#error POINTER_BITS not defined
#endif

#include "gc/debug.h"

#include "gc/align.h"
#include "gc/model.h"
#include "gc/pointer.h"
#include "gc/objptr.h"
#include "gc/object.h"
#include "gc/array.h"
#include "gc/frame.h"
#include "gc/stack.h"
#include "gc/thread.h"
#include "gc/weak.h"
#include "gc/int-inf.h"
#include "gc/string.h"
#include "gc/object-size.h"
#include "gc/generational.h"
#include "gc/heap.h"
#include "gc/current.h"
#include "gc/foreach.h"
#include "gc/translate.h"
#include "gc/sysvals.h"
#include "gc/controls.h"
#include "gc/major.h"
#include "gc/statistics.h"
#include "gc/forward.h"
#include "gc/cheney-copy.h"
#include "gc/hash-cons.h"
#include "gc/dfs-mark.h"
#include "gc/mark-compact.h"
#include "gc/invariant.h"
#include "gc/atomic.h"
#include "gc/enter_leave.h"
#include "gc/signals.h"
#include "gc/handler.h"
#include "gc/switch-thread.h"
#include "gc/garbage-collection.h"
#include "gc/new-object.h"
#include "gc/array-allocate.h"
#include "gc/sources.h"
#include "gc/call-stack.h"
#include "gc/profiling.h"
#include "gc/rusage.h"
#include "gc/gc_state.h"
#include "gc/init-world.h"
#include "gc/world.h"
#include "gc/init.h"
#include "gc/done.h"
#include "gc/copy-thread.h"
#include "gc/pack.h"
#include "gc/size.h"
#include "gc/share.h"
<<<<<<< HEAD
=======
#include "gc/parallel.h"
>>>>>>> 04d231ed
#include "gc/processor.h"

#endif /* _MLTON_GC_H_ */<|MERGE_RESOLUTION|>--- conflicted
+++ resolved
@@ -74,10 +74,7 @@
 #include "gc/pack.h"
 #include "gc/size.h"
 #include "gc/share.h"
-<<<<<<< HEAD
-=======
 #include "gc/parallel.h"
->>>>>>> 04d231ed
 #include "gc/processor.h"
 
 #endif /* _MLTON_GC_H_ */