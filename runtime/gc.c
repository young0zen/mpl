/* Copyright (C) 2012,2014 Matthew Fluet.
 * Copyright (C) 1999-2007 Henry Cejtin, Matthew Fluet, Suresh
 *    Jagannathan, and Stephen Weeks.
 * Copyright (C) 1997-2000 NEC Research Institute.
 *
 * MLton is released under a HPND-style license.
 * See the file MLton-LICENSE for details.
 */

#define MLTON_GC_INTERNAL_TYPES
#define MLTON_GC_INTERNAL_FUNCS
#define MLTON_GC_INTERNAL_BASIS
#include "platform.h"

#if ASSERT
#define ARG_USED_FOR_ASSERT
#define LOCAL_USED_FOR_ASSERT
#else
#define ARG_USED_FOR_ASSERT  __attribute__ ((unused))
#define LOCAL_USED_FOR_ASSERT  __attribute__ ((unused))
#endif

#include "gc/virtual-memory.c"
#include "gc/align.c"
#include "gc/read_write.c"

<<<<<<< HEAD
/* RAM_NOTE: Remove if I move to a different TLS model */
/* used to look up per-processor state */
extern C_Pthread_Key_t gcstate_key;

#include "gc/array-allocate.c"
#include "gc/array.c"
=======
>>>>>>> 324b32c1
#include "gc/atomic.c"
#include "gc/call-stack.c"
#include "gc/cheney-copy.c"
#include "gc/chunk.c"
#include "gc/chunk-pool.c"
#include "gc/controls.c"
#include "gc/copy-thread.c"
#include "gc/current.c"
#include "gc/dfs-mark.c"
#include "gc/termination.c"
#include "gc/done.c"
#include "gc/enter_leave.c"
#include "gc/foreach.c"
#include "gc/forward.c"
#include "gc/frame.c"
#include "gc/processor.c"
#include "gc/garbage-collection.c"
#include "gc/gc_state.c"
#include "gc/generational.c"
#include "gc/handler.c"
#include "gc/hash-cons.c"
#include "gc/heap.c"
#include "gc/heap_predicates.c"
#include "gc/heap-utils.c"
#include "gc/hierarchical-heap.c"
#include "gc/hierarchical-heap-collection.c"
#include "gc/init-world.c"
#include "gc/init.c"
#include "gc/int-inf.c"
#include "gc/invariant.c"
#include "gc/global-heap.c"
#include "gc/local-heap.c"
#include "gc/logger.c"
#include "gc/mark-compact.c"
#include "gc/model.c"
#include "gc/new-object.c"
#include "gc/object-size.c"
#include "gc/object.c"
#include "gc/objptr.c"
#include "gc/pack.c"
#include "gc/parallel.c"
#include "gc/pointer.c"
#include "gc/profiling.c"
#include "gc/rusage.c"
#include "gc/sequence-allocate.c"
#include "gc/sequence.c"
#include "gc/share.c"
#include "gc/signals.c"
#include "gc/size.c"
#include "gc/sources.c"
#include "gc/stack.c"
#include "gc/statistics.c"
#include "gc/switch-thread.c"
#include "gc/thread.c"
#include "gc/translate.c"
#include "gc/weak.c"
#include "gc/world.c"<|MERGE_RESOLUTION|>--- conflicted
+++ resolved
@@ -20,19 +20,22 @@
 #define LOCAL_USED_FOR_ASSERT  __attribute__ ((unused))
 #endif
 
+#ifdef ENABLE_TRACING
+#define ARG_USED_FOR_TRACING
+#define LOCAL_USED_FOR_TRACING
+#else
+#define ARG_USED_FOR_TRACING  __attribute__ ((unused))
+#define LOCAL_USED_FOR_TRACING  __attribute__ ((unused))
+#endif
+
 #include "gc/virtual-memory.c"
 #include "gc/align.c"
 #include "gc/read_write.c"
 
-<<<<<<< HEAD
 /* RAM_NOTE: Remove if I move to a different TLS model */
 /* used to look up per-processor state */
 extern C_Pthread_Key_t gcstate_key;
 
-#include "gc/array-allocate.c"
-#include "gc/array.c"
-=======
->>>>>>> 324b32c1
 #include "gc/atomic.c"
 #include "gc/call-stack.c"
 #include "gc/cheney-copy.c"
