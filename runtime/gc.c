/* Copyright (C) 2012,2014 Matthew Fluet.
 * Copyright (C) 1999-2007 Henry Cejtin, Matthew Fluet, Suresh
 *    Jagannathan, and Stephen Weeks.
 * Copyright (C) 1997-2000 NEC Research Institute.
 *
 * MLton is released under a BSD-style license.
 * See the file MLton-LICENSE for details.
 */

#define MLTON_GC_INTERNAL_TYPES
#define MLTON_GC_INTERNAL_FUNCS
#define MLTON_GC_INTERNAL_BASIS
#include "platform.h"

#if ASSERT
#define ARG_USED_FOR_ASSERT
#define LOCAL_USED_FOR_ASSERT
#else
#define ARG_USED_FOR_ASSERT  __attribute__ ((unused))
#define LOCAL_USED_FOR_ASSERT  __attribute__ ((unused))
#endif

#include "gc/virtual-memory.c"
#include "gc/align.c"
#include "gc/read_write.c"

<<<<<<< HEAD
/* used to look up per-processor state */
extern C_Pthread_Key_t gcstate_key;

=======
>>>>>>> 73f2e1db
#include "gc/array-allocate.c"
#include "gc/array.c"
#include "gc/atomic.c"
#include "gc/call-stack.c"
#include "gc/cheney-copy.c"
#include "gc/controls.c"
#include "gc/copy-thread.c"
#include "gc/current.c"
#include "gc/dfs-mark.c"
#include "gc/done.c"
#include "gc/enter_leave.c"
#include "gc/foreach.c"
#include "gc/forward.c"
#include "gc/frame.c"
#include "gc/processor.c"
#include "gc/garbage-collection.c"
#include "gc/gc_state.c"
#include "gc/generational.c"
#include "gc/handler.c"
#include "gc/hash-cons.c"
#include "gc/heap.c"
#include "gc/heap_predicates.c"
#include "gc/init-world.c"
#include "gc/init.c"
#include "gc/int-inf.c"
#include "gc/invariant.c"
#include "gc/mark-compact.c"
#include "gc/model.c"
#include "gc/new-object.c"
#include "gc/object-size.c"
#include "gc/object.c"
#include "gc/objptr.c"
#include "gc/pack.c"
#include "gc/parallel.c"
#include "gc/pointer.c"
#include "gc/profiling.c"
#include "gc/rusage.c"
#include "gc/share.c"
#include "gc/signals.c"
#include "gc/size.c"
#include "gc/sources.c"
#include "gc/stack.c"
#include "gc/switch-thread.c"
#include "gc/thread.c"
#include "gc/translate.c"
#include "gc/weak.c"
#include "gc/world.c"<|MERGE_RESOLUTION|>--- conflicted
+++ resolved
@@ -24,12 +24,10 @@
 #include "gc/align.c"
 #include "gc/read_write.c"
 
-<<<<<<< HEAD
+/* RAM_NOTE: Remove if I move to a different TLS model */
 /* used to look up per-processor state */
 extern C_Pthread_Key_t gcstate_key;
 
-=======
->>>>>>> 73f2e1db
 #include "gc/array-allocate.c"
 #include "gc/array.c"
 #include "gc/atomic.c"
