#!/bin/sh

set -e

name=`basename "$0"`
dir=`dirname "$0"`
src=`cd "$dir/.." && pwd`
bin="$src/bin"

die () {
        echo >&2 "$1"
        exit 1
}

usage () {
        die "usage: $name"
}

case "$#" in
0)
;;
*)
	usage
;;
esac

book='mlton.book'
pages='.pages'
pdf='mlton-guide.pdf'
script='.script'
titlepage='title.html'
tmp="/tmp/mlton-guide.$$"
version=`date +%Y%m%d`

rm -rf "$tmp"
mkdir "$tmp"
cd "$tmp"

( cd "$src/doc/guide" && tar -cf - . ) | tar -xf -

# The grep -v takes out files that aren't wiki pages.
# Hope that no files contain spaces or other specials -> `cat "$pages"` dies
ls -1 | grep -v '\.' >"$pages"

echo 'Massaging HTML.'

for f in `cat "$pages"`; do
cat >"$script" <<EOF
/^<table bgcolor = lightblue/,+29d
s;\(<body .*\);\1\n<h1>$f</h1>;
s;<FONT[^>]*>;;g
s;</FONT>;;g
s;\(<div id="content"\);\1;
s;<td colspan = 3;<td align = right;
s;<img src=\"\(http://mlton.org[^>]*\)>;<img src="moin-www.png"><a href=\"\1>image</a>;g
EOF
	"$bin/msed" -f "$script" <"$f" >.tmp
	mv .tmp "$f"
done

echo 'Generating PDF titlepage.'
cat >"$titlepage" <<EOF
<html>
<head><title>MLton Guide ($version)</title></head>
<body>
<h1>MLton Guide</h1>
<p>
This is the guide for MLton, an open-source, whole-program,
optimizing Standard ML compiler.
</p>

<p>
This guide was generated automatically from the MLton wiki,
available online at <a href="http://mlton.org/">http://mlton.org</a>.
It is up to date for MLton $version.
</p>

</body>
</html>
EOF

echo 'Generating htmldoc script.'
(
cat <<EOF
#HTMLDOC 1.8.24 Open Source
-f $pdf
-t pdf13 
--bodyfont times 
--bottom 0.50in 
--browserwidth 680 
--charset iso-8859-1 
--color
--compression=9 
--effectduration 1.0 
--embedfonts 
--firstpage p1 
--fontsize 11.0 
--fontspacing 1.2 
--footer ..1
--header t.c
--headfootfont Helvetica 
--headfootsize 11.0 
--headingfont Helvetica 
--jpeg=0 
--left 1.00in 
--links 
--linkstyle underline 
--no-encryption 
--no-pscommands 
--no-strict
--no-xrxcomments 
--nup 1 
--pageduration 10 
--pageeffect none 
--pagelayout single 
--pagemode document 
--portrait 
--right 0.50in 
--size Universal 
--title 
--top 0.50in 
--webpage 
$titlepage
Home
Index
EOF

grep -v '^\(Home\|Index\)$' "$pages" 
) >"$book"

echo 'Running htmldoc.'
htmldoc --batch "$book" || true

mv "$pdf" "$src/doc/guide"

<<<<<<< HEAD
cd

rm -rf "$tmp"
=======
rm -rf $tmp
>>>>>>> 12459447
<|MERGE_RESOLUTION|>--- conflicted
+++ resolved
@@ -133,10 +133,4 @@
 
 mv "$pdf" "$src/doc/guide"
 
-<<<<<<< HEAD
-cd
-
-rm -rf "$tmp"
-=======
-rm -rf $tmp
->>>>>>> 12459447
+rm -rf "$tmp"