#!/usr/bin/env bash

# This script calls MLton.

set -e

dir=`dirname "$0"`
lib=`cd "$dir/../lib" && pwd`
eval `"$lib/platform"`
gcc='gcc'
case "$HOST_OS" in
mingw)
	exe='.exe'
;;
*)
	exe=''
;;
esac
mlton="$lib/mlton-compile$exe"
world="$lib/world.mlton"
nj='sml'
# Try to use the SML/NJ .arch-n-opsys
if .arch-n-opsys >/dev/null 2>&1; then
        eval `.arch-n-opsys`
        njHeap="$lib/mlton.$HEAP_SUFFIX"
        unset `.arch-n-opsys | sed 's#=[^ ]*##g'`
else
        njHeap="$lib/mlton.$HOST_ARCH-$HOST_OS"
fi

declare -a rargs
case "$1" in
@MLton)
        shift
        while [ "$#" -gt 0 -a "$1" != "--" ]; do
                rargs[${#rargs[@]}]="$1"
                shift
        done
        if [ "$#" -gt 0 -a "$1" == "--" ]; then
                shift
        else    
                echo '@MLton missing --'
                exit 1
        fi
        ;;
esac

# If $mlton is executable and $world exists and is not older than
# $njHeap (which exists), then use MLton, otherwise use SML/NJ.
doit () {
        if [ -x "$mlton" -a -s "$world" -a ! "$njHeap" -nt "$world" ]; then
                exec "$mlton" @MLton load-world "$world" ram-slop 0.5 "${rargs[@]}" -- "$@"
        elif [ -s "$njHeap" ]; then
                exec "$nj" @SMLload="$njHeap" "$@"
        fi
        echo 'Unable to run MLton.  Check that lib is set properly.' >&2
        exit 1
}

# For align-{functions,jumps,loops}, we use -m for now instead of
# -f because old gcc's will barf on -f, while newer ones only warn
# about -m.  Someday, when we think we won't run into older gcc's,
# these should be changed to -f.

# You may need to add a line with -cc-opt 'I/path/to/gmp.h' so 
# that the C compiler can find gmp.h
# You may need to add a line with -link-opt '-L/path/to/libgmp' so
# that the linker can find libgmp.

doit "$lib" \
<<<<<<< HEAD
        -cc "$gcc"                                               \
        -cc-opt "-I$lib/include"                                 \
        -cc-opt '-O1'                                            \
        -cc-opts '-fno-strict-aliasing -fomit-frame-pointer -w'  \
        -mlb-path-map "$lib/mlb-path-map"                        \
        -target-as-opts amd64 '-m32 -mtune=opteron'              \
        -target-cc-opts amd64 '-m32 -mtune=opteron'              \
        -target-cc-opts darwin '-I/sw/include'                   \
        -target-cc-opts freebsd '-I/usr/local/include'           \
        -target-cc-opts netbsd '-I/usr/pkg/include'              \
        -target-cc-opts openbsd '-I/usr/local/include'           \
        -target-cc-opts solaris                                  \
=======
        -cc "$gcc"                                              \
        -cc-opt "-I$lib/include"                                \
        -cc-opt '-O1'                                           \
        -cc-opt '-fno-strict-aliasing -fomit-frame-pointer -w'  \
	-mlb-path-map "$lib/mlb-path-map"			\
        -target-as-opt amd64                                    \
                '-m32
                -mtune=opteron'                                 \
        -target-cc-opt amd64                                    \
                '-m32
                -mtune=opteron'                                 \
        -target-cc-opt darwin '-I/opt/local/include -I/sw/include' \
	-target-cc-opt freebsd '-I/usr/local/include'		\
        -target-cc-opt solaris                                  \
>>>>>>> 2ed824fc
                '-Wa,-xarch=v8plusa
                -mcpu=ultrasparc'                                \
        -target-cc-opts sparc '-mcpu=v8 -m32'                    \
        -target-cc-opts x86                                      \
                '-fno-strength-reduce
                -fschedule-insns
                -fschedule-insns2
                -malign-functions=5
                -malign-jumps=2
<<<<<<< HEAD
                -malign-loops=2'                                 \
        -target-link-opts aix '-lgmp'                            \
        -target-link-opts amd64 '-m32'                           \
        -target-link-opts cygwin '-lgmp'                         \
        -target-link-opts darwin "$darwinLinkOpts -lgmp"         \
        -target-link-opts freebsd '-L/usr/local/lib/ -lgmp'      \
        -target-link-opts hpux '-lgmp'                           \
        -target-link-opts linux '-lgmp'                          \
        -target-link-opts mingw                                  \
                '-lgmp -lws2_32 -lkernel32 -lpsapi -lnetapi32'   \
        -target-link-opts netbsd                                 \
                '-Wl,-R/usr/pkg/lib -L/usr/pkg/lib/ -lgmp'       \
        -target-link-opts openbsd '-L/usr/local/lib/ -lgmp'      \
        -target-link-opts solaris '-lgmp -lnsl -lsocket -lrt'    \
        -link-opts '-lgdtoa -lm'                                 \
        -profile-exclude '<basis>'                               \
=======
                -malign-loops=2'                                \
        -target-link-opt aix '-lgmp'                            \
        -target-link-opt amd64 '-m32'                           \
        -target-link-opt cygwin '-lgmp'                         \
        -target-link-opt darwin '-L/opt/local/lib -L/sw/lib -lgmp' \
        -target-link-opt freebsd '-L/usr/local/lib/ -lgmp'      \
        -target-link-opt hpux '-lgmp'                           \
        -target-link-opt linux '-lgmp'                          \
        -target-link-opt mingw                                  \
                '-lgmp -lws2_32 -lkernel32 -lpsapi -lnetapi32'  \
        -target-link-opt netbsd                                 \
                '-Wl,-R/usr/pkg/lib -L/usr/local/lib/ -lgmp'    \
        -target-link-opt openbsd '-L/usr/local/lib/ -lgmp'      \
        -target-link-opt solaris '-lgmp -lnsl -lsocket -lrt'    \
        -link-opt '-lgdtoa -lm'                                 \
        -profile-exclude '<basis>'                              \
>>>>>>> 2ed824fc
        "$@"<|MERGE_RESOLUTION|>--- conflicted
+++ resolved
@@ -62,13 +62,12 @@
 # about -m.  Someday, when we think we won't run into older gcc's,
 # these should be changed to -f.
 
-# You may need to add a line with -cc-opt 'I/path/to/gmp.h' so 
-# that the C compiler can find gmp.h
+# You may need to add a line with -cc-opt 'I/path/to/gmp.h' so the
+# C compiler can find gmp.h
 # You may need to add a line with -link-opt '-L/path/to/libgmp' so
 # that the linker can find libgmp.
 
 doit "$lib" \
-<<<<<<< HEAD
         -cc "$gcc"                                               \
         -cc-opt "-I$lib/include"                                 \
         -cc-opt '-O1'                                            \
@@ -76,27 +75,11 @@
         -mlb-path-map "$lib/mlb-path-map"                        \
         -target-as-opts amd64 '-m32 -mtune=opteron'              \
         -target-cc-opts amd64 '-m32 -mtune=opteron'              \
-        -target-cc-opts darwin '-I/sw/include'                   \
+        -target-cc-opts darwin '-I/opt/local/include -I/sw/include' \
         -target-cc-opts freebsd '-I/usr/local/include'           \
         -target-cc-opts netbsd '-I/usr/pkg/include'              \
         -target-cc-opts openbsd '-I/usr/local/include'           \
         -target-cc-opts solaris                                  \
-=======
-        -cc "$gcc"                                              \
-        -cc-opt "-I$lib/include"                                \
-        -cc-opt '-O1'                                           \
-        -cc-opt '-fno-strict-aliasing -fomit-frame-pointer -w'  \
-	-mlb-path-map "$lib/mlb-path-map"			\
-        -target-as-opt amd64                                    \
-                '-m32
-                -mtune=opteron'                                 \
-        -target-cc-opt amd64                                    \
-                '-m32
-                -mtune=opteron'                                 \
-        -target-cc-opt darwin '-I/opt/local/include -I/sw/include' \
-	-target-cc-opt freebsd '-I/usr/local/include'		\
-        -target-cc-opt solaris                                  \
->>>>>>> 2ed824fc
                 '-Wa,-xarch=v8plusa
                 -mcpu=ultrasparc'                                \
         -target-cc-opts sparc '-mcpu=v8 -m32'                    \
@@ -106,12 +89,11 @@
                 -fschedule-insns2
                 -malign-functions=5
                 -malign-jumps=2
-<<<<<<< HEAD
                 -malign-loops=2'                                 \
         -target-link-opts aix '-lgmp'                            \
         -target-link-opts amd64 '-m32'                           \
         -target-link-opts cygwin '-lgmp'                         \
-        -target-link-opts darwin "$darwinLinkOpts -lgmp"         \
+        -target-link-opts darwin '-L/opt/local/lib -L/sw/lib -lgmp' \
         -target-link-opts freebsd '-L/usr/local/lib/ -lgmp'      \
         -target-link-opts hpux '-lgmp'                           \
         -target-link-opts linux '-lgmp'                          \
@@ -123,22 +105,4 @@
         -target-link-opts solaris '-lgmp -lnsl -lsocket -lrt'    \
         -link-opts '-lgdtoa -lm'                                 \
         -profile-exclude '<basis>'                               \
-=======
-                -malign-loops=2'                                \
-        -target-link-opt aix '-lgmp'                            \
-        -target-link-opt amd64 '-m32'                           \
-        -target-link-opt cygwin '-lgmp'                         \
-        -target-link-opt darwin '-L/opt/local/lib -L/sw/lib -lgmp' \
-        -target-link-opt freebsd '-L/usr/local/lib/ -lgmp'      \
-        -target-link-opt hpux '-lgmp'                           \
-        -target-link-opt linux '-lgmp'                          \
-        -target-link-opt mingw                                  \
-                '-lgmp -lws2_32 -lkernel32 -lpsapi -lnetapi32'  \
-        -target-link-opt netbsd                                 \
-                '-Wl,-R/usr/pkg/lib -L/usr/local/lib/ -lgmp'    \
-        -target-link-opt openbsd '-L/usr/local/lib/ -lgmp'      \
-        -target-link-opt solaris '-lgmp -lnsl -lsocket -lrt'    \
-        -link-opt '-lgdtoa -lm'                                 \
-        -profile-exclude '<basis>'                              \
->>>>>>> 2ed824fc
         "$@"