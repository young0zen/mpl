--- conflicted
+++ resolved
@@ -99,13 +99,9 @@
         -cc-opt-quote "-I$lib/include"                           \
         -cc-opt '-O1 -fno-common'                                \
         -cc-opt '-fno-strict-aliasing -fomit-frame-pointer -w'   \
-<<<<<<< HEAD
-        -link-opt '-lm -lgmp'                                    \
-        -llvm-llc-opt '-O2'                                      \
+	-link-opt '-lm -lgmp'                                    \
+	-llvm-llc-opt '-O2'                                      \
         -llvm-opt-opt '-mem2reg -O2'                             \
-=======
-        -link-opt '-lgdtoa -lm -lgmp'                            \
->>>>>>> 024d58d7
         -mlb-path-map "$lib/mlb-path-map"                        \
         -target-as-opt amd64 '-m64'                              \
         -target-as-opt x86 '-m32'                                \
