/* Copyright (C) 2014,2019 Matthew Fluet.
 * Copyright (C) 1999-2008 Henry Cejtin, Matthew Fluet, Suresh
 *    Jagannathan, and Stephen Weeks.
 * Copyright (C) 1997-2000 NEC Research Institute.
 *
 * MLton is released under a HPND-style license.
 * See the file MLton-LICENSE for details.
 */

#ifndef _COMMON_MAIN_H_
#define _COMMON_MAIN_H_

#include "mlton-main.h"

#define MLTON_GC_INTERNAL_TYPES
#define MLTON_GC_INTERNAL_BASIS
#include "platform.h"

/* The label must be declared as weak because gcc's optimizer may prove that
 * the code that declares the label is dead and hence eliminate the declaration.
 */
#define DeclareProfileLabel(l)                  \
        extern char l __attribute__ ((weak))

#define BeginVectorInits static struct GC_vectorInit vectorInits[] = {
#define VectorInitElem(es, gi, l, w) { es, gi, l, w },
#define EndVectorInits };

#define LoadArray(a, f) if (fread (a, sizeof(*a), cardof(a), f) != cardof(a)) return -1;
#define SaveArray(a, f) if (fwrite(a, sizeof(*a), cardof(a), f) != cardof(a)) return -1;

<<<<<<< HEAD
PRIVATE Pointer gcStateAddress;

/* RAM_NOTE: What is globalObjptrNonRoot? Is it required? */
#define Initialize(s, al, mg, mfs, mmc, pk, ps, gnr)              \
        gcStateAddress = &s;                                      \
        s.alignment = al;                                         \
        s.atMLtons = atMLtons;                                    \
        s.atMLtonsLength = cardof(atMLtons);                      \
        s.frameInfos = frameInfos;                                \
        s.frameInfosLength = cardof(frameInfos);                  \
        s.globals = (objptr*)globalObjptr;                        \
        s.globalsLength = cardof(globalObjptr);                   \
        s.loadGlobals = loadGlobals;                              \
        s.magic = mg;                                             \
        s.maxFrameSize = mfs;                                     \
        s.mutatorMarksCards = mmc;                                \
        s.objectTypes = objectTypes;                              \
        s.objectTypesLength = cardof(objectTypes);                \
        s.returnAddressToFrameIndex = returnAddressToFrameIndex;  \
        s.saveGlobals = saveGlobals;                              \
        s.vectorInits = vectorInits;                              \
        s.vectorInitsLength = cardof(vectorInits);                \
        s.sourceMaps.profileLabelInfos = profileLabelInfos;       \
        s.sourceMaps.profileLabelInfosLength = cardof(profileLabelInfos);   \
        s.sourceMaps.sourceNames = sourceNames;                   \
        s.sourceMaps.sourceNamesLength = cardof(sourceNames);     \
        s.sourceMaps.sourceSeqs = sourceSeqs;                     \
        s.sourceMaps.sourceSeqsLength = cardof(sourceSeqs);       \
        s.sourceMaps.sources = sources;                           \
        s.sourceMaps.sourcesLength = cardof(sources);             \
        s.profiling.kind = pk;                                    \
        s.profiling.stack = ps;                                   \
        s.globalObjptrNonRoot = (Pointer *) malloc (gnr * sizeof (Pointer));  \
        MLton_init (argc, argv, &s);                              \
=======
#define Initialize(s, al, mg, mfs, mmc, pk, ps)                         \
        s->alignment = al;                                              \
        s->atMLtons = atMLtons;                                         \
        s->atMLtonsLength = cardof(atMLtons);                           \
        s->frameInfos = frameInfos;                                     \
        s->frameInfosLength = cardof(frameInfos);                       \
        s->globals = (objptr*)globalObjptr;                             \
        s->globalsLength = cardof(globalObjptr);                        \
        s->loadGlobals = loadGlobals;                                   \
        s->magic = mg;                                                  \
        s->maxFrameSize = mfs;                                          \
        s->mutatorMarksCards = mmc;                                     \
        s->objectTypes = objectTypes;                                   \
        s->objectTypesLength = cardof(objectTypes);                     \
        s->returnAddressToFrameIndex = returnAddressToFrameIndex;       \
        s->saveGlobals = saveGlobals;                                   \
        s->vectorInits = vectorInits;                                   \
        s->vectorInitsLength = cardof(vectorInits);                     \
        s->sourceMaps.profileLabelInfos = profileLabelInfos;            \
        s->sourceMaps.profileLabelInfosLength = cardof(profileLabelInfos); \
        s->sourceMaps.sourceNames = sourceNames;                        \
        s->sourceMaps.sourceNamesLength = cardof(sourceNames);          \
        s->sourceMaps.sourceSeqs = sourceSeqs;                          \
        s->sourceMaps.sourceSeqsLength = cardof(sourceSeqs);            \
        s->sourceMaps.sources = sources;                                \
        s->sourceMaps.sourcesLength = cardof(sources);                  \
        s->profiling.kind = pk;                                         \
        s->profiling.stack = ps;                                        \
        MLton_init (argc, argv, s);
>>>>>>> dff7cfe9

#define LIB_PASTE(x,y) x ## y
#define LIB_OPEN(x) LIB_PASTE(x, _open)
#define LIB_CLOSE(x) LIB_PASTE(x, _close)

/* RAM_NOTE: Should this be merged into gc/init.c:GC_duplicate? */
void Duplicate (GC_state d, GC_state s) {
  // Initialize
  d->alignment = s->alignment;
  d->atMLtons = s->atMLtons;
  d->atMLtonsLength = s->atMLtonsLength;
  d->frameInfos = s->frameInfos;
  d->frameInfosLength = s->frameInfosLength;
  d->globals = s->globals;
  d->globalsLength = s->globalsLength;
  d->loadGlobals = s->loadGlobals;
  d->magic = s->magic;
  d->maxFrameSize = s->maxFrameSize;
  d->mutatorMarksCards = s->mutatorMarksCards;
  d->objectTypes = s->objectTypes;
  d->objectTypesLength = s->objectTypesLength;
  d->returnAddressToFrameIndex = s->returnAddressToFrameIndex;
  d->saveGlobals = s->saveGlobals;
  d->vectorInits = s->vectorInits;
  d->vectorInitsLength = s->vectorInitsLength;
  d->sourceMaps.profileLabelInfos = s->sourceMaps.profileLabelInfos;
  d->sourceMaps.profileLabelInfosLength = s->sourceMaps.profileLabelInfosLength;
  d->sourceMaps.sourceNames = s->sourceMaps.sourceNames;
  d->sourceMaps.sourceNamesLength = s->sourceMaps.sourceNamesLength;
  d->sourceMaps.sourceSeqs = s->sourceMaps.sourceSeqs;
  d->sourceMaps.sourceSeqsLength = s->sourceMaps.sourceSeqsLength;
  d->sourceMaps.sources = s->sourceMaps.sources;
  d->sourceMaps.sourcesLength = s->sourceMaps.sourcesLength;
  d->profiling.kind = s->profiling.kind;
  d->profiling.stack = s->profiling.stack;
  d->profiling.isOn = s->profiling.isOn;
  d->globalObjptrNonRoot = s->globalObjptrNonRoot;
  GC_duplicate (d, s);
}

#endif /* #ifndef _COMMON_MAIN_H_ */<|MERGE_RESOLUTION|>--- conflicted
+++ resolved
@@ -29,42 +29,6 @@
 #define LoadArray(a, f) if (fread (a, sizeof(*a), cardof(a), f) != cardof(a)) return -1;
 #define SaveArray(a, f) if (fwrite(a, sizeof(*a), cardof(a), f) != cardof(a)) return -1;
 
-<<<<<<< HEAD
-PRIVATE Pointer gcStateAddress;
-
-/* RAM_NOTE: What is globalObjptrNonRoot? Is it required? */
-#define Initialize(s, al, mg, mfs, mmc, pk, ps, gnr)              \
-        gcStateAddress = &s;                                      \
-        s.alignment = al;                                         \
-        s.atMLtons = atMLtons;                                    \
-        s.atMLtonsLength = cardof(atMLtons);                      \
-        s.frameInfos = frameInfos;                                \
-        s.frameInfosLength = cardof(frameInfos);                  \
-        s.globals = (objptr*)globalObjptr;                        \
-        s.globalsLength = cardof(globalObjptr);                   \
-        s.loadGlobals = loadGlobals;                              \
-        s.magic = mg;                                             \
-        s.maxFrameSize = mfs;                                     \
-        s.mutatorMarksCards = mmc;                                \
-        s.objectTypes = objectTypes;                              \
-        s.objectTypesLength = cardof(objectTypes);                \
-        s.returnAddressToFrameIndex = returnAddressToFrameIndex;  \
-        s.saveGlobals = saveGlobals;                              \
-        s.vectorInits = vectorInits;                              \
-        s.vectorInitsLength = cardof(vectorInits);                \
-        s.sourceMaps.profileLabelInfos = profileLabelInfos;       \
-        s.sourceMaps.profileLabelInfosLength = cardof(profileLabelInfos);   \
-        s.sourceMaps.sourceNames = sourceNames;                   \
-        s.sourceMaps.sourceNamesLength = cardof(sourceNames);     \
-        s.sourceMaps.sourceSeqs = sourceSeqs;                     \
-        s.sourceMaps.sourceSeqsLength = cardof(sourceSeqs);       \
-        s.sourceMaps.sources = sources;                           \
-        s.sourceMaps.sourcesLength = cardof(sources);             \
-        s.profiling.kind = pk;                                    \
-        s.profiling.stack = ps;                                   \
-        s.globalObjptrNonRoot = (Pointer *) malloc (gnr * sizeof (Pointer));  \
-        MLton_init (argc, argv, &s);                              \
-=======
 #define Initialize(s, al, mg, mfs, mmc, pk, ps)                         \
         s->alignment = al;                                              \
         s->atMLtons = atMLtons;                                         \
@@ -94,7 +58,6 @@
         s->profiling.kind = pk;                                         \
         s->profiling.stack = ps;                                        \
         MLton_init (argc, argv, s);
->>>>>>> dff7cfe9
 
 #define LIB_PASTE(x,y) x ## y
 #define LIB_OPEN(x) LIB_PASTE(x, _open)
@@ -131,7 +94,6 @@
   d->profiling.kind = s->profiling.kind;
   d->profiling.stack = s->profiling.stack;
   d->profiling.isOn = s->profiling.isOn;
-  d->globalObjptrNonRoot = s->globalObjptrNonRoot;
   GC_duplicate (d, s);
 }
 
