/* Copyright (C) 2014 Matthew Fluet.
 * Copyright (C) 1999-2008 Henry Cejtin, Matthew Fluet, Suresh
 *    Jagannathan, and Stephen Weeks.
 * Copyright (C) 1997-2000 NEC Research Institute.
 *
 * MLton is released under a BSD-style license.
 * See the file MLton-LICENSE for details.
 */

#ifndef _COMMON_MAIN_H_
#define _COMMON_MAIN_H_

#include "mlton-main.h"

#define MLTON_GC_INTERNAL_TYPES
#define MLTON_GC_INTERNAL_BASIS
#include "platform.h"

/* The label must be declared as weak because gcc's optimizer may prove that
 * the code that declares the label is dead and hence eliminate the declaration.
 */
#define DeclareProfileLabel(l)                  \
        extern char l __attribute__ ((weak))

#define BeginVectorInits static struct GC_vectorInit vectorInits[] = {
#define VectorInitElem(es, gi, l, w) { es, gi, l, w },
#define EndVectorInits };

#define LoadArray(a, f) if (fread (a, sizeof(*a), cardof(a), f) != cardof(a)) return -1;
#define SaveArray(a, f) if (fwrite(a, sizeof(*a), cardof(a), f) != cardof(a)) return -1;

PRIVATE Pointer gcStateAddress;

<<<<<<< HEAD
#define Initialize(al, mg, mfs, mmc, pk, ps)                            \
        gcStateAddress = (pointer)&gcState;                             \
        gcState.alignment = al;                                         \
        gcState.atMLtons = atMLtons;                                    \
        gcState.atMLtonsLength = cardof(atMLtons);                      \
        gcState.frameLayouts = frameLayouts;                            \
        gcState.frameLayoutsLength = cardof(frameLayouts);              \
        gcState.globals = (objptr*)globalObjptr;                        \
        gcState.globalsLength = cardof(globalObjptr);                   \
        gcState.loadGlobals = loadGlobals;                              \
        gcState.magic = mg;                                             \
        gcState.maxFrameSize = mfs;                                     \
        gcState.mutatorMarksCards = mmc;                                \
        gcState.objectTypes = objectTypes;                              \
        gcState.objectTypesLength = cardof(objectTypes);                \
        gcState.returnAddressToFrameIndex = returnAddressToFrameIndex;  \
        gcState.saveGlobals = saveGlobals;                              \
        gcState.vectorInits = vectorInits;                              \
        gcState.vectorInitsLength = cardof(vectorInits);                \
        gcState.sourceMaps.frameSources = frameSources;                 \
        gcState.sourceMaps.frameSourcesLength = cardof(frameSources);   \
        gcState.sourceMaps.sourceLabels = sourceLabels;                 \
        gcState.sourceMaps.sourceLabelsLength = cardof(sourceLabels);   \
        gcState.sourceMaps.sourceNames = sourceNames;                   \
        gcState.sourceMaps.sourceNamesLength = cardof(sourceNames);     \
        gcState.sourceMaps.sourceSeqs = sourceSeqs;                     \
        gcState.sourceMaps.sourceSeqsLength = cardof(sourceSeqs);       \
        gcState.sourceMaps.sources = sources;                           \
        gcState.sourceMaps.sourcesLength = cardof(sources);             \
        gcState.profiling.kind = pk;                                    \
        gcState.profiling.stack = ps;                                   \
        MLton_init (argc, argv, &gcState);                              \
=======
#warning RR: figure out if globalObjptrNonRoot is required
#define Initialize(s, al, mg, mfs, mmc, pk, ps, gnr)              \
        gcStateAddress = &s;                                      \
        s.alignment = al;                                         \
        s.atMLtons = atMLtons;                                    \
        s.atMLtonsLength = cardof(atMLtons);                      \
        s.frameLayouts = frameLayouts;                            \
        s.frameLayoutsLength = cardof(frameLayouts);              \
        s.globals = (objptr*)globalObjptr;                        \
        s.globalsLength = cardof(globalObjptr);                   \
        s.intInfInits = intInfInits;                              \
        s.intInfInitsLength = cardof(intInfInits);                \
        s.loadGlobals = loadGlobals;                              \
        s.magic = mg;                                             \
        s.maxFrameSize = mfs;                                     \
        s.mutatorMarksCards = mmc;                                \
        s.objectTypes = objectTypes;                              \
        s.objectTypesLength = cardof(objectTypes);                \
        s.returnAddressToFrameIndex = returnAddressToFrameIndex;  \
        s.saveGlobals = saveGlobals;                              \
        s.vectorInits = vectorInits;                              \
        s.vectorInitsLength = cardof(vectorInits);                \
        s.sourceMaps.frameSources = frameSources;                 \
        s.sourceMaps.frameSourcesLength = cardof(frameSources);   \
        s.sourceMaps.sourceLabels = sourceLabels;                 \
        s.sourceMaps.sourceLabelsLength = cardof(sourceLabels);   \
        s.sourceMaps.sourceNames = sourceNames;                   \
        s.sourceMaps.sourceNamesLength = cardof(sourceNames);     \
        s.sourceMaps.sourceSeqs = sourceSeqs;                     \
        s.sourceMaps.sourceSeqsLength = cardof(sourceSeqs);       \
        s.sourceMaps.sources = sources;                           \
        s.sourceMaps.sourcesLength = cardof(sources);             \
        s.profiling.kind = pk;                                    \
        s.profiling.stack = ps;                                   \
        s.globalObjptrNonRoot = (Pointer *) malloc (gnr * sizeof (Pointer));  \
        MLton_init (argc, argv, &s);                              \
>>>>>>> 024d58d7

#define LIB_PASTE(x,y) x ## y
#define LIB_OPEN(x) LIB_PASTE(x, _open)
#define LIB_CLOSE(x) LIB_PASTE(x, _close)

static void MLton_callFromC ();

void Duplicate (GC_state d, GC_state s) {
  // Initialize
  d->alignment = s->alignment;
  d->atMLtons = s->atMLtons;
  d->atMLtonsLength = s->atMLtonsLength;
  d->frameLayouts = s->frameLayouts;
  d->frameLayoutsLength = s->frameLayoutsLength;
  d->globals = s->globals;
  d->globalsLength = s->globalsLength;
  d->intInfInits = s->intInfInits;
  d->intInfInitsLength = s->intInfInitsLength;
  d->loadGlobals = s->loadGlobals;
  d->magic = s->magic;
  d->maxFrameSize = s->maxFrameSize;
  d->mutatorMarksCards = s->mutatorMarksCards;
  d->objectTypes = s->objectTypes;
  d->objectTypesLength = s->objectTypesLength;
  d->returnAddressToFrameIndex = s->returnAddressToFrameIndex;
  d->saveGlobals = s->saveGlobals;
  d->vectorInits = s->vectorInits;
  d->vectorInitsLength = s->vectorInitsLength;
  d->sourceMaps.frameSources = s->sourceMaps.frameSources;
  d->sourceMaps.frameSourcesLength = s->sourceMaps.frameSourcesLength;
  d->sourceMaps.sourceLabels = s->sourceMaps.sourceLabels;
  d->sourceMaps.sourceLabelsLength = s->sourceMaps.sourceLabelsLength;
  d->sourceMaps.sourceNames = s->sourceMaps.sourceNames;
  d->sourceMaps.sourceNamesLength = s->sourceMaps.sourceNamesLength;
  d->sourceMaps.sourceSeqs = s->sourceMaps.sourceSeqs;
  d->sourceMaps.sourceSeqsLength = s->sourceMaps.sourceSeqsLength;
  d->sourceMaps.sources = s->sourceMaps.sources;
  d->sourceMaps.sourcesLength = s->sourceMaps.sourcesLength;
  d->profiling.kind = s->profiling.kind;
  d->profiling.stack = s->profiling.stack;
  d->globalObjptrNonRoot = s->globalObjptrNonRoot;
  GC_duplicate (d, s);
}

#endif /* #ifndef _COMMON_MAIN_H_ */<|MERGE_RESOLUTION|>--- conflicted
+++ resolved
@@ -31,40 +31,6 @@
 
 PRIVATE Pointer gcStateAddress;
 
-<<<<<<< HEAD
-#define Initialize(al, mg, mfs, mmc, pk, ps)                            \
-        gcStateAddress = (pointer)&gcState;                             \
-        gcState.alignment = al;                                         \
-        gcState.atMLtons = atMLtons;                                    \
-        gcState.atMLtonsLength = cardof(atMLtons);                      \
-        gcState.frameLayouts = frameLayouts;                            \
-        gcState.frameLayoutsLength = cardof(frameLayouts);              \
-        gcState.globals = (objptr*)globalObjptr;                        \
-        gcState.globalsLength = cardof(globalObjptr);                   \
-        gcState.loadGlobals = loadGlobals;                              \
-        gcState.magic = mg;                                             \
-        gcState.maxFrameSize = mfs;                                     \
-        gcState.mutatorMarksCards = mmc;                                \
-        gcState.objectTypes = objectTypes;                              \
-        gcState.objectTypesLength = cardof(objectTypes);                \
-        gcState.returnAddressToFrameIndex = returnAddressToFrameIndex;  \
-        gcState.saveGlobals = saveGlobals;                              \
-        gcState.vectorInits = vectorInits;                              \
-        gcState.vectorInitsLength = cardof(vectorInits);                \
-        gcState.sourceMaps.frameSources = frameSources;                 \
-        gcState.sourceMaps.frameSourcesLength = cardof(frameSources);   \
-        gcState.sourceMaps.sourceLabels = sourceLabels;                 \
-        gcState.sourceMaps.sourceLabelsLength = cardof(sourceLabels);   \
-        gcState.sourceMaps.sourceNames = sourceNames;                   \
-        gcState.sourceMaps.sourceNamesLength = cardof(sourceNames);     \
-        gcState.sourceMaps.sourceSeqs = sourceSeqs;                     \
-        gcState.sourceMaps.sourceSeqsLength = cardof(sourceSeqs);       \
-        gcState.sourceMaps.sources = sources;                           \
-        gcState.sourceMaps.sourcesLength = cardof(sources);             \
-        gcState.profiling.kind = pk;                                    \
-        gcState.profiling.stack = ps;                                   \
-        MLton_init (argc, argv, &gcState);                              \
-=======
 #warning RR: figure out if globalObjptrNonRoot is required
 #define Initialize(s, al, mg, mfs, mmc, pk, ps, gnr)              \
         gcStateAddress = &s;                                      \
@@ -75,8 +41,6 @@
         s.frameLayoutsLength = cardof(frameLayouts);              \
         s.globals = (objptr*)globalObjptr;                        \
         s.globalsLength = cardof(globalObjptr);                   \
-        s.intInfInits = intInfInits;                              \
-        s.intInfInitsLength = cardof(intInfInits);                \
         s.loadGlobals = loadGlobals;                              \
         s.magic = mg;                                             \
         s.maxFrameSize = mfs;                                     \
@@ -101,7 +65,6 @@
         s.profiling.stack = ps;                                   \
         s.globalObjptrNonRoot = (Pointer *) malloc (gnr * sizeof (Pointer));  \
         MLton_init (argc, argv, &s);                              \
->>>>>>> 024d58d7
 
 #define LIB_PASTE(x,y) x ## y
 #define LIB_OPEN(x) LIB_PASTE(x, _open)
@@ -118,8 +81,6 @@
   d->frameLayoutsLength = s->frameLayoutsLength;
   d->globals = s->globals;
   d->globalsLength = s->globalsLength;
-  d->intInfInits = s->intInfInits;
-  d->intInfInitsLength = s->intInfInitsLength;
   d->loadGlobals = s->loadGlobals;
   d->magic = s->magic;
   d->maxFrameSize = s->maxFrameSize;
