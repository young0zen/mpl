--- conflicted
+++ resolved
@@ -13,35 +13,22 @@
 #define DEBUG_CCODEGEN FALSE
 #endif
 
-<<<<<<< HEAD
 #include "export.h"
-=======
+
 /* A key whose value will be a unique integer per thread */
 extern C_Pthread_Key_t gcstate_key;
->>>>>>> 2d9bcea5
 
 struct cont {
         void *nextChunk;
         uintptr_t nextFun;
 };
 
-<<<<<<< HEAD
-PRIVATE extern uintptr_t nextFun;
-PRIVATE extern int returnToC;
 PRIVATE extern struct cont (*nextChunks []) (void);
-=======
-extern struct cont (*nextChunks []) (void);
-extern struct GC_state * gcState;
->>>>>>> 2d9bcea5
 
 #define ChunkName(n) Chunk ## n
 
 #define DeclareChunk(n)                         \
-<<<<<<< HEAD
-        PRIVATE struct cont ChunkName(n)(void)
-=======
-        struct cont ChunkName(n)(uintptr_t l_nextFun)
->>>>>>> 2d9bcea5
+        PRIVATE struct cont ChunkName(n)(uintptr_t l_nextFun)
 
 #define Chunkp(n) &(ChunkName(n))
 
