--- conflicted
+++ resolved
@@ -13,9 +13,10 @@
 #include "common-main.h"
 #include "c-common.h"
 
+PRIVATE C_Pthread_Key_t gcstate_key;
+
 PRIVATE GC_state MLton_gcState() {
-  static struct GC_state gcState;
-  return &gcState;
+  return pthread_getspecific (gcstate_key);
 }
 
 static GC_frameIndex returnAddressToFrameIndex (GC_returnAddress ra) {
@@ -28,26 +29,24 @@
 }
 
 #define MLtonCallFromC()                                                \
-<<<<<<< HEAD
-static void MLton_callFromC (void* ffiArgs) {                           \
+static void MLton_callFromC (CPointer localOpArgsResPtr) {              \
   uintptr_t nextBlock;                                                  \
-  GC_state s = pthread_getspecific (gcstate_key);                       \
-                                                                        \
+  GC_state s = MLton_gcState();                                         \
   if (DEBUG_CCODEGEN)                                                   \
     fprintf (stderr, "MLton_callFromC() starting\n");                   \
-  GC_setSavedThread (GC_getCurrentThread ());                           \
+  s->callFromCOpArgsResPtr = localOpArgsResPtr;                         \
+  GC_setSavedThread (s, GC_getCurrentThread (s));                       \
   s->atomicState += 3;                                                  \
-  s->ffiArgs = ffiArgs;                                                 \
   if (s->signalsInfo.signalIsPending)                                   \
     s->limit = s->limitPlusSlop - GC_HEAP_LIMIT_SLOP;                   \
   /* Switch to the C Handler thread. */                                 \
-  GC_switchToThread (s, GC_getCallFromCHandlerThread (), 0);            \
+  GC_switchToThread (s, GC_getCallFromCHandlerThread (s), 0);           \
   nextBlock = *(uintptr_t*)(s->stackTop - GC_RETURNADDRESS_SIZE);       \
   do {                                                                  \
     nextBlock = (*(nextChunks[nextBlock]))(s, s->stackTop, s->frontier, nextBlock); \
   } while (nextBlock != (uintptr_t)-1);                                 \
   s->atomicState += 1;                                                  \
-  GC_switchToThread (s, GC_getSavedThread (), 0);                       \
+  GC_switchToThread (s, GC_getSavedThread (s), 0);                      \
   s->atomicState -= 1;                                                  \
   if (0 == s->atomicState                                               \
       && s->signalsInfo.signalIsPending)                                \
@@ -92,66 +91,20 @@
     Trace0(EVENT_LAUNCH);                                               \
     Parallel_run ();                                                    \
   }                                                                     \
-=======
-static void MLton_callFromC (CPointer localOpArgsResPtr) {              \
-        uintptr_t nextBlock;                                            \
-        GC_state s = MLton_gcState();                                   \
-        if (DEBUG_CCODEGEN)                                             \
-                fprintf (stderr, "MLton_callFromC() starting\n");       \
-        s->callFromCOpArgsResPtr = localOpArgsResPtr;                   \
-        GC_setSavedThread (s, GC_getCurrentThread (s));                 \
-        s->atomicState += 3;                                            \
-        if (s->signalsInfo.signalIsPending)                             \
-                s->limit = s->limitPlusSlop - GC_HEAP_LIMIT_SLOP;       \
-        /* Switch to the C Handler thread. */                           \
-        GC_switchToThread (s, GC_getCallFromCHandlerThread (s), 0);     \
-        nextBlock = *(uintptr_t*)(s->stackTop - GC_RETURNADDRESS_SIZE); \
-        do {                                                            \
-                nextBlock = (*(nextChunks[nextBlock]))(s, s->stackTop, s->frontier, nextBlock); \
-        } while (nextBlock != (uintptr_t)-1);                           \
-        s->atomicState += 1;                                            \
-        GC_switchToThread (s, GC_getSavedThread (s), 0);                \
-        s->atomicState -= 1;                                            \
-        if (0 == s->atomicState                                         \
-            && s->signalsInfo.signalIsPending)                          \
-                s->limit = 0;                                           \
-        if (DEBUG_CCODEGEN)                                             \
-                fprintf (stderr, "MLton_callFromC done\n");             \
+  return 1;                                                             \
 }
 
 #define MLtonMain(al, mg, mfs, mmc, pk, ps, ml)                         \
-PUBLIC int MLton_main (int argc, char* argv[]) {                        \
-        uintptr_t nextBlock;                                            \
-        GC_state s = MLton_gcState();                                   \
-        Initialize (s, al, mg, mfs, mmc, pk, ps);                       \
-        if (s->amOriginal) {                                            \
-                real_Init();                                            \
-                nextBlock = ml;                                         \
-        } else {                                                        \
-                /* Return to the saved world */                         \
-                nextBlock = *(uintptr_t*)(s->stackTop - GC_RETURNADDRESS_SIZE); \
-        }                                                               \
-        /* Trampoline */                                                \
-        do {                                                            \
-                nextBlock = (*(nextChunks[nextBlock]))(s, s->stackTop, s->frontier, nextBlock); \
-        } while (1);                                                    \
-        return 1;                                                       \
->>>>>>> dff7cfe9
-}
-
-#define MLtonMain(al, mg, mfs, mmc, pk, ps, gnr, ml)                    \
-  /* Globals */                                                         \
-  C_Pthread_Key_t gcstate_key;                                          \
-                                                                        \
   MLtonThreadFunc(ml)                                                   \
                                                                         \
   PUBLIC int MLton_main (int argc, char* argv[]) {                      \
     int procNo;                                                         \
+    GC_state gcState;                                                   \
     pthread_t *threads;                                                 \
     {                                                                   \
       struct GC_state s;                                                \
       /* Initialize with a generic state to read in @MLtons, etc */     \
-      Initialize (s, al, mg, mfs, mmc, pk, ps, gnr);                    \
+      Initialize ((&s), al, mg, mfs, mmc, pk, ps);                      \
                                                                         \
       gcState = (GC_state) malloc (s.numberOfProcs * sizeof (struct GC_state)); \
       /* Create key */                                                  \
@@ -186,10 +139,10 @@
 
 #define MLtonLibrary(al, mg, mfs, mmc, pk, ps, mc, ml)                  \
 PUBLIC void LIB_OPEN(LIBNAME) (int argc, char* argv[]) {                \
-<<<<<<< HEAD
   uintptr_t nextBlock;                                                  \
-  Initialize (al, mg, mfs, mmc, pk, ps);                                \
-  if (gcState.amOriginal) {                                             \
+  GC_state s = MLton_gcState();                                         \
+  Initialize (s, al, mg, mfs, mmc, pk, ps);                             \
+  if (s->amOriginal) {                                                  \
     real_Init();                                                        \
     nextBlock = ml;                                                     \
   } else {                                                              \
@@ -203,38 +156,12 @@
 }                                                                       \
 PUBLIC void LIB_CLOSE(LIBNAME) () {                                     \
   uintptr_t nextBlock;                                                  \
-  uintptr_t nextBlock;                                                  \
-  GC_state s = &gcState;                                                \
+  GC_state s = MLton_gcState();                                         \
   nextBlock = *(uintptr_t*)(s->stackTop - GC_RETURNADDRESS_SIZE);       \
   do {                                                                  \
     nextBlock = (*(nextChunks[nextBlock]))(s, s->stackTop, s->frontier, nextBlock); \
   } while (nextBlock != (uintptr_t)-1);                                 \
-  GC_done(&gcState);                                                    \
-=======
-        uintptr_t nextBlock;                                            \
-        GC_state s = MLton_gcState();                                   \
-        Initialize (s, al, mg, mfs, mmc, pk, ps);                       \
-        if (s->amOriginal) {                                            \
-                real_Init();                                            \
-                nextBlock = ml;                                         \
-        } else {                                                        \
-                /* Return to the saved world */                         \
-                nextBlock = *(uintptr_t*)(s->stackTop - GC_RETURNADDRESS_SIZE); \
-        }                                                               \
-        /* Trampoline */                                                \
-        do {                                                            \
-                nextBlock = (*(nextChunks[nextBlock]))(s, s->stackTop, s->frontier, nextBlock); \
-        } while (nextBlock != (uintptr_t)-1);                           \
-}                                                                       \
-PUBLIC void LIB_CLOSE(LIBNAME) () {                                     \
-        uintptr_t nextBlock;                                            \
-        GC_state s = MLton_gcState();                                   \
-        nextBlock = *(uintptr_t*)(s->stackTop - GC_RETURNADDRESS_SIZE); \
-        do {                                                            \
-                nextBlock = (*(nextChunks[nextBlock]))(s, s->stackTop, s->frontier, nextBlock); \
-        } while (nextBlock != (uintptr_t)-1);                           \
-        GC_done(s);                                                     \
->>>>>>> dff7cfe9
+  GC_done(s);                                                           \
 }
 
 #endif /* #ifndef _C_MAIN_H */