/* Copyright (C) 1999-2008 Henry Cejtin, Matthew Fluet, Suresh
 *    Jagannathan, and Stephen Weeks.
 * Copyright (C) 1997-2000 NEC Research Institute.
 *
 * MLton is released under a BSD-style license.
 * See the file MLton-LICENSE for details.
 */

#ifndef _C_MAIN_H_
#define _C_MAIN_H_

#include "common-main.h"
#include "c-common.h"

static GC_frameIndex returnAddressToFrameIndex (GC_returnAddress ra) {
  return (GC_frameIndex)ra;
}

#define MLtonCallFromC                                                  \
static void MLton_callFromC (void* ffiArgs) {                           \
  struct cont cont;                                                     \
  GC_state s = pthread_getspecific (gcstate_key);                       \
                                                                        \
  if (DEBUG_CCODEGEN)                                                   \
    fprintf (stderr, "MLton_callFromC() starting\n");                   \
  GC_setSavedThread (GC_getCurrentThread ());                           \
  s->atomicState += 3;                                                  \
  s->ffiArgs = ffiArgs;                                                 \
  if (s->signalsInfo.signalIsPending)                                   \
    s->limit = s->limitPlusSlop - GC_HEAP_LIMIT_SLOP;                   \
  /* Switch to the C Handler thread. */                                 \
  GC_switchToThread (s, GC_getCallFromCHandlerThread (), 0);            \
  cont.nextFun = *(uintptr_t*)(s->stackTop - GC_RETURNADDRESS_SIZE);    \
  cont.nextChunk = nextChunks[cont.nextFun];                            \
  s->returnToC = FALSE;                                                 \
  do {                                                                  \
    cont=(*(struct cont(*)(uintptr_t))cont.nextChunk)(cont.nextFun);    \
  } while (not s->returnToC);                                           \
  s->returnToC = FALSE;                                                 \
  s->atomicState += 1;                                                  \
  GC_switchToThread (s, GC_getSavedThread (), 0);                       \
  s->atomicState -= 1;                                                  \
  if (0 == s->atomicState                                               \
      && s->signalsInfo.signalIsPending)                                \
    s->limit = 0;                                                       \
  if (DEBUG_CCODEGEN)                                                   \
    fprintf (stderr, "MLton_callFromC done\n");                         \
}

#define MLtonThreadFunc(mc, ml)                                         \
void MLton_threadFunc (void* arg) {                                     \
  struct cont cont;                                                     \
  GC_state s = (GC_state)arg;                                           \
  uint32_t num = Proc_processorNumber (s)                               \
      * s->controls->affinityStride                                     \
      + s->controls->affinityBase;                                      \
  plpa_cpu_set_t cpuset;                                                \
                                                                        \
  PLPA_CPU_ZERO (&cpuset);                                              \
  PLPA_CPU_SET (num, &cpuset);                                          \
  if (plpa_sched_setaffinity (0, sizeof(cpuset), &cpuset)) {            \
    fprintf (stderr, "Warning: unable to set CPU affinity\n");          \
  }                                                                     \
                                                                        \
  /* Save our state locally */                                          \
  pthread_setspecific (gcstate_key, s);                                 \
  if (s->amOriginal) {                                                  \
    real_Init();                                                        \
    PrepFarJump(cont, mc, ml);                                          \
  } else {                                                              \
    /* Return to the saved world */                                     \
    cont.nextFun = *(uintptr_t*)(s->stackTop - GC_RETURNADDRESS_SIZE);  \
    cont.nextChunk = nextChunks[cont.nextFun];                          \
  }                                                                     \
  /* Check to see whether or not we are the first thread */             \
  if (Proc_amPrimary (s)) {                                             \
    /* Trampoline */                                                    \
    while (1) {                                                         \
      cont=(*(struct cont(*)(uintptr_t))cont.nextChunk)(cont.nextFun);  \
      cont=(*(struct cont(*)(uintptr_t))cont.nextChunk)(cont.nextFun);  \
      cont=(*(struct cont(*)(uintptr_t))cont.nextChunk)(cont.nextFun);  \
      cont=(*(struct cont(*)(uintptr_t))cont.nextChunk)(cont.nextFun);  \
      cont=(*(struct cont(*)(uintptr_t))cont.nextChunk)(cont.nextFun);  \
      cont=(*(struct cont(*)(uintptr_t))cont.nextChunk)(cont.nextFun);  \
      cont=(*(struct cont(*)(uintptr_t))cont.nextChunk)(cont.nextFun);  \
      cont=(*(struct cont(*)(uintptr_t))cont.nextChunk)(cont.nextFun);  \
    }                                                                   \
  }                                                                     \
  else {                                                                \
    Proc_waitForInitialization (s);                                     \
    Parallel_run ();                                                    \
  }                                                                     \
}

#define MLtonMain(al, mg, mfs, mmc, pk, ps, gnr, mc, ml)                \
  /* Globals */                                                         \
  C_Pthread_Key_t gcstate_key;                                          \
                                                                        \
<<<<<<< HEAD
  MLtonCallFromC                                                        \
                                                                        \
  MLtonThreadFunc(mc, ml)                                               \
=======
void run (void *arg) {                                                  \
        struct cont cont;                                               \
        GC_state s = (GC_state)arg;                                     \
        uint32_t num = Proc_processorNumber (s)                         \
                * s->controls->affinityStride                           \
                + s->controls->affinityBase;                            \
        set_cpu_affinity(num);                                          \
>>>>>>> 0a4f5ad5
                                                                        \
  PUBLIC int MLton_main (int argc, char* argv[]) {                      \
    int procNo;                                                         \
    pthread_t *threads;                                                 \
    {                                                                   \
      struct GC_state s;                                                \
      /* Initialize with a generic state to read in @MLtons, etc */     \
      Initialize (s, al, mg, mfs, mmc, pk, ps, gnr);                    \
                                                                        \
      threads = (pthread_t *) malloc ((s.numberOfProcs - 1) * sizeof (pthread_t)); \
      gcState = (GC_state) malloc (s.numberOfProcs * sizeof (struct GC_state)); \
      /* Create key */                                                  \
      if (pthread_key_create(&gcstate_key, NULL)) {                     \
        fprintf (stderr, "pthread_key_create failed: %s\n", strerror (errno)); \
        exit (1);                                                       \
      }                                                                 \
      /* Now copy initialization to the first processor state */        \
      memcpy (&gcState[0], &s, sizeof (struct GC_state));               \
      gcState[0].procStates = gcState;                                  \
      GC_lateInit (&gcState[0]);                                        \
    }                                                                   \
    /* Fill in per-processor data structures */                         \
    for (procNo = 1; procNo < gcState[0].numberOfProcs; procNo++) {     \
      Duplicate (&gcState[procNo], &gcState[0]);                        \
      gcState[procNo].procStates = gcState;                             \
    }                                                                   \
    /* Now create the threads */                                        \
    for (procNo = 1; procNo < gcState[0].numberOfProcs; procNo++) {     \
      if (pthread_create (&threads[procNo - 1], NULL, &MLton_threadFunc, (void *)&gcState[procNo])) { \
        fprintf (stderr, "pthread_create failed: %s\n", strerror (errno)); \
        exit (1);                                                       \
      }                                                                 \
    }                                                                   \
    MLton_threadFunc ((void *)&gcState[0]);                             \
  }

#define MLtonLibrary(al, mg, mfs, mmc, pk, ps, mc, ml)                  \
MLtonCallFromC                                                          \
PUBLIC void LIB_OPEN(LIBNAME) (int argc, char* argv[]) {                \
  struct cont cont;                                                     \
  Initialize (al, mg, mfs, mmc, pk, ps);                                \
  if (gcState.amOriginal) {                                             \
    real_Init();                                                        \
    PrepFarJump(mc, ml);                                                \
  } else {                                                              \
    /* Return to the saved world */                                     \
    nextFun = *(uintptr_t*)(gcState.stackTop - GC_RETURNADDRESS_SIZE);  \
    cont.nextChunk = nextChunks[nextFun];                               \
  }                                                                     \
  /* Trampoline */                                                      \
  returnToC = FALSE;                                                    \
  do {                                                                  \
    cont=(*(struct cont(*)(void))cont.nextChunk)();                     \
  } while (not returnToC);                                              \
}                                                                       \
PUBLIC void LIB_CLOSE(LIBNAME) () {                                     \
  struct cont cont;                                                     \
  nextFun = *(uintptr_t*)(gcState.stackTop - GC_RETURNADDRESS_SIZE);    \
  cont.nextChunk = nextChunks[nextFun];                                 \
  returnToC = FALSE;                                                    \
  do {                                                                  \
    cont=(*(struct cont(*)(void))cont.nextChunk)();                     \
  } while (not returnToC);                                              \
  GC_done(&gcState);                                                    \
}

#endif /* #ifndef _C_MAIN_H */<|MERGE_RESOLUTION|>--- conflicted
+++ resolved
@@ -54,13 +54,7 @@
   uint32_t num = Proc_processorNumber (s)                               \
       * s->controls->affinityStride                                     \
       + s->controls->affinityBase;                                      \
-  plpa_cpu_set_t cpuset;                                                \
-                                                                        \
-  PLPA_CPU_ZERO (&cpuset);                                              \
-  PLPA_CPU_SET (num, &cpuset);                                          \
-  if (plpa_sched_setaffinity (0, sizeof(cpuset), &cpuset)) {            \
-    fprintf (stderr, "Warning: unable to set CPU affinity\n");          \
-  }                                                                     \
+  set_cpu_affinity(num);                                                \
                                                                         \
   /* Save our state locally */                                          \
   pthread_setspecific (gcstate_key, s);                                 \
@@ -96,19 +90,9 @@
   /* Globals */                                                         \
   C_Pthread_Key_t gcstate_key;                                          \
                                                                         \
-<<<<<<< HEAD
   MLtonCallFromC                                                        \
                                                                         \
   MLtonThreadFunc(mc, ml)                                               \
-=======
-void run (void *arg) {                                                  \
-        struct cont cont;                                               \
-        GC_state s = (GC_state)arg;                                     \
-        uint32_t num = Proc_processorNumber (s)                         \
-                * s->controls->affinityStride                           \
-                + s->controls->affinityBase;                            \
-        set_cpu_affinity(num);                                          \
->>>>>>> 0a4f5ad5
                                                                         \
   PUBLIC int MLton_main (int argc, char* argv[]) {                      \
     int procNo;                                                         \
