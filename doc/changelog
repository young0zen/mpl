--- conflicted
+++ resolved
@@ -1,11 +1,8 @@
 Here are the changes since version 20051202.
-<<<<<<< HEAD
-=======
-
+	
 * 2006-06-24
    - Fixed a bug in pass to flatten data structures.  Thanks to Joe Hurd
      for the bug report.
->>>>>>> 19262f0a
 	
 * 2006-06-08
   - Fixed a bug in the native codegen's implementation of the C-calling
